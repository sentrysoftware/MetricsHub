package com.sentrysoftware.hardware.agent.service;

import java.io.File;
import java.util.Map;
import java.util.Set;
import java.util.concurrent.ScheduledFuture;
import java.util.concurrent.TimeUnit;
import java.util.stream.Collectors;

import javax.annotation.PostConstruct;

import org.apache.logging.log4j.Level;
import org.apache.logging.log4j.LogManager;
import org.apache.logging.log4j.Logger;
import org.apache.logging.log4j.core.config.Configurator;
import org.springframework.beans.factory.annotation.Autowired;
import org.springframework.beans.factory.annotation.Value;
import org.springframework.scheduling.concurrent.ThreadPoolTaskScheduler;
import org.springframework.scheduling.support.PeriodicTrigger;
import org.springframework.stereotype.Service;

import com.sentrysoftware.hardware.agent.configuration.ConfigHelper;
import com.sentrysoftware.hardware.agent.configuration.OtelConfig;
import com.sentrysoftware.hardware.agent.dto.HostConfigurationDto;
import com.sentrysoftware.hardware.agent.dto.MultiHostsConfigurationDto;
import com.sentrysoftware.hardware.agent.dto.UserConfiguration;
import com.sentrysoftware.hardware.agent.service.opentelemetry.OtelHelper;
import com.sentrysoftware.hardware.agent.service.opentelemetry.OtelSelfObserver;
import com.sentrysoftware.hardware.agent.service.task.FileWatcherTask;
import com.sentrysoftware.hardware.agent.service.task.StrategyTask;
import com.sentrysoftware.hardware.agent.service.task.StrategyTaskInfo;
import com.sentrysoftware.matrix.common.helpers.MapHelper;
import com.sentrysoftware.matrix.connector.ConnectorStore;
import com.sentrysoftware.matrix.model.monitoring.IHostMonitoring;

import io.opentelemetry.sdk.autoconfigure.AutoConfiguredOpenTelemetrySdk;
import io.opentelemetry.sdk.metrics.SdkMeterProvider;
import io.opentelemetry.sdk.resources.Resource;
import lombok.extern.slf4j.Slf4j;

@Service
@Slf4j
public class TaskSchedulingService {

	@Value("${server.port:8080}")
	private int serverPort;

	@Value("#{ '${grpc}'.isBlank() ? 'https://localhost:4317' : '${grpc}' }")
	private String grpcEndpoint;

	@Autowired
	private File configFile;

	@Autowired
	private ThreadPoolTaskScheduler taskScheduler;

	@Autowired
	private MultiHostsConfigurationDto multiHostsConfigurationDto;

	@Autowired
	private Map<String, IHostMonitoring> hostMonitoringMap;

	@Autowired
	private Map<String, ScheduledFuture<?>> hostSchedules;

	@Autowired
	private Map<String, String> agentInfo;

	@Autowired
	private Map<String, String> otelSdkConfiguration;

	@PostConstruct
	public void startScheduling() {

		configureLoggerLevel();

		// Schedule self observer
		scheduleAgentSelfObserver();

		// Loop over each host and get its id then schedule the host monitoring strategy task
		multiHostsConfigurationDto
			.getHosts()
			.forEach(this::scheduleHostTask);

		FileWatcherTask.builder()
			.file(configFile)
			.filter(event -> event.context() != null && configFile.getName().equals(event.context().toString()))
			.await(500)
			.onChange(() -> updateConfiguration(configFile))
			.build()
			.start();
	}

	/**
	 * Initialize the {@link OtelSelfObserver} and trigger a periodic task to flush
	 * the metrics
	 */
	void scheduleAgentSelfObserver() {

		final Resource resource = OtelHelper.createServiceResource(agentInfo.get("project_name"), multiHostsConfigurationDto.getExtraLabels());
		final AutoConfiguredOpenTelemetrySdk autoConfiguredOpenTelemetrySdk = OtelHelper.initOpenTelemetrySdk(resource, otelSdkConfiguration);

		// Need a periodic trigger because we need the job to be scheduled based on the configured collect period
		final PeriodicTrigger trigger = new PeriodicTrigger(multiHostsConfigurationDto.getCollectPeriod(), TimeUnit.SECONDS);

		// Get the SDK Meter provider
		final SdkMeterProvider meterProvider = autoConfiguredOpenTelemetrySdk.getOpenTelemetrySdk().getSdkMeterProvider();

		// Init the observer
		OtelSelfObserver
			.builder()
			.agentInfo(agentInfo)
			.sdkMeterProvider(meterProvider)
			.multiHostsConfigurationDto(multiHostsConfigurationDto)
			.build()
			.init();

		// Here we go
		taskScheduler.schedule(meterProvider::forceFlush, trigger);
	}

	/**
	 * Configure the 'com.sentrysoftware' logger based on the user's command. See
	 * log4j2.xml
	 */
	void configureLoggerLevel() {

		final Logger logger = LogManager.getLogger("com.sentrysoftware");

		Configurator.setAllLevels(logger.getName(), getLoggerLevel(multiHostsConfigurationDto.getLoggerLevel()));
	}

	/**
	 * Get the Log4j log level from the configured logLevel string
	 *
	 * @param loggerLevel string value from the configuration (e.g. off, debug, info, warn, error, trace, all)
	 * @return log4j {@link Level} instance
	 */
	Level getLoggerLevel(final String loggerLevel) {

		final Level level = loggerLevel != null ? Level.getLevel(loggerLevel.toUpperCase()) : null;

		return level != null ? level : Level.OFF;
	}

	/**
	 * Update the configuration:
	 * <ol>
	 * <li>Remove the obsolete hosts</li>
	 * <li>Cancel the scheduling of the obsolete hosts</li>
	 * <li>Schedule the new hosts</li>
	 * </ol>
	 *
	 * @param configFile the host configuration file (YAML file: hws-config.yaml)
	 */
	synchronized void updateConfiguration(final File configFile) {

		final MultiHostsConfigurationDto newMultiHostsConfigurationDto = ConfigHelper
				.readConfigurationSafe(configFile);

		// Update global settings
		multiHostsConfigurationDto.setCollectPeriod(newMultiHostsConfigurationDto.getCollectPeriod());
		multiHostsConfigurationDto.setDiscoveryCycle(newMultiHostsConfigurationDto.getDiscoveryCycle());
		multiHostsConfigurationDto.setExportTimestamps(newMultiHostsConfigurationDto.isExportTimestamps());
		multiHostsConfigurationDto.setOutputDirectory(newMultiHostsConfigurationDto.getOutputDirectory());
		multiHostsConfigurationDto.setLoggerLevel(newMultiHostsConfigurationDto.getLoggerLevel());
		multiHostsConfigurationDto.setExtraLabels(newMultiHostsConfigurationDto.getExtraLabels());
		multiHostsConfigurationDto.setExtraMetrics(newMultiHostsConfigurationDto.getExtraMetrics());
		multiHostsConfigurationDto.setSequential(newMultiHostsConfigurationDto.isSequential());
		multiHostsConfigurationDto.setResolveHostnameToFqdn(newMultiHostsConfigurationDto.isResolveHostnameToFqdn());
		multiHostsConfigurationDto.setExporter(newMultiHostsConfigurationDto.getExporter());
		multiHostsConfigurationDto.setHardwareProblemTemplate(newMultiHostsConfigurationDto.getHardwareProblemTemplate());
		multiHostsConfigurationDto.setDisableAlerts(newMultiHostsConfigurationDto.isDisableAlerts());

		// Make sure the logger is configured correctly
		configureLoggerLevel();

		final Map<String, String> newOtelSdkConfiguration = new OtelConfig()
				.otelSdkConfiguration(newMultiHostsConfigurationDto, grpcEndpoint);

		// The SDK configuration has been updated? reschedule everything
		if (!MapHelper.areEqual(otelSdkConfiguration, newOtelSdkConfiguration)) {
			restartAll(newOtelSdkConfiguration, newMultiHostsConfigurationDto);
			return;
		}

		// Do we have new hosts?
		final Set<HostConfigurationDto> newHosts = newMultiHostsConfigurationDto
				.getHosts()
				.stream()
				.filter(host -> multiHostsConfigurationDto
						.getHosts()
						.stream()
						.noneMatch(host::equals))
				.collect(Collectors.toSet());

		// Any host to remove?
		final Set<HostConfigurationDto> hostsToRemove = multiHostsConfigurationDto
				.getHosts()
				.stream()
				.filter(existing -> newMultiHostsConfigurationDto
						.getHosts()
						.stream()
						.noneMatch(existing::equals))
				.collect(Collectors.toSet());

		// Clean the scheduling, host monitoring and the internal configuration for the hosts that need to be removed
		rescheduleNewHosts(newMultiHostsConfigurationDto, newHosts, hostsToRemove);
	}

	/**
	 * Restart all the hosts scheduling
	 * 
	 * @param newOtelSdkConfiguration       The new SDK configuration
	 * @param newMultiHostsConfigurationDto The new configuration
	 */
	void restartAll(final Map<String, String> newOtelSdkConfiguration, final MultiHostsConfigurationDto newMultiHostsConfigurationDto) {

		// Update the SDK configuration
		otelSdkConfiguration.putAll(newOtelSdkConfiguration);

		// All the hosts are considered as new
		final Set<HostConfigurationDto> newHosts = newMultiHostsConfigurationDto.getHosts();

		// All the existing hosts are considered as old
		final Set<HostConfigurationDto> hostsToRemove = multiHostsConfigurationDto.getHosts();

		// Now reschedule the new hosts
		rescheduleNewHosts(newMultiHostsConfigurationDto, newHosts, hostsToRemove);
	}

	/**
	 * Reschedule the given new hosts
	 * 
	 * @param newMultiHostsConfigurationDto The new configuration
	 * @param newHosts                      The new configured hosts
	 * @param hostsToRemove                 The hosts to remove from the scheduler
	 */
	private void rescheduleNewHosts(final MultiHostsConfigurationDto newMultiHostsConfigurationDto,
			final Set<HostConfigurationDto> newHosts, final Set<HostConfigurationDto> hostsToRemove) {

		hostsToRemove
			.stream()
			.map(host -> host.getHost().getId())
			.forEach(hostId -> {
				// Remove the scheduled task
				removeScheduledTask(hostId);

				// Remove the host monitoring
				hostMonitoringMap.remove(hostId);
			});

		// First create new HostMonitoring instances for the new hosts
		newHosts.forEach(newHost ->
			ConfigHelper.fillHostMonitoringMap(
					hostMonitoringMap,
					ConnectorStore.getInstance().getConnectors().keySet(),
					newHost
			)
		);

		// Remove hosts from the DTO
		multiHostsConfigurationDto.getHosts().removeAll(hostsToRemove);

		// Then update the existing multi-hosts configuration DTO for the next schedules
		multiHostsConfigurationDto.getHosts().addAll(newHosts);

		// Update the Scheduler job pool size
		// Just before the last step so that we are sure we are not going to schedule canceled tasks
		if (newMultiHostsConfigurationDto.getJobPoolSize() != multiHostsConfigurationDto.getJobPoolSize()) {
			multiHostsConfigurationDto.setJobPoolSize(newMultiHostsConfigurationDto.getJobPoolSize());

			// The scheduler job pool size can be increased or decreased dynamically
			taskScheduler.setPoolSize(multiHostsConfigurationDto.getJobPoolSize());
		}

		// Finally schedule tasks for the new added or updated hosts
		newHosts.forEach(this::scheduleHostTask);
	}

	/**
	 * Schedule a task for the given {@link HostConfigurationDto}
	 *
	 * @param hostConfigDto The user's host configuration
	 */
	void scheduleHostTask(final HostConfigurationDto hostConfigDto) {
		final String hostId = hostConfigDto.getHost().getId();
		final IHostMonitoring hostMonitoring = hostMonitoringMap.get(hostId);

		// No host monitoring no schedule
		if (hostMonitoring == null) {
<<<<<<< HEAD
			log.warn("The host {} has been removed from the configuration. Nothing to monitor and no tasks to schedule.", targetId);
=======
			log.warn("There is no HostMonitoring for the host id: {}. Skip task schedule.", hostId);
>>>>>>> 184531f9
			return;
		}

		// Create the runnable task
		final StrategyTask strategyTask = new StrategyTask(
				StrategyTaskInfo
					.builder()
					.hostMonitoring(hostMonitoring)
					.discoveryCycle(hostConfigDto.getDiscoveryCycle())
					.loggerLevel(getLoggerLevel(hostConfigDto.getLoggerLevel()).name())
					.outputDirectory(hostConfigDto.getOutputDirectory())
					.serverPort(serverPort)
					.build(),
				new UserConfiguration(multiHostsConfigurationDto, hostConfigDto),
				otelSdkConfiguration
		);

		// Need a periodic trigger because we need the job to be scheduled based on the configured collect period
		final PeriodicTrigger trigger = new PeriodicTrigger(hostConfigDto.getCollectPeriod(), TimeUnit.SECONDS);

		// Here we go
		final ScheduledFuture<?> scheduledFuture = taskScheduler.schedule(strategyTask, trigger);

		// Don't forget to store the scheduled task in case we want to cancel it due to a configuration change
		hostSchedules.put(hostId, scheduledFuture);

<<<<<<< HEAD
		log.info("Scheduled job for host ID {}.", targetId);
=======
		log.info("Scheduled Job for host id {}", hostId);
>>>>>>> 184531f9
	}

	/**
	 * Remove a specific scheduled task
	 *
	 * @param hostId unique identifier of the host
	 */
	void removeScheduledTask(String hostId) {
		final ScheduledFuture<?> scheduledFuture = hostSchedules.get(hostId);
		if (scheduledFuture != null) {
			scheduledFuture.cancel(true);
			hostSchedules.remove(hostId);
		}
	}

}
<|MERGE_RESOLUTION|>--- conflicted
+++ resolved
@@ -1,343 +1,335 @@
-package com.sentrysoftware.hardware.agent.service;
-
-import java.io.File;
-import java.util.Map;
-import java.util.Set;
-import java.util.concurrent.ScheduledFuture;
-import java.util.concurrent.TimeUnit;
-import java.util.stream.Collectors;
-
-import javax.annotation.PostConstruct;
-
-import org.apache.logging.log4j.Level;
-import org.apache.logging.log4j.LogManager;
-import org.apache.logging.log4j.Logger;
-import org.apache.logging.log4j.core.config.Configurator;
-import org.springframework.beans.factory.annotation.Autowired;
-import org.springframework.beans.factory.annotation.Value;
-import org.springframework.scheduling.concurrent.ThreadPoolTaskScheduler;
-import org.springframework.scheduling.support.PeriodicTrigger;
-import org.springframework.stereotype.Service;
-
-import com.sentrysoftware.hardware.agent.configuration.ConfigHelper;
-import com.sentrysoftware.hardware.agent.configuration.OtelConfig;
-import com.sentrysoftware.hardware.agent.dto.HostConfigurationDto;
-import com.sentrysoftware.hardware.agent.dto.MultiHostsConfigurationDto;
-import com.sentrysoftware.hardware.agent.dto.UserConfiguration;
-import com.sentrysoftware.hardware.agent.service.opentelemetry.OtelHelper;
-import com.sentrysoftware.hardware.agent.service.opentelemetry.OtelSelfObserver;
-import com.sentrysoftware.hardware.agent.service.task.FileWatcherTask;
-import com.sentrysoftware.hardware.agent.service.task.StrategyTask;
-import com.sentrysoftware.hardware.agent.service.task.StrategyTaskInfo;
-import com.sentrysoftware.matrix.common.helpers.MapHelper;
-import com.sentrysoftware.matrix.connector.ConnectorStore;
-import com.sentrysoftware.matrix.model.monitoring.IHostMonitoring;
-
-import io.opentelemetry.sdk.autoconfigure.AutoConfiguredOpenTelemetrySdk;
-import io.opentelemetry.sdk.metrics.SdkMeterProvider;
-import io.opentelemetry.sdk.resources.Resource;
-import lombok.extern.slf4j.Slf4j;
-
-@Service
-@Slf4j
-public class TaskSchedulingService {
-
-	@Value("${server.port:8080}")
-	private int serverPort;
-
-	@Value("#{ '${grpc}'.isBlank() ? 'https://localhost:4317' : '${grpc}' }")
-	private String grpcEndpoint;
-
-	@Autowired
-	private File configFile;
-
-	@Autowired
-	private ThreadPoolTaskScheduler taskScheduler;
-
-	@Autowired
-	private MultiHostsConfigurationDto multiHostsConfigurationDto;
-
-	@Autowired
-	private Map<String, IHostMonitoring> hostMonitoringMap;
-
-	@Autowired
-	private Map<String, ScheduledFuture<?>> hostSchedules;
-
-	@Autowired
-	private Map<String, String> agentInfo;
-
-	@Autowired
-	private Map<String, String> otelSdkConfiguration;
-
-	@PostConstruct
-	public void startScheduling() {
-
-		configureLoggerLevel();
-
-		// Schedule self observer
-		scheduleAgentSelfObserver();
-
-		// Loop over each host and get its id then schedule the host monitoring strategy task
-		multiHostsConfigurationDto
-			.getHosts()
-			.forEach(this::scheduleHostTask);
-
-		FileWatcherTask.builder()
-			.file(configFile)
-			.filter(event -> event.context() != null && configFile.getName().equals(event.context().toString()))
-			.await(500)
-			.onChange(() -> updateConfiguration(configFile))
-			.build()
-			.start();
-	}
-
-	/**
-	 * Initialize the {@link OtelSelfObserver} and trigger a periodic task to flush
-	 * the metrics
-	 */
-	void scheduleAgentSelfObserver() {
-
-		final Resource resource = OtelHelper.createServiceResource(agentInfo.get("project_name"), multiHostsConfigurationDto.getExtraLabels());
-		final AutoConfiguredOpenTelemetrySdk autoConfiguredOpenTelemetrySdk = OtelHelper.initOpenTelemetrySdk(resource, otelSdkConfiguration);
-
-		// Need a periodic trigger because we need the job to be scheduled based on the configured collect period
-		final PeriodicTrigger trigger = new PeriodicTrigger(multiHostsConfigurationDto.getCollectPeriod(), TimeUnit.SECONDS);
-
-		// Get the SDK Meter provider
-		final SdkMeterProvider meterProvider = autoConfiguredOpenTelemetrySdk.getOpenTelemetrySdk().getSdkMeterProvider();
-
-		// Init the observer
-		OtelSelfObserver
-			.builder()
-			.agentInfo(agentInfo)
-			.sdkMeterProvider(meterProvider)
-			.multiHostsConfigurationDto(multiHostsConfigurationDto)
-			.build()
-			.init();
-
-		// Here we go
-		taskScheduler.schedule(meterProvider::forceFlush, trigger);
-	}
-
-	/**
-	 * Configure the 'com.sentrysoftware' logger based on the user's command. See
-	 * log4j2.xml
-	 */
-	void configureLoggerLevel() {
-
-		final Logger logger = LogManager.getLogger("com.sentrysoftware");
-
-		Configurator.setAllLevels(logger.getName(), getLoggerLevel(multiHostsConfigurationDto.getLoggerLevel()));
-	}
-
-	/**
-	 * Get the Log4j log level from the configured logLevel string
-	 *
-	 * @param loggerLevel string value from the configuration (e.g. off, debug, info, warn, error, trace, all)
-	 * @return log4j {@link Level} instance
-	 */
-	Level getLoggerLevel(final String loggerLevel) {
-
-		final Level level = loggerLevel != null ? Level.getLevel(loggerLevel.toUpperCase()) : null;
-
-		return level != null ? level : Level.OFF;
-	}
-
-	/**
-	 * Update the configuration:
-	 * <ol>
-	 * <li>Remove the obsolete hosts</li>
-	 * <li>Cancel the scheduling of the obsolete hosts</li>
-	 * <li>Schedule the new hosts</li>
-	 * </ol>
-	 *
-	 * @param configFile the host configuration file (YAML file: hws-config.yaml)
-	 */
-	synchronized void updateConfiguration(final File configFile) {
-
-		final MultiHostsConfigurationDto newMultiHostsConfigurationDto = ConfigHelper
-				.readConfigurationSafe(configFile);
-
-		// Update global settings
-		multiHostsConfigurationDto.setCollectPeriod(newMultiHostsConfigurationDto.getCollectPeriod());
-		multiHostsConfigurationDto.setDiscoveryCycle(newMultiHostsConfigurationDto.getDiscoveryCycle());
-		multiHostsConfigurationDto.setExportTimestamps(newMultiHostsConfigurationDto.isExportTimestamps());
-		multiHostsConfigurationDto.setOutputDirectory(newMultiHostsConfigurationDto.getOutputDirectory());
-		multiHostsConfigurationDto.setLoggerLevel(newMultiHostsConfigurationDto.getLoggerLevel());
-		multiHostsConfigurationDto.setExtraLabels(newMultiHostsConfigurationDto.getExtraLabels());
-		multiHostsConfigurationDto.setExtraMetrics(newMultiHostsConfigurationDto.getExtraMetrics());
-		multiHostsConfigurationDto.setSequential(newMultiHostsConfigurationDto.isSequential());
-		multiHostsConfigurationDto.setResolveHostnameToFqdn(newMultiHostsConfigurationDto.isResolveHostnameToFqdn());
-		multiHostsConfigurationDto.setExporter(newMultiHostsConfigurationDto.getExporter());
-		multiHostsConfigurationDto.setHardwareProblemTemplate(newMultiHostsConfigurationDto.getHardwareProblemTemplate());
-		multiHostsConfigurationDto.setDisableAlerts(newMultiHostsConfigurationDto.isDisableAlerts());
-
-		// Make sure the logger is configured correctly
-		configureLoggerLevel();
-
-		final Map<String, String> newOtelSdkConfiguration = new OtelConfig()
-				.otelSdkConfiguration(newMultiHostsConfigurationDto, grpcEndpoint);
-
-		// The SDK configuration has been updated? reschedule everything
-		if (!MapHelper.areEqual(otelSdkConfiguration, newOtelSdkConfiguration)) {
-			restartAll(newOtelSdkConfiguration, newMultiHostsConfigurationDto);
-			return;
-		}
-
-		// Do we have new hosts?
-		final Set<HostConfigurationDto> newHosts = newMultiHostsConfigurationDto
-				.getHosts()
-				.stream()
-				.filter(host -> multiHostsConfigurationDto
-						.getHosts()
-						.stream()
-						.noneMatch(host::equals))
-				.collect(Collectors.toSet());
-
-		// Any host to remove?
-		final Set<HostConfigurationDto> hostsToRemove = multiHostsConfigurationDto
-				.getHosts()
-				.stream()
-				.filter(existing -> newMultiHostsConfigurationDto
-						.getHosts()
-						.stream()
-						.noneMatch(existing::equals))
-				.collect(Collectors.toSet());
-
-		// Clean the scheduling, host monitoring and the internal configuration for the hosts that need to be removed
-		rescheduleNewHosts(newMultiHostsConfigurationDto, newHosts, hostsToRemove);
-	}
-
-	/**
-	 * Restart all the hosts scheduling
-	 * 
-	 * @param newOtelSdkConfiguration       The new SDK configuration
-	 * @param newMultiHostsConfigurationDto The new configuration
-	 */
-	void restartAll(final Map<String, String> newOtelSdkConfiguration, final MultiHostsConfigurationDto newMultiHostsConfigurationDto) {
-
-		// Update the SDK configuration
-		otelSdkConfiguration.putAll(newOtelSdkConfiguration);
-
-		// All the hosts are considered as new
-		final Set<HostConfigurationDto> newHosts = newMultiHostsConfigurationDto.getHosts();
-
-		// All the existing hosts are considered as old
-		final Set<HostConfigurationDto> hostsToRemove = multiHostsConfigurationDto.getHosts();
-
-		// Now reschedule the new hosts
-		rescheduleNewHosts(newMultiHostsConfigurationDto, newHosts, hostsToRemove);
-	}
-
-	/**
-	 * Reschedule the given new hosts
-	 * 
-	 * @param newMultiHostsConfigurationDto The new configuration
-	 * @param newHosts                      The new configured hosts
-	 * @param hostsToRemove                 The hosts to remove from the scheduler
-	 */
-	private void rescheduleNewHosts(final MultiHostsConfigurationDto newMultiHostsConfigurationDto,
-			final Set<HostConfigurationDto> newHosts, final Set<HostConfigurationDto> hostsToRemove) {
-
-		hostsToRemove
-			.stream()
-			.map(host -> host.getHost().getId())
-			.forEach(hostId -> {
-				// Remove the scheduled task
-				removeScheduledTask(hostId);
-
-				// Remove the host monitoring
-				hostMonitoringMap.remove(hostId);
-			});
-
-		// First create new HostMonitoring instances for the new hosts
-		newHosts.forEach(newHost ->
-			ConfigHelper.fillHostMonitoringMap(
-					hostMonitoringMap,
-					ConnectorStore.getInstance().getConnectors().keySet(),
-					newHost
-			)
-		);
-
-		// Remove hosts from the DTO
-		multiHostsConfigurationDto.getHosts().removeAll(hostsToRemove);
-
-		// Then update the existing multi-hosts configuration DTO for the next schedules
-		multiHostsConfigurationDto.getHosts().addAll(newHosts);
-
-		// Update the Scheduler job pool size
-		// Just before the last step so that we are sure we are not going to schedule canceled tasks
-		if (newMultiHostsConfigurationDto.getJobPoolSize() != multiHostsConfigurationDto.getJobPoolSize()) {
-			multiHostsConfigurationDto.setJobPoolSize(newMultiHostsConfigurationDto.getJobPoolSize());
-
-			// The scheduler job pool size can be increased or decreased dynamically
-			taskScheduler.setPoolSize(multiHostsConfigurationDto.getJobPoolSize());
-		}
-
-		// Finally schedule tasks for the new added or updated hosts
-		newHosts.forEach(this::scheduleHostTask);
-	}
-
-	/**
-	 * Schedule a task for the given {@link HostConfigurationDto}
-	 *
-	 * @param hostConfigDto The user's host configuration
-	 */
-	void scheduleHostTask(final HostConfigurationDto hostConfigDto) {
-		final String hostId = hostConfigDto.getHost().getId();
-		final IHostMonitoring hostMonitoring = hostMonitoringMap.get(hostId);
-
-		// No host monitoring no schedule
-		if (hostMonitoring == null) {
-<<<<<<< HEAD
-			log.warn("The host {} has been removed from the configuration. Nothing to monitor and no tasks to schedule.", targetId);
-=======
-			log.warn("There is no HostMonitoring for the host id: {}. Skip task schedule.", hostId);
->>>>>>> 184531f9
-			return;
-		}
-
-		// Create the runnable task
-		final StrategyTask strategyTask = new StrategyTask(
-				StrategyTaskInfo
-					.builder()
-					.hostMonitoring(hostMonitoring)
-					.discoveryCycle(hostConfigDto.getDiscoveryCycle())
-					.loggerLevel(getLoggerLevel(hostConfigDto.getLoggerLevel()).name())
-					.outputDirectory(hostConfigDto.getOutputDirectory())
-					.serverPort(serverPort)
-					.build(),
-				new UserConfiguration(multiHostsConfigurationDto, hostConfigDto),
-				otelSdkConfiguration
-		);
-
-		// Need a periodic trigger because we need the job to be scheduled based on the configured collect period
-		final PeriodicTrigger trigger = new PeriodicTrigger(hostConfigDto.getCollectPeriod(), TimeUnit.SECONDS);
-
-		// Here we go
-		final ScheduledFuture<?> scheduledFuture = taskScheduler.schedule(strategyTask, trigger);
-
-		// Don't forget to store the scheduled task in case we want to cancel it due to a configuration change
-		hostSchedules.put(hostId, scheduledFuture);
-
-<<<<<<< HEAD
-		log.info("Scheduled job for host ID {}.", targetId);
-=======
-		log.info("Scheduled Job for host id {}", hostId);
->>>>>>> 184531f9
-	}
-
-	/**
-	 * Remove a specific scheduled task
-	 *
-	 * @param hostId unique identifier of the host
-	 */
-	void removeScheduledTask(String hostId) {
-		final ScheduledFuture<?> scheduledFuture = hostSchedules.get(hostId);
-		if (scheduledFuture != null) {
-			scheduledFuture.cancel(true);
-			hostSchedules.remove(hostId);
-		}
-	}
-
-}
+package com.sentrysoftware.hardware.agent.service;
+
+import java.io.File;
+import java.util.Map;
+import java.util.Set;
+import java.util.concurrent.ScheduledFuture;
+import java.util.concurrent.TimeUnit;
+import java.util.stream.Collectors;
+
+import javax.annotation.PostConstruct;
+
+import org.apache.logging.log4j.Level;
+import org.apache.logging.log4j.LogManager;
+import org.apache.logging.log4j.Logger;
+import org.apache.logging.log4j.core.config.Configurator;
+import org.springframework.beans.factory.annotation.Autowired;
+import org.springframework.beans.factory.annotation.Value;
+import org.springframework.scheduling.concurrent.ThreadPoolTaskScheduler;
+import org.springframework.scheduling.support.PeriodicTrigger;
+import org.springframework.stereotype.Service;
+
+import com.sentrysoftware.hardware.agent.configuration.ConfigHelper;
+import com.sentrysoftware.hardware.agent.configuration.OtelConfig;
+import com.sentrysoftware.hardware.agent.dto.HostConfigurationDto;
+import com.sentrysoftware.hardware.agent.dto.MultiHostsConfigurationDto;
+import com.sentrysoftware.hardware.agent.dto.UserConfiguration;
+import com.sentrysoftware.hardware.agent.service.opentelemetry.OtelHelper;
+import com.sentrysoftware.hardware.agent.service.opentelemetry.OtelSelfObserver;
+import com.sentrysoftware.hardware.agent.service.task.FileWatcherTask;
+import com.sentrysoftware.hardware.agent.service.task.StrategyTask;
+import com.sentrysoftware.hardware.agent.service.task.StrategyTaskInfo;
+import com.sentrysoftware.matrix.common.helpers.MapHelper;
+import com.sentrysoftware.matrix.connector.ConnectorStore;
+import com.sentrysoftware.matrix.model.monitoring.IHostMonitoring;
+
+import io.opentelemetry.sdk.autoconfigure.AutoConfiguredOpenTelemetrySdk;
+import io.opentelemetry.sdk.metrics.SdkMeterProvider;
+import io.opentelemetry.sdk.resources.Resource;
+import lombok.extern.slf4j.Slf4j;
+
+@Service
+@Slf4j
+public class TaskSchedulingService {
+
+	@Value("${server.port:8080}")
+	private int serverPort;
+
+	@Value("#{ '${grpc}'.isBlank() ? 'https://localhost:4317' : '${grpc}' }")
+	private String grpcEndpoint;
+
+	@Autowired
+	private File configFile;
+
+	@Autowired
+	private ThreadPoolTaskScheduler taskScheduler;
+
+	@Autowired
+	private MultiHostsConfigurationDto multiHostsConfigurationDto;
+
+	@Autowired
+	private Map<String, IHostMonitoring> hostMonitoringMap;
+
+	@Autowired
+	private Map<String, ScheduledFuture<?>> hostSchedules;
+
+	@Autowired
+	private Map<String, String> agentInfo;
+
+	@Autowired
+	private Map<String, String> otelSdkConfiguration;
+
+	@PostConstruct
+	public void startScheduling() {
+
+		configureLoggerLevel();
+
+		// Schedule self observer
+		scheduleAgentSelfObserver();
+
+		// Loop over each host and get its id then schedule the host monitoring strategy task
+		multiHostsConfigurationDto
+			.getHosts()
+			.forEach(this::scheduleHostTask);
+
+		FileWatcherTask.builder()
+			.file(configFile)
+			.filter(event -> event.context() != null && configFile.getName().equals(event.context().toString()))
+			.await(500)
+			.onChange(() -> updateConfiguration(configFile))
+			.build()
+			.start();
+	}
+
+	/**
+	 * Initialize the {@link OtelSelfObserver} and trigger a periodic task to flush
+	 * the metrics
+	 */
+	void scheduleAgentSelfObserver() {
+
+		final Resource resource = OtelHelper.createServiceResource(agentInfo.get("project_name"), multiHostsConfigurationDto.getExtraLabels());
+		final AutoConfiguredOpenTelemetrySdk autoConfiguredOpenTelemetrySdk = OtelHelper.initOpenTelemetrySdk(resource, otelSdkConfiguration);
+
+		// Need a periodic trigger because we need the job to be scheduled based on the configured collect period
+		final PeriodicTrigger trigger = new PeriodicTrigger(multiHostsConfigurationDto.getCollectPeriod(), TimeUnit.SECONDS);
+
+		// Get the SDK Meter provider
+		final SdkMeterProvider meterProvider = autoConfiguredOpenTelemetrySdk.getOpenTelemetrySdk().getSdkMeterProvider();
+
+		// Init the observer
+		OtelSelfObserver
+			.builder()
+			.agentInfo(agentInfo)
+			.sdkMeterProvider(meterProvider)
+			.multiHostsConfigurationDto(multiHostsConfigurationDto)
+			.build()
+			.init();
+
+		// Here we go
+		taskScheduler.schedule(meterProvider::forceFlush, trigger);
+	}
+
+	/**
+	 * Configure the 'com.sentrysoftware' logger based on the user's command. See
+	 * log4j2.xml
+	 */
+	void configureLoggerLevel() {
+
+		final Logger logger = LogManager.getLogger("com.sentrysoftware");
+
+		Configurator.setAllLevels(logger.getName(), getLoggerLevel(multiHostsConfigurationDto.getLoggerLevel()));
+	}
+
+	/**
+	 * Get the Log4j log level from the configured logLevel string
+	 *
+	 * @param loggerLevel string value from the configuration (e.g. off, debug, info, warn, error, trace, all)
+	 * @return log4j {@link Level} instance
+	 */
+	Level getLoggerLevel(final String loggerLevel) {
+
+		final Level level = loggerLevel != null ? Level.getLevel(loggerLevel.toUpperCase()) : null;
+
+		return level != null ? level : Level.OFF;
+	}
+
+	/**
+	 * Update the configuration:
+	 * <ol>
+	 * <li>Remove the obsolete hosts</li>
+	 * <li>Cancel the scheduling of the obsolete hosts</li>
+	 * <li>Schedule the new hosts</li>
+	 * </ol>
+	 *
+	 * @param configFile the host configuration file (YAML file: hws-config.yaml)
+	 */
+	synchronized void updateConfiguration(final File configFile) {
+
+		final MultiHostsConfigurationDto newMultiHostsConfigurationDto = ConfigHelper
+				.readConfigurationSafe(configFile);
+
+		// Update global settings
+		multiHostsConfigurationDto.setCollectPeriod(newMultiHostsConfigurationDto.getCollectPeriod());
+		multiHostsConfigurationDto.setDiscoveryCycle(newMultiHostsConfigurationDto.getDiscoveryCycle());
+		multiHostsConfigurationDto.setExportTimestamps(newMultiHostsConfigurationDto.isExportTimestamps());
+		multiHostsConfigurationDto.setOutputDirectory(newMultiHostsConfigurationDto.getOutputDirectory());
+		multiHostsConfigurationDto.setLoggerLevel(newMultiHostsConfigurationDto.getLoggerLevel());
+		multiHostsConfigurationDto.setExtraLabels(newMultiHostsConfigurationDto.getExtraLabels());
+		multiHostsConfigurationDto.setExtraMetrics(newMultiHostsConfigurationDto.getExtraMetrics());
+		multiHostsConfigurationDto.setSequential(newMultiHostsConfigurationDto.isSequential());
+		multiHostsConfigurationDto.setResolveHostnameToFqdn(newMultiHostsConfigurationDto.isResolveHostnameToFqdn());
+		multiHostsConfigurationDto.setExporter(newMultiHostsConfigurationDto.getExporter());
+		multiHostsConfigurationDto.setHardwareProblemTemplate(newMultiHostsConfigurationDto.getHardwareProblemTemplate());
+		multiHostsConfigurationDto.setDisableAlerts(newMultiHostsConfigurationDto.isDisableAlerts());
+
+		// Make sure the logger is configured correctly
+		configureLoggerLevel();
+
+		final Map<String, String> newOtelSdkConfiguration = new OtelConfig()
+				.otelSdkConfiguration(newMultiHostsConfigurationDto, grpcEndpoint);
+
+		// The SDK configuration has been updated? reschedule everything
+		if (!MapHelper.areEqual(otelSdkConfiguration, newOtelSdkConfiguration)) {
+			restartAll(newOtelSdkConfiguration, newMultiHostsConfigurationDto);
+			return;
+		}
+
+		// Do we have new hosts?
+		final Set<HostConfigurationDto> newHosts = newMultiHostsConfigurationDto
+				.getHosts()
+				.stream()
+				.filter(host -> multiHostsConfigurationDto
+						.getHosts()
+						.stream()
+						.noneMatch(host::equals))
+				.collect(Collectors.toSet());
+
+		// Any host to remove?
+		final Set<HostConfigurationDto> hostsToRemove = multiHostsConfigurationDto
+				.getHosts()
+				.stream()
+				.filter(existing -> newMultiHostsConfigurationDto
+						.getHosts()
+						.stream()
+						.noneMatch(existing::equals))
+				.collect(Collectors.toSet());
+
+		// Clean the scheduling, host monitoring and the internal configuration for the hosts that need to be removed
+		rescheduleNewHosts(newMultiHostsConfigurationDto, newHosts, hostsToRemove);
+	}
+
+	/**
+	 * Restart all the hosts scheduling
+	 *
+	 * @param newOtelSdkConfiguration       The new SDK configuration
+	 * @param newMultiHostsConfigurationDto The new configuration
+	 */
+	void restartAll(final Map<String, String> newOtelSdkConfiguration, final MultiHostsConfigurationDto newMultiHostsConfigurationDto) {
+
+		// Update the SDK configuration
+		otelSdkConfiguration.putAll(newOtelSdkConfiguration);
+
+		// All the hosts are considered as new
+		final Set<HostConfigurationDto> newHosts = newMultiHostsConfigurationDto.getHosts();
+
+		// All the existing hosts are considered as old
+		final Set<HostConfigurationDto> hostsToRemove = multiHostsConfigurationDto.getHosts();
+
+		// Now reschedule the new hosts
+		rescheduleNewHosts(newMultiHostsConfigurationDto, newHosts, hostsToRemove);
+	}
+
+	/**
+	 * Reschedule the given new hosts
+	 *
+	 * @param newMultiHostsConfigurationDto The new configuration
+	 * @param newHosts                      The new configured hosts
+	 * @param hostsToRemove                 The hosts to remove from the scheduler
+	 */
+	private void rescheduleNewHosts(final MultiHostsConfigurationDto newMultiHostsConfigurationDto,
+			final Set<HostConfigurationDto> newHosts, final Set<HostConfigurationDto> hostsToRemove) {
+
+		hostsToRemove
+			.stream()
+			.map(host -> host.getHost().getId())
+			.forEach(hostId -> {
+				// Remove the scheduled task
+				removeScheduledTask(hostId);
+
+				// Remove the host monitoring
+				hostMonitoringMap.remove(hostId);
+			});
+
+		// First create new HostMonitoring instances for the new hosts
+		newHosts.forEach(newHost ->
+			ConfigHelper.fillHostMonitoringMap(
+					hostMonitoringMap,
+					ConnectorStore.getInstance().getConnectors().keySet(),
+					newHost
+			)
+		);
+
+		// Remove hosts from the DTO
+		multiHostsConfigurationDto.getHosts().removeAll(hostsToRemove);
+
+		// Then update the existing multi-hosts configuration DTO for the next schedules
+		multiHostsConfigurationDto.getHosts().addAll(newHosts);
+
+		// Update the Scheduler job pool size
+		// Just before the last step so that we are sure we are not going to schedule canceled tasks
+		if (newMultiHostsConfigurationDto.getJobPoolSize() != multiHostsConfigurationDto.getJobPoolSize()) {
+			multiHostsConfigurationDto.setJobPoolSize(newMultiHostsConfigurationDto.getJobPoolSize());
+
+			// The scheduler job pool size can be increased or decreased dynamically
+			taskScheduler.setPoolSize(multiHostsConfigurationDto.getJobPoolSize());
+		}
+
+		// Finally schedule tasks for the new added or updated hosts
+		newHosts.forEach(this::scheduleHostTask);
+	}
+
+	/**
+	 * Schedule a task for the given {@link HostConfigurationDto}
+	 *
+	 * @param hostConfigDto The user's host configuration
+	 */
+	void scheduleHostTask(final HostConfigurationDto hostConfigDto) {
+		final String hostId = hostConfigDto.getHost().getId();
+		final IHostMonitoring hostMonitoring = hostMonitoringMap.get(hostId);
+
+		// No host monitoring no schedule
+		if (hostMonitoring == null) {
+			log.warn("The host {} has been removed from the configuration. Nothing to monitor and no tasks to schedule.", hostId);
+			return;
+		}
+
+		// Create the runnable task
+		final StrategyTask strategyTask = new StrategyTask(
+				StrategyTaskInfo
+					.builder()
+					.hostMonitoring(hostMonitoring)
+					.discoveryCycle(hostConfigDto.getDiscoveryCycle())
+					.loggerLevel(getLoggerLevel(hostConfigDto.getLoggerLevel()).name())
+					.outputDirectory(hostConfigDto.getOutputDirectory())
+					.serverPort(serverPort)
+					.build(),
+				new UserConfiguration(multiHostsConfigurationDto, hostConfigDto),
+				otelSdkConfiguration
+		);
+
+		// Need a periodic trigger because we need the job to be scheduled based on the configured collect period
+		final PeriodicTrigger trigger = new PeriodicTrigger(hostConfigDto.getCollectPeriod(), TimeUnit.SECONDS);
+
+		// Here we go
+		final ScheduledFuture<?> scheduledFuture = taskScheduler.schedule(strategyTask, trigger);
+
+		// Don't forget to store the scheduled task in case we want to cancel it due to a configuration change
+		hostSchedules.put(hostId, scheduledFuture);
+
+		log.info("Scheduled job for host id {}", hostId);
+	}
+
+	/**
+	 * Remove a specific scheduled task
+	 *
+	 * @param hostId unique identifier of the host
+	 */
+	void removeScheduledTask(String hostId) {
+		final ScheduledFuture<?> scheduledFuture = hostSchedules.get(hostId);
+		if (scheduledFuture != null) {
+			scheduledFuture.cancel(true);
+			hostSchedules.remove(hostId);
+		}
+	}
+
+}