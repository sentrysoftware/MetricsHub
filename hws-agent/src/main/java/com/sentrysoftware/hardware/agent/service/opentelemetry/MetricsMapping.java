package com.sentrysoftware.hardware.agent.service.opentelemetry;

import static com.sentrysoftware.matrix.common.helpers.HardwareConstants.ALARM_THRESHOLD;
import static com.sentrysoftware.matrix.common.helpers.HardwareConstants.AVAILABLE_PATH_WARNING;
import static com.sentrysoftware.matrix.common.helpers.HardwareConstants.CORRECTED_ERROR_ALARM_THRESHOLD;
import static com.sentrysoftware.matrix.common.helpers.HardwareConstants.CORRECTED_ERROR_WARNING_THRESHOLD;
import static com.sentrysoftware.matrix.common.helpers.HardwareConstants.ERROR_COUNT_ALARM_THRESHOLD;
import static com.sentrysoftware.matrix.common.helpers.HardwareConstants.ERROR_COUNT_WARNING_THRESHOLD;
import static com.sentrysoftware.matrix.common.helpers.HardwareConstants.ERROR_PERCENT_ALARM_THRESHOLD;
import static com.sentrysoftware.matrix.common.helpers.HardwareConstants.ERROR_PERCENT_WARNING_THRESHOLD;
import static com.sentrysoftware.matrix.common.helpers.HardwareConstants.EXPECTED_PATH_COUNT;
import static com.sentrysoftware.matrix.common.helpers.HardwareConstants.HOSTNAME;
import static com.sentrysoftware.matrix.common.helpers.HardwareConstants.LOWER_THRESHOLD;
import static com.sentrysoftware.matrix.common.helpers.HardwareConstants.MAXIMUM_SPEED;
import static com.sentrysoftware.matrix.common.helpers.HardwareConstants.PERCENT_ALARM_THRESHOLD;
import static com.sentrysoftware.matrix.common.helpers.HardwareConstants.PERCENT_WARNING_THRESHOLD;
import static com.sentrysoftware.matrix.common.helpers.HardwareConstants.POWER_SUPPLY_POWER;
import static com.sentrysoftware.matrix.common.helpers.HardwareConstants.SIZE;
import static com.sentrysoftware.matrix.common.helpers.HardwareConstants.UPPER_THRESHOLD;
import static com.sentrysoftware.matrix.common.helpers.HardwareConstants.USAGE_COUNT_ALARM_THRESHOLD;
import static com.sentrysoftware.matrix.common.helpers.HardwareConstants.USAGE_COUNT_WARNING_THRESHOLD;
import static com.sentrysoftware.matrix.common.helpers.HardwareConstants.VALUE_ALARM_THRESHOLD;
import static com.sentrysoftware.matrix.common.helpers.HardwareConstants.VALUE_WARNING_THRESHOLD;
import static com.sentrysoftware.matrix.common.helpers.HardwareConstants.WARNING_THRESHOLD;
import static com.sentrysoftware.matrix.common.helpers.HardwareConstants.UP_PARAMETER_UNIT;

import java.util.Collections;
import java.util.EnumMap;
import java.util.Map;
import java.util.Optional;
import java.util.Set;
import java.util.TreeMap;
import java.util.function.Function;
import java.util.stream.Collectors;
import java.util.stream.Stream;

import com.sentrysoftware.hardware.agent.dto.MetricInfo;
import com.sentrysoftware.hardware.agent.dto.MetricInfo.MetricType;
import com.sentrysoftware.hardware.agent.service.ServiceHelper;
import com.sentrysoftware.matrix.common.meta.monitor.Battery;
import com.sentrysoftware.matrix.common.meta.monitor.Blade;
import com.sentrysoftware.matrix.common.meta.monitor.Cpu;
import com.sentrysoftware.matrix.common.meta.monitor.CpuCore;
import com.sentrysoftware.matrix.common.meta.monitor.DiskController;
import com.sentrysoftware.matrix.common.meta.monitor.Enclosure;
import com.sentrysoftware.matrix.common.meta.monitor.Fan;
import com.sentrysoftware.matrix.common.meta.monitor.Gpu;
import com.sentrysoftware.matrix.common.meta.monitor.IMetaMonitor;
import com.sentrysoftware.matrix.common.meta.monitor.Led;
import com.sentrysoftware.matrix.common.meta.monitor.LogicalDisk;
import com.sentrysoftware.matrix.common.meta.monitor.Lun;
import com.sentrysoftware.matrix.common.meta.monitor.Memory;
import com.sentrysoftware.matrix.common.meta.monitor.NetworkCard;
import com.sentrysoftware.matrix.common.meta.monitor.OtherDevice;
import com.sentrysoftware.matrix.common.meta.monitor.PhysicalDisk;
import com.sentrysoftware.matrix.common.meta.monitor.PowerSupply;
import com.sentrysoftware.matrix.common.meta.monitor.Robotics;
import com.sentrysoftware.matrix.common.meta.monitor.TapeDrive;
import com.sentrysoftware.matrix.common.meta.monitor.Host;
import com.sentrysoftware.matrix.common.meta.monitor.Temperature;
import com.sentrysoftware.matrix.common.meta.monitor.Vm;
import com.sentrysoftware.matrix.common.meta.monitor.Voltage;
import com.sentrysoftware.matrix.connector.model.monitor.MonitorType;

import lombok.AccessLevel;
import lombok.Getter;
import lombok.NoArgsConstructor;

@NoArgsConstructor(access = AccessLevel.PRIVATE)
public class MetricsMapping {

	public static final String LABEL = "label";
	public static final String PARENT = "parent";
	public static final String ID = "id";

	private static final String VOLTS = "V";
	private static final String HERTZ = "Hz";
	private static final String PACKETS = "packets";
	private static final String BYTES = "B";
	private static final String JOULES = "joules";
	private static final String WATTS = "W";
	private static final String BYTES_PER_SECOND = "B/s";
	private static final String CELSIUS = "°C";
	private static final String SECONDS = "s";
	private static final String RPM = "rpm";
	static final String VM_HOST_NAME = "vm.host.name";
	private static final String ALARM_THRESHOLD_OF_ERRORS = "Alarm threshold of the encountered errors.";
	private static final String WARNING_THRESHOLD_OF_ERRORS = "Warning threshold of the encountered errors.";


	protected static final Set<String> DEFAULT_ATTRIBUTE_NAMES = Set.of(ID, LABEL, PARENT);

	private static final Map<MonitorType, Map<String, String>> monitorTypeToOverriddenAttributeMap;

	private static final Map<MonitorType, Map<String, String>> monitorTypeToAttributeMap;

	@Getter
	private static final Map<MonitorType, Map<String, MetricInfo>> matrixParamToMetricMap;
	@Getter
	private static final Map<MonitorType, Map<String, MetricInfo>> matrixMetadataToMetricMap;

	public static final MetricInfo AGENT_METRIC_INFO = MetricInfo
			.builder()
			.name("hw.agent.info")
			.description("Agent information.")
			.type(MetricType.GAUGE)
			.build();

	static {

		final Map<MonitorType, Map<String, String>> overriddenAttributeNames = new EnumMap<>(MonitorType.class);

		overriddenAttributeNames.put(MonitorType.VM, Map.of(HOSTNAME, VM_HOST_NAME));

		monitorTypeToOverriddenAttributeMap = Collections.unmodifiableMap(overriddenAttributeNames);

		final Map<MonitorType, Map<String, MetricInfo>> matrixParamToMetric = new EnumMap<>(MonitorType.class);

		matrixParamToMetric.put(MonitorType.BATTERY, buildBatteryMetricsMapping());
		matrixParamToMetric.put(MonitorType.BLADE, buildBladeMetricsMapping());
		matrixParamToMetric.put(MonitorType.CONNECTOR, buildConnectorMetricsMapping());
		matrixParamToMetric.put(MonitorType.CPU, buildCpuMetricsMapping());
		matrixParamToMetric.put(MonitorType.CPU_CORE, buildCpuCoreMetricsMapping());
		matrixParamToMetric.put(MonitorType.DISK_CONTROLLER, buildDiskControllerMetricsMapping());
		matrixParamToMetric.put(MonitorType.ENCLOSURE, buildEnclosureMetricsMapping());
		matrixParamToMetric.put(MonitorType.FAN, buildFanMetricsMapping());
		matrixParamToMetric.put(MonitorType.GPU, buildGpuMetricsMapping());
		matrixParamToMetric.put(MonitorType.LED, buildLedMetricsMapping());
		matrixParamToMetric.put(MonitorType.LOGICAL_DISK, buildLogicalDiskMetricsMapping());
		matrixParamToMetric.put(MonitorType.LUN, buildLunMetricsMapping());
		matrixParamToMetric.put(MonitorType.MEMORY, buildMemoryMetricsMapping());
		matrixParamToMetric.put(MonitorType.NETWORK_CARD, buildNetworkCardMetricsMapping());
		matrixParamToMetric.put(MonitorType.OTHER_DEVICE, buildOtherDeviceMetricsMapping());
		matrixParamToMetric.put(MonitorType.PHYSICAL_DISK, buildPhysicalDiskMetricsMapping());
		matrixParamToMetric.put(MonitorType.POWER_SUPPLY, buildPowerSupplyMetricsMapping());
		matrixParamToMetric.put(MonitorType.ROBOTICS, buildRoboticsMetricsMapping());
		matrixParamToMetric.put(MonitorType.TAPE_DRIVE, buildTapeDriveMetricsMapping());
		matrixParamToMetric.put(MonitorType.TEMPERATURE, buildTemperatureMetricsMapping());
		matrixParamToMetric.put(MonitorType.VOLTAGE, buildVoltageMetricsMapping());
		matrixParamToMetric.put(MonitorType.VM, buildVmMetricsMapping());
		matrixParamToMetric.put(MonitorType.HOST, buildTargetMetricsMapping());

		matrixParamToMetricMap = Collections.unmodifiableMap(matrixParamToMetric);

		final Map<MonitorType, Map<String, MetricInfo>> metadataToMetric = new EnumMap<>(MonitorType.class);

		metadataToMetric.put(MonitorType.CPU, cpuMetadataToMetrics());
		metadataToMetric.put(MonitorType.FAN, fanMetadataToMetrics());
		metadataToMetric.put(MonitorType.GPU, gpuMetadataToMetrics());
		metadataToMetric.put(MonitorType.LOGICAL_DISK, logicalDiskMetadataToMetrics());
		metadataToMetric.put(MonitorType.LUN, lunMetadataToMetrics());
		metadataToMetric.put(MonitorType.MEMORY, memoryMetadataToMetrics());
		metadataToMetric.put(MonitorType.PHYSICAL_DISK, physicalDiskMetadataToMetrics());
		metadataToMetric.put(MonitorType.NETWORK_CARD, networkCardMetadataToMetrics());
		metadataToMetric.put(MonitorType.OTHER_DEVICE, otherDeviceMetadataToMetrics());
		metadataToMetric.put(MonitorType.ROBOTICS, roboticsMetadataToMetrics());
		metadataToMetric.put(MonitorType.TAPE_DRIVE, tapeDriveMetadataToMetrics());
		metadataToMetric.put(MonitorType.TEMPERATURE, temperatureMetadataToMetrics());
		metadataToMetric.put(MonitorType.VOLTAGE, voltageMetadataToMetrics());
		metadataToMetric.put(MonitorType.POWER_SUPPLY, powerSupplyMetadataToMetrics());

		matrixMetadataToMetricMap = Collections.unmodifiableMap(metadataToMetric);

		final Map<MonitorType, Map<String, String>> attributesMap = new EnumMap<>(MonitorType.class);

		attributesMap.put(MonitorType.BATTERY, concatDefaultAttributesWithMetadata(MonitorType.BATTERY));
		attributesMap.put(MonitorType.BLADE, concatDefaultAttributesWithMetadata(MonitorType.BLADE));
		attributesMap.put(MonitorType.CONNECTOR, concatDefaultAttributesWithMetadata(MonitorType.CONNECTOR));
		attributesMap.put(MonitorType.CPU_CORE, concatDefaultAttributesWithMetadata(MonitorType.CPU_CORE));
		attributesMap.put(MonitorType.CPU, concatDefaultAttributesWithMetadata(MonitorType.CPU));
		attributesMap.put(MonitorType.DISK_CONTROLLER, concatDefaultAttributesWithMetadata(MonitorType.DISK_CONTROLLER));
		attributesMap.put(MonitorType.ENCLOSURE, concatDefaultAttributesWithMetadata(MonitorType.ENCLOSURE));
		attributesMap.put(MonitorType.FAN, concatDefaultAttributesWithMetadata(MonitorType.FAN));
		attributesMap.put(MonitorType.GPU, concatDefaultAttributesWithMetadata(MonitorType.GPU));
		attributesMap.put(MonitorType.LED, concatDefaultAttributesWithMetadata(MonitorType.LED));
		attributesMap.put(MonitorType.LOGICAL_DISK, concatDefaultAttributesWithMetadata(MonitorType.LOGICAL_DISK));
		attributesMap.put(MonitorType.LUN, concatDefaultAttributesWithMetadata(MonitorType.LUN));
		attributesMap.put(MonitorType.HOST, concatDefaultAttributesWithMetadata(MonitorType.HOST));
		attributesMap.put(MonitorType.MEMORY, concatDefaultAttributesWithMetadata(MonitorType.MEMORY));
		attributesMap.put(MonitorType.NETWORK_CARD, concatDefaultAttributesWithMetadata(MonitorType.NETWORK_CARD));
		attributesMap.put(MonitorType.OTHER_DEVICE, concatDefaultAttributesWithMetadata(MonitorType.OTHER_DEVICE));
		attributesMap.put(MonitorType.PHYSICAL_DISK, concatDefaultAttributesWithMetadata(MonitorType.PHYSICAL_DISK));
		attributesMap.put(MonitorType.POWER_SUPPLY, concatDefaultAttributesWithMetadata(MonitorType.POWER_SUPPLY));
		attributesMap.put(MonitorType.ROBOTICS, concatDefaultAttributesWithMetadata(MonitorType.ROBOTICS));
		attributesMap.put(MonitorType.TAPE_DRIVE, concatDefaultAttributesWithMetadata(MonitorType.TAPE_DRIVE));
		attributesMap.put(MonitorType.TEMPERATURE, concatDefaultAttributesWithMetadata(MonitorType.TEMPERATURE));
		attributesMap.put(MonitorType.VOLTAGE, concatDefaultAttributesWithMetadata(MonitorType.VOLTAGE));
		attributesMap.put(MonitorType.VM, concatDefaultAttributesWithMetadata(MonitorType.VM));

		monitorTypeToAttributeMap = Collections.unmodifiableMap(attributesMap);
	}

	/**
	 * Build host metrics map
	 *
	 * @return  {@link Map} where the metrics are indexed by the matrix parameter name
	 */
	private static Map<String, MetricInfo> buildTargetMetricsMapping() {
		final Map<String, MetricInfo> map = new TreeMap<>(String.CASE_INSENSITIVE_ORDER);

		map.put(IMetaMonitor.STATUS.getName(), MetricInfo
				.builder()
				.name("hw.target.status")
				.unit(IMetaMonitor.STATUS.getUnit())
				.description("Target status.")
				.build());
		map.put(IMetaMonitor.ENERGY.getName(), MetricInfo
				.builder()
				.name("hw.target.energy_joules_total")
				.unit(JOULES)
				.type(MetricType.COUNTER)
				.description("Energy consumed by the components since the start of the Hardware Sentry agent.")
				.build());
		map.put(IMetaMonitor.POWER_CONSUMPTION.getName(), MetricInfo
				.builder()
				.name("hw.target.power_watts")
				.unit(WATTS)
				.type(MetricType.GAUGE)
				.description("Energy consumed by all the components discovered for the monitored target.")
				.build());
		map.put(IMetaMonitor.HEATING_MARGIN.getName(), MetricInfo
<<<<<<< HEAD
			.builder()
			.name("hw.target.heating_margin_celsius")
			.unit(CELSIUS)
			.description("Number of degrees Celsius (°C) remaining before the temperature reaches the closest warning threshold.")
			.build());
		map.put(Host.AMBIENT_TEMPERATURE.getName(), MetricInfo
			.builder()
			.name("hw.target.ambient_temperature_celsius")
			.unit(CELSIUS)
			.description("Target's current ambient temperature in degrees Celsius (°C).")
			.build());
		map.put(Host.CPU_TEMPERATURE.getName(), MetricInfo
			.builder()
			.name("hw.target.cpu_temperature_celsius")
			.unit(CELSIUS)
			.description("Target's CPU temperature in degrees Celsius (°C).")
			.build());
=======
				.builder()
				.name("hw.target.heating_margin_celsius")
				.unit(CELSIUS)
				.description("Number of degrees Celsius (°C) remaining before the temperature reaches the closest warning threshold.")
				.build());
		map.put(Target.AMBIENT_TEMPERATURE.getName(), MetricInfo
				.builder()
				.name("hw.target.ambient_temperature_celsius")
				.unit(CELSIUS)
				.description("Target's current ambient temperature in degrees Celsius (°C).")
				.build());
		map.put(Target.CPU_TEMPERATURE.getName(), MetricInfo
				.builder()
				.name("hw.target.cpu_temperature_celsius")
				.unit(CELSIUS)
				.description("Target's CPU temperature in degrees Celsius (°C).")
				.build());
>>>>>>> 02c49313
		map.put(IMetaMonitor.PRESENT.getName(), MetricInfo
				.builder()
				.name("hw.target.present")
				.unit(IMetaMonitor.PRESENT.getUnit())
				.description("Whether the target is found or not.")
				.build());
		map.put(Host.SNMP_UP.getName(), MetricInfo
				.builder()
				.name("hw.target.snmp.up")
				.unit(UP_PARAMETER_UNIT)
				.description("Whether the SNMP protocol is up or not.")
				.build());
		map.put(Host.WMI_UP.getName(), MetricInfo
				.builder()
				.name("hw.target.wmi.up")
				.unit(UP_PARAMETER_UNIT)
				.description("Whether the WMI protocol is up or not.")
				.build());
		map.put(Host.WBEM_UP.getName(), MetricInfo
				.builder()
				.name("hw.target.wbem.up")
				.unit(UP_PARAMETER_UNIT)
				.description("Whether the WBEM protocol is up or not.")
				.build());
		map.put(Host.SSH_UP.getName(), MetricInfo
				.builder()
				.name("hw.target.ssh.up")
				.unit(UP_PARAMETER_UNIT)
				.description("Whether the SSH protocol is up or not.")
				.build());
		map.put(Target.HTTP_UP.getName(), MetricInfo
				.builder()
				.name("hw.target.http.up")
				.unit(UP_PARAMETER_UNIT)
				.description("Whether the HTTP protocol is up or not.")
				.build());
		map.put(Target.IPMI_UP.getName(), MetricInfo
				.builder()
				.name("hw.target.ipmi.up")
				.unit(UP_PARAMETER_UNIT)
				.description("Whether the IPMI protocol is up or not.")
				.build());

		return map;
	}

	/**
	 * Create Robotics Metadata to metrics map
	 * 
	 * @return {@link Map} of {@link MetricInfo} instances indexed by the matrix parameter names
	 */
	private static Map<String, MetricInfo> roboticsMetadataToMetrics() {
		final Map<String, MetricInfo> map = new TreeMap<>(String.CASE_INSENSITIVE_ORDER);

		map.put(ERROR_COUNT_WARNING_THRESHOLD, MetricInfo
			.builder()
			.name("hw.robotics.errors_warning")
			.description(WARNING_THRESHOLD_OF_ERRORS)
			.build());

		map.put(ERROR_COUNT_ALARM_THRESHOLD, MetricInfo
			.builder()
			.name("hw.robotics.errors_alarm")
			.description(ALARM_THRESHOLD_OF_ERRORS)
			.build());

		return map;
	}

	/**
	 * Create Voltage Metadata to metrics map
	 * 
	 * @return {@link Map} of {@link MetricInfo} instances indexed by the matrix parameter names
	 */
	private static Map<String, MetricInfo> voltageMetadataToMetrics() {
		final Map<String, MetricInfo> map = new TreeMap<>(String.CASE_INSENSITIVE_ORDER);

		map.put(UPPER_THRESHOLD, MetricInfo
			.builder()
			.name("hw.voltage.voltage_volts_upper")
			.unit(VOLTS)
			.factor(0.001)
			.description("Upper threshold of the voltage.")
			.build());

		map.put(LOWER_THRESHOLD, MetricInfo
			.builder()
			.name("hw.voltage.voltage_volts_lower")
			.unit(VOLTS)
			.factor(0.001)
			.description("Lower threshold of the voltage.")
			.build());

		return map;
	}

	/**
	 * Create Temperature Metadata to metrics map
	 * 
	 * @return {@link Map} of {@link MetricInfo} instances indexed by the matrix parameter names
	 */
	private static Map<String, MetricInfo> temperatureMetadataToMetrics() {
		final Map<String, MetricInfo> map = new TreeMap<>(String.CASE_INSENSITIVE_ORDER);

		map.put(WARNING_THRESHOLD, MetricInfo
			.builder()
			.name("hw.temperature.temperature_celsius_warning")
			.unit(CELSIUS)
			.description("Current temperature in degrees Celsius (°C) that will generate a warning when reached.")
			.build());

		map.put(ALARM_THRESHOLD, MetricInfo
			.builder()
			.name("hw.temperature.temperature_celsius_alarm")
			.unit(CELSIUS)
			.description("Current temperature in degrees Celsius (°C) that will generate an alarm when reached.")
			.build());

		return map;
	}

	/**
	 * Create Tape Drive Metadata to metrics map
	 * 
	 * @return {@link Map} of {@link MetricInfo} instances indexed by the matrix parameter names
	 */
	private static Map<String, MetricInfo> tapeDriveMetadataToMetrics() {
		final Map<String, MetricInfo> map = new TreeMap<>(String.CASE_INSENSITIVE_ORDER);

		map.put(ERROR_COUNT_WARNING_THRESHOLD, MetricInfo
			.builder()
			.name("hw.tape_drive.errors_warning")
			.description(WARNING_THRESHOLD_OF_ERRORS)
			.build());

		map.put(ERROR_COUNT_ALARM_THRESHOLD, MetricInfo
			.builder()
			.name("hw.tape_drive.errors_alarm")
			.description(ALARM_THRESHOLD_OF_ERRORS)
			.build());

		return map;
	}

	/**
	 * Create Other Device Metadata to metrics map
	 * 
	 * @return {@link Map} of {@link MetricInfo} instances indexed by the matrix parameter names
	 */
	private static Map<String, MetricInfo> otherDeviceMetadataToMetrics() {
		final Map<String, MetricInfo> map = new TreeMap<>(String.CASE_INSENSITIVE_ORDER);

		map.put(USAGE_COUNT_WARNING_THRESHOLD, MetricInfo
			.builder()
			.name("hw.other_device.usage_times_warning")
			.description("Number of times the device has been used which will generate a warning when reached.")
			.build());
		map.put(USAGE_COUNT_ALARM_THRESHOLD, MetricInfo
			.builder()
			.name("hw.other_device.usage_times_alarm")
			.description("Number of times the device has been used which will generate an alarm when reached.")
			.build());

		map.put(VALUE_WARNING_THRESHOLD, MetricInfo
			.builder()
			.name("hw.other_device.value_warning")
			.description("Device reported value that will generate a warning when reached.")
			.build());
		map.put(VALUE_ALARM_THRESHOLD, MetricInfo
			.builder()
			.name("hw.other_device.value_alarm")
			.description("Device reported value that will generate an alarm when reached.")
			.build());

		return map;
	}

	/**
	 * Create NetworkCard Metadata to metrics map
	 * 
	 * @return {@link Map} of {@link MetricInfo} instances indexed by the matrix parameter names
	 */
	private static Map<String, MetricInfo> networkCardMetadataToMetrics() {
		final Map<String, MetricInfo> map = new TreeMap<>(String.CASE_INSENSITIVE_ORDER);

		map.put(ERROR_PERCENT_WARNING_THRESHOLD, MetricInfo
			.builder()
			.name("hw.network_card.error_ratio_warning")
			.factor(0.01)
			.description("Network interface error ratio that will generate a warning when reached.")
			.build());

		map.put(ERROR_PERCENT_ALARM_THRESHOLD, MetricInfo
			.builder()
			.name("hw.network_card.error_ratio_alarm")
			.factor(0.01)
			.description("Network interface error ratio that will generate an alarm when reached.")
			.build());

		return map;
	}

	/**
	 * Create LUN Metadata to metrics map
	 * 
	 * @return {@link Map} of {@link MetricInfo} instances indexed by the matrix parameter names
	 */
	private static Map<String, MetricInfo> lunMetadataToMetrics() {
		final Map<String, MetricInfo> map = new TreeMap<>(String.CASE_INSENSITIVE_ORDER);

		map.put(AVAILABLE_PATH_WARNING, MetricInfo
			.builder()
			.name("hw.lun.available_paths_warning")
			.description("Number of available paths that will generate a warning when reached.")
			.build());

		map.put(EXPECTED_PATH_COUNT, MetricInfo
			.builder()
			.name("hw.lun.expected_paths")
			.description("Number of paths that are expected to be available to the remote volume.")
			.build());

		return map;
	}

	/**
	 * Create Fan Metadata to metrics map
	 * 
	 * @return {@link Map} of {@link MetricInfo} instances indexed by the matrix parameter names
	 */
	private static Map<String, MetricInfo> fanMetadataToMetrics() {
		final Map<String, MetricInfo> map = new TreeMap<>(String.CASE_INSENSITIVE_ORDER);

		map.put(WARNING_THRESHOLD, MetricInfo
			.builder()
			.name("hw.fan.speed_rpm_warning")
			.unit(RPM)
			.description("Speed of the corresponding fan (in revolutions/minute) that will generate a warning when reached.")
			.build());

		map.put(ALARM_THRESHOLD, MetricInfo
			.builder()
			.name("hw.fan.speed_rpm_alarm")
			.unit(RPM)
			.description("Speed of the corresponding fan (in revolutions/minute) that will generate an alarm when reached.")
			.build());

		map.put(PERCENT_WARNING_THRESHOLD, MetricInfo
			.builder()
			.name("hw.fan.speed_ratio_warning")
			.factor(0.01)
			.description("Fan speed ratio that will generate a warning when reached.")
			.build());

		map.put(PERCENT_ALARM_THRESHOLD, MetricInfo
			.builder()
			.name("hw.fan.speed_ratio_alarm")
			.factor(0.01)
			.description("Fan speed ratio that will generate an alarm when reached.")
			.build());

		return map;
	}

	/**
	 * Create PhysicalDisk Metadata to metrics map
	 * 
	 * @return {@link Map} of {@link MetricInfo} instances indexed by the matrix parameter names
	 */
	private static Map<String, MetricInfo> physicalDiskMetadataToMetrics() {
		final Map<String, MetricInfo> map = new TreeMap<>(String.CASE_INSENSITIVE_ORDER);

		map.put(SIZE, MetricInfo
			.builder()
			.name("hw.physical_disk.size_bytes")
			.unit(BYTES)
			.description("Physical disk size.")
			.build());

		map.put(ERROR_COUNT_WARNING_THRESHOLD, MetricInfo
			.builder()
			.name("hw.physical_disk.errors_warning")
			.description(WARNING_THRESHOLD_OF_ERRORS)
			.build());

		map.put(ERROR_COUNT_ALARM_THRESHOLD, MetricInfo
			.builder()
			.name("hw.physical_disk.errors_alarm")
			.description(ALARM_THRESHOLD_OF_ERRORS)
			.build());

		return map;
	}

	/**
	 * Create Memory Metadata to metrics map
	 * 
	 * @return {@link Map} of {@link MetricInfo} instances indexed by the matrix parameter names
	 */
	private static Map<String, MetricInfo> memoryMetadataToMetrics() {
		final Map<String, MetricInfo> map = new TreeMap<>(String.CASE_INSENSITIVE_ORDER);

		map.put(SIZE, MetricInfo
			.builder()
			.name("hw.memory.size_bytes")
			.unit(BYTES)
			.factor(1000000.0) // MB to Bytes
			.description("Memory module size.")
			.build());

		map.put(ERROR_COUNT_WARNING_THRESHOLD, MetricInfo
			.builder()
			.name("hw.memory.errors_warning")
			.description(WARNING_THRESHOLD_OF_ERRORS)
			.build());

		map.put(ERROR_COUNT_ALARM_THRESHOLD, MetricInfo
			.builder()
			.name("hw.memory.errors_alarm")
			.description(ALARM_THRESHOLD_OF_ERRORS)
			.build());

		return map;
	}

	/**
	 * Create LogicalDisk Metadata to metrics map
	 * 
	 * @return {@link Map} of {@link MetricInfo} instances indexed by the matrix parameter names
	 */
	private static Map<String, MetricInfo> logicalDiskMetadataToMetrics() {
		final Map<String, MetricInfo> map = new TreeMap<>(String.CASE_INSENSITIVE_ORDER);

		map.put(SIZE, MetricInfo
			.builder()
			.name("hw.logical_disk.size_bytes")
			.unit(BYTES)
			.description("Logical disk size.")
			.build());

		map.put(ERROR_COUNT_WARNING_THRESHOLD, MetricInfo
			.builder()
			.name("hw.logical_disk.errors_warning")
			.description(WARNING_THRESHOLD_OF_ERRORS)
			.build());

		map.put(ERROR_COUNT_ALARM_THRESHOLD, MetricInfo
			.builder()
			.name("hw.logical_disk.errors_alarm")
			.description(ALARM_THRESHOLD_OF_ERRORS)
			.build());

		return map;
	}

	/**
	 * Build CPU Metadata to metrics
	 * 
	 * @return {@link Map} of {@link MetricInfo} instances indexed by the matrix parameter names
	 */
	private static Map<String, MetricInfo> cpuMetadataToMetrics() {
		final Map<String, MetricInfo> map = new TreeMap<>(String.CASE_INSENSITIVE_ORDER);

		map.put(MAXIMUM_SPEED, MetricInfo
			.builder()
			.name("hw.cpu.maximum_speed_hertz")
			.unit(HERTZ)
			.factor(1000000.0)
			.description("CPU maximum speed.")
			.build());

		map.put(CORRECTED_ERROR_WARNING_THRESHOLD, MetricInfo
			.builder()
			.name("hw.cpu.corrected_errors_warning")
			.description("Number of detected and corrected errors that will generate a warning.")
			.build());

		map.put(CORRECTED_ERROR_ALARM_THRESHOLD, MetricInfo
			.builder()
			.name("hw.cpu.corrected_errors_alarm")
			.description("Number of detected and corrected errors that will generate an alarm.")
			.build());

		return map;
	}

	/**
	 * Build GPU Metadata to metrics
	 *
	 * @return {@link Map} of {@link MetricInfo} instances indexed by the matrix parameter names
	 */
	private static Map<String, MetricInfo> gpuMetadataToMetrics() {
		final Map<String, MetricInfo> map = new TreeMap<>(String.CASE_INSENSITIVE_ORDER);

		map.put(SIZE, MetricInfo
			.builder()
			.name("hw.gpu.size_bytes")
			.unit(BYTES)
			.factor(1000000.0) // MB to Bytes
			.description("GPU memory size.")
			.build());

		map.put(CORRECTED_ERROR_WARNING_THRESHOLD, MetricInfo
			.builder()
			.name("hw.gpu.corrected_errors_warning")
			.description("Number of detected and corrected errors that will generate a warning.")
			.build());

		map.put(CORRECTED_ERROR_ALARM_THRESHOLD, MetricInfo
			.builder()
			.name("hw.gpu.corrected_errors_alarm")
			.description("Number of detected and corrected errors that will generate an alarm.")
			.build());

		return map;
	}

	/**
	 * Build Power Supply Metadata to metrics
	 *
	 * @return {@link Map} of {@link MetricInfo} instances indexed by the matrix parameter names
	 */
	private static Map<String, MetricInfo> powerSupplyMetadataToMetrics() {
		final Map<String, MetricInfo> map = new TreeMap<>(String.CASE_INSENSITIVE_ORDER);

		map.put(POWER_SUPPLY_POWER, MetricInfo
				.builder()
				.name("hw.power_supply.power_watts")
				.unit(WATTS)
				.description("Maximum power output.")
				.build());

		return map;
	}

	/**
	 * Build voltage metrics map
	 *
	 * @return  {@link Map} where the metrics are indexed by the matrix parameter name
	 */
	private static Map<String, MetricInfo> buildVoltageMetricsMapping() {
		final Map<String, MetricInfo> map = new TreeMap<>(String.CASE_INSENSITIVE_ORDER);

		map.put(IMetaMonitor.STATUS.getName(), MetricInfo
			.builder()
			.name("hw.voltage.status")
			.unit(IMetaMonitor.STATUS.getUnit())
			.description("Voltage status.")
			.build());
		map.put(Voltage._VOLTAGE.getName(), MetricInfo
			.builder()
			.name("hw.voltage.voltage_volts")
			.unit(VOLTS)
			.factor(0.001)
			.description("Voltage output.")
			.build());
		map.put(IMetaMonitor.PRESENT.getName(), MetricInfo
			.builder()
			.name("hw.voltage.present")
			.unit(IMetaMonitor.PRESENT.getUnit())
			.description("Whether the voltage sensor is found or not.")
			.build());

		return map;
	}

	/**
	 * Build temperature metrics map
	 *
	 * @return  {@link Map} where the metrics are indexed by the matrix parameter name
	 */
	private static Map<String, MetricInfo> buildTemperatureMetricsMapping() {
		final Map<String, MetricInfo> map = new TreeMap<>(String.CASE_INSENSITIVE_ORDER);

		map.put(IMetaMonitor.STATUS.getName(), MetricInfo
			.builder()
			.name("hw.temperature.status")
			.unit(IMetaMonitor.STATUS.getUnit())
			.description("Temperature status.")
			.build());
		map.put(Temperature._TEMPERATURE.getName(), MetricInfo
			.builder()
			.name("hw.temperature.temperature_celsius")
			.unit(CELSIUS)
			.description("Current temperature reading in Celsius degrees.")
			.build());
		map.put(IMetaMonitor.PRESENT.getName(), MetricInfo
			.builder()
			.name("hw.temperature.present")
			.unit(IMetaMonitor.PRESENT.getUnit())
			.description("Whether the temperature sensor is found or not.")
			.build());

		return map;
	}

	/**
	 * Build tape drive metrics map
	 *
	 * @return  {@link Map} where the metrics are indexed by the matrix parameter name
	 */
	private static Map<String, MetricInfo> buildTapeDriveMetricsMapping() {
		final Map<String, MetricInfo> map = new TreeMap<>(String.CASE_INSENSITIVE_ORDER);

		map.put(IMetaMonitor.STATUS.getName(), MetricInfo
			.builder()
			.name("hw.tape_drive.status")
			.unit(IMetaMonitor.STATUS.getUnit())
			.description("Tape drive status.")
			.build());
		map.put(IMetaMonitor.PRESENT.getName(), MetricInfo
			.builder()
			.name("hw.tape_drive.present")
			.unit(IMetaMonitor.PRESENT.getUnit())
			.description("Whether the tape drive is found or not.")
			.build());
		map.put(IMetaMonitor.ERROR_COUNT.getName(), MetricInfo
			.builder()
			.name("hw.tape_drive.errors_total")
			.type(MetricType.COUNTER)
			.description("Number of errors encountered by the tape drive since the start of the Hardware Sentry Agent.")
			.build());
		map.put(TapeDrive.MOUNT_COUNT.getName(), MetricInfo
			.builder()
			.name("hw.tape_drive.mounts_total")
			.type(MetricType.COUNTER)
			.description("Number of mount operations that occurred during the last collect interval.")
			.build());
		map.put(TapeDrive.NEEDS_CLEANING.getName(), MetricInfo
			.builder()
			.name("hw.tape_drive.needs_cleaning")
			.unit(TapeDrive.NEEDS_CLEANING.getUnit())
			.description("Whether the tape drive needs cleaning.")
			.build());
		map.put(TapeDrive.UNMOUNT_COUNT.getName(), MetricInfo
			.builder()
			.name("hw.tape_drive.unmounts_total")
			.unit("unmounts")
			.type(MetricType.COUNTER)
			.description("Number of unmount operations that occurred during the last collect interval.")
			.build());
		map.put(IMetaMonitor.ENERGY.getName(), MetricInfo
			.builder()
			.name("hw.tape_drive.energy_joules_total")
			.unit(JOULES)
			.type(MetricType.COUNTER)
			.description("Energy consumed by the tape drive since the start of the Hardware Sentry Agent.")
			.build());
		map.put(IMetaMonitor.POWER_CONSUMPTION.getName(), MetricInfo
			.builder()
			.name("hw.tape_drive.power_watts")
			.unit(WATTS)
			.type(MetricType.GAUGE)
			.description("Energy consumed by the tape drive.")
			.build());

		return map;
	}

	/**
	 * Build robotics metrics map
	 *
	 * @return  {@link Map} where the metrics are indexed by the matrix parameter name
	 */
	private static Map<String, MetricInfo> buildRoboticsMetricsMapping() {
		final Map<String, MetricInfo> map = new TreeMap<>(String.CASE_INSENSITIVE_ORDER);

		map.put(IMetaMonitor.STATUS.getName(), MetricInfo
			.builder()
			.name("hw.robotics.status")
			.unit(IMetaMonitor.STATUS.getUnit())
			.description("Robotic device status.")
			.build());
		map.put(IMetaMonitor.PRESENT.getName(), MetricInfo
			.builder()
			.name("hw.robotics.present")
			.unit(IMetaMonitor.PRESENT.getUnit())
			.description("Whether the robotic device is found or not.")
			.build());
		map.put(IMetaMonitor.ERROR_COUNT.getName(), MetricInfo
			.builder()
			.name("hw.robotics.errors_total")
			.type(MetricType.COUNTER)
			.description("Number of errors encountered by the robotic device since the start of the Hardware Sentry Agent.")
			.build());
		map.put(Robotics.MOVE_COUNT.getName(), MetricInfo
			.builder()
			.name("hw.robotics.moves_total")
			.unit("moves")
			.type(MetricType.COUNTER)
			.description("Number of moves operations that occurred during the last collect interval.")
			.build());
		map.put(IMetaMonitor.ENERGY.getName(), MetricInfo
			.builder()
			.name("hw.robotics.energy_joules_total")
			.unit(JOULES)
			.type(MetricType.COUNTER)
			.description("Energy consumed by the robotic device since the start of the Hardware Sentry Agent.")
			.build());
		map.put(IMetaMonitor.POWER_CONSUMPTION.getName(), MetricInfo
			.builder()
			.name("hw.robotics.power_watts")
			.unit(WATTS)
			.type(MetricType.GAUGE)
			.description("Energy consumed by the robotic device.")
			.build());

		return map;
	}

	/**
	 * Build power supply metrics map
	 *
	 * @return  {@link Map} where the metrics are indexed by the matrix parameter name
	 */
	private static Map<String, MetricInfo> buildPowerSupplyMetricsMapping() {
		final Map<String, MetricInfo> map = new TreeMap<>(String.CASE_INSENSITIVE_ORDER);

		map.put(IMetaMonitor.STATUS.getName(), MetricInfo
			.builder()
			.name("hw.power_supply.status")
			.unit(IMetaMonitor.STATUS.getUnit())
			.description("Power supply status.")
			.build());
		map.put(IMetaMonitor.PRESENT.getName(), MetricInfo
			.builder()
			.name("hw.power_supply.present")
			.unit(IMetaMonitor.PRESENT.getUnit())
			.description("Whether the power supply is found or not.")
			.build());
		map.put(PowerSupply.USED_CAPACITY.getName(), MetricInfo
			.builder()
			.name("hw.power_supply.used_capacity_ratio")
			.factor(0.01)
			.description("Ratio of the power supply power currently in use.")
			.build());

		return map;
	}

	/**
	 * Build physical disk metrics map
	 *
	 * @return  {@link Map} where the metrics are indexed by the matrix parameter name
	 */
	private static Map<String, MetricInfo> buildPhysicalDiskMetricsMapping() {
		final Map<String, MetricInfo> map = new TreeMap<>(String.CASE_INSENSITIVE_ORDER);

		map.put(IMetaMonitor.STATUS.getName(), MetricInfo
			.builder()
			.name("hw.physical_disk.status")
			.unit(IMetaMonitor.STATUS.getUnit())
			.description("Physical disk status.")
			.build());
		map.put(IMetaMonitor.PRESENT.getName(), MetricInfo
			.builder()
			.name("hw.physical_disk.present")
			.unit(IMetaMonitor.PRESENT.getUnit())
			.description("Whether the physical disk is found or not.")
			.build());
		map.put(PhysicalDisk.ENDURANCE_REMAINING.getName(), MetricInfo
			.builder()
			.name("hw.physical_disk.endurance_remaining_ratio")
			.factor(0.01)
			.description("Physical disk remaining endurance ratio.")
			.build());
		map.put(IMetaMonitor.ERROR_COUNT.getName(), MetricInfo
			.builder()
			.name("hw.physical_disk.errors_total")
			.type(MetricType.COUNTER)
			.description("Number of errors encountered by the physical disk since the start of the Hardware Sentry Agent.")
			.build());
		map.put(IMetaMonitor.PREDICTED_FAILURE.getName(), MetricInfo
			.builder()
			.name("hw.physical_disk.predicted_failure")
			.unit(IMetaMonitor.PREDICTED_FAILURE.getUnit())
			.description("Informs if a failure is predicted.")
			.build());
		map.put(IMetaMonitor.ENERGY.getName(), MetricInfo
			.builder()
			.name("hw.physical_disk.energy_joules_total")
			.unit(JOULES)
			.type(MetricType.COUNTER)
			.description("Energy consumed by the physical disk since the start of the Hardware Sentry Agent.")
			.build());
		map.put(IMetaMonitor.POWER_CONSUMPTION.getName(), MetricInfo
			.builder()
			.name("hw.physical_disk.power_watts")
			.unit(WATTS)
			.type(MetricType.GAUGE)
			.description("Energy consumed by the physical disk.")
			.build());

		return map;
	}

	/**
	 * Build other device metrics map
	 *
	 * @return  {@link Map} where the metrics are indexed by the matrix parameter name
	 */
	private static Map<String, MetricInfo> buildOtherDeviceMetricsMapping() {
		final Map<String, MetricInfo> map = new TreeMap<>(String.CASE_INSENSITIVE_ORDER);

		map.put(IMetaMonitor.STATUS.getName(), MetricInfo
			.builder()
			.name("hw.other_device.status")
			.unit(IMetaMonitor.STATUS.getUnit())
			.description("Other device status.")
			.build());
		map.put(IMetaMonitor.PRESENT.getName(), MetricInfo
			.builder()
			.name("hw.other_device.present")
			.unit(IMetaMonitor.PRESENT.getUnit())
			.description("Whether the device is found or not.")
			.build());
		map.put(OtherDevice.USAGE_COUNT.getName(), MetricInfo
			.builder()
			.name("hw.other_device.usage_times_total")
			.type(MetricType.COUNTER)
			.description("Number of times the device has been used.")
			.build());
		map.put(OtherDevice.VALUE.getName(), MetricInfo
			.builder()
			.name("hw.other_device.value")
			.description("Currently reported value of the device.")
			.build());

		return map;
	}

	/**
	 * Build network card metrics map
	 *
	 * @return  {@link Map} where the metrics are indexed by the matrix parameter name
	 */
	private static Map<String, MetricInfo> buildNetworkCardMetricsMapping() {
		final Map<String, MetricInfo> map = new TreeMap<>(String.CASE_INSENSITIVE_ORDER);

		map.put(IMetaMonitor.STATUS.getName(), MetricInfo.builder()
			.name("hw.network_card.status")
			.unit(IMetaMonitor.STATUS.getUnit())
			.description("Network interface status.")
			.build());
		map.put(IMetaMonitor.PRESENT.getName(), MetricInfo.builder()
			.name("hw.network_card.present")
			.unit(IMetaMonitor.PRESENT.getUnit())
			.description("Whether the network interface is found or not.")
			.build());
		map.put(NetworkCard.BANDWIDTH_UTILIZATION.getName(), MetricInfo.builder()
			.name("hw.network_card.bandwidth_utilization_ratio")
			.factor(0.01)
			.description("Ratio of the available bandwidth utilization.")
			.build());
		map.put(NetworkCard.DUPLEX_MODE.getName(), MetricInfo.builder()
			.name("hw.network_card.duplex_mode")
			.unit(NetworkCard.DUPLEX_MODE.getUnit())
			.description("Whether the port is configured to operate in half-duplex or full-duplex mode.")
			.build());
		map.put(IMetaMonitor.ERROR_COUNT.getName(), MetricInfo.builder()
			.name("hw.network_card.errors_total")
			.type(MetricType.COUNTER)
			.description("Number of sent and received packets that were in error.")
			.build());
		map.put(NetworkCard.LINK_SPEED.getName(), MetricInfo.builder()
			.name("hw.network_card.link_speed_bytes_per_second")
			.unit(BYTES_PER_SECOND)
			.factor(125000.0)
			.description("Speed that the network adapter and its remote counterpart currently use to communicate with each other.")
			.build());
		map.put(NetworkCard.LINK_STATUS.getName(), MetricInfo.builder()
			.name("hw.network_card.link_status")
			.unit(NetworkCard.LINK_STATUS.getUnit())
			.description("Whether the network interface is plugged-in to the network or not.")
			.build());
		map.put(NetworkCard.RECEIVED_BYTES.getName(), MetricInfo.builder()
			.name("hw.network_card.received_bytes_total")
			.unit(BYTES)
			.type(MetricType.COUNTER)
			.description("Total number of bytes received through the network interface.")
			.build());
		map.put(NetworkCard.RECEIVED_PACKETS.getName(), MetricInfo.builder()
			.name("hw.network_card.received_packets_total")
			.unit(PACKETS)
			.type(MetricType.COUNTER)
			.description("Total number of packets received through the network interface.")
			.build());
		map.put(NetworkCard.TRANSMITTED_BYTES.getName(), MetricInfo.builder()
			.name("hw.network_card.transmitted_bytes_total")
			.unit(BYTES)
			.type(MetricType.COUNTER)
			.description("Total number of bytes transmitted through the network interface.")
			.build());
		map.put(NetworkCard.TRANSMITTED_PACKETS.getName(), MetricInfo.builder()
			.name("hw.network_card.transmitted_packets_total")
			.unit(PACKETS)
			.type(MetricType.COUNTER)
			.description("Total number of packets transmitted through the network interface.")
			.build());
		map.put(NetworkCard.ZERO_BUFFER_CREDIT_COUNT.getName(), MetricInfo.builder()
			.name("hw.network_card.zero_buffer_credits_total")
			.type(MetricType.COUNTER)
			.description("Total number of zero buffer credits that occurred.")
			.build());
		map.put(IMetaMonitor.ENERGY.getName(), MetricInfo.builder()
			.name("hw.network_card.energy_joules_total")
			.unit(JOULES)
			.type(MetricType.COUNTER)
			.description("Energy consumed by the network interface since the start of the Hardware Sentry Agent.")
			.build());
		map.put(IMetaMonitor.POWER_CONSUMPTION.getName(), MetricInfo.builder()
			.name("hw.network_card.power_watts")
			.unit(WATTS)
			.type(MetricType.GAUGE)
			.description("Energy consumed by the network interface.")
			.build());
		map.put(NetworkCard.ERROR_PERCENT.getName(), MetricInfo.builder()
			.name("hw.network_card.error_ratio")
			.factor(0.01)
			.description("Ratio of sent and received packets that were in error.")
			.build());
		return map;
	}

	/**
	 * Build memory metrics map
	 *
	 * @return  {@link Map} where the metrics are indexed by the matrix parameter name
	 */
	private static Map<String, MetricInfo> buildMemoryMetricsMapping() {
		final Map<String, MetricInfo> map = new TreeMap<>(String.CASE_INSENSITIVE_ORDER);

		map.put(IMetaMonitor.STATUS.getName(), MetricInfo.builder()
			.name("hw.memory.status")
			.unit(IMetaMonitor.STATUS.getUnit())
			.description("Memory module status.")
			.build());
		map.put(IMetaMonitor.PRESENT.getName(), MetricInfo.builder()
			.name("hw.memory.present")
			.unit(IMetaMonitor.PRESENT.getUnit())
			.description("Whether the memory module is found or not.")
			.build());
		map.put(IMetaMonitor.ERROR_COUNT.getName(), MetricInfo.builder()
			.name("hw.memory.errors_total")
			.type(MetricType.COUNTER)
			.description("Number of errors encountered by the memory module since the start of the Hardware Sentry Agent.")
			.build());
		map.put(Memory.ERROR_STATUS.getName(),  MetricInfo.builder()
			.name("hw.memory.error_status")
			.unit(Memory.ERROR_STATUS.getUnit())
			.description("Error status of the memory module.")
			.build());
		map.put(IMetaMonitor.PREDICTED_FAILURE.getName(), MetricInfo.builder()
			.name("hw.memory.predicted_failure")
			.unit(IMetaMonitor.PREDICTED_FAILURE.getUnit())
			.description("Predicted failure set by analyzing the trend of the number of detected/corrected errors with the ECC technology.")
			.build());
		map.put(IMetaMonitor.ENERGY.getName(), MetricInfo.builder()
			.name("hw.memory.energy_joules_total")
			.unit(JOULES)
			.type(MetricType.COUNTER)
			.description("Energy consumed by the memory module since the start of the Hardware Sentry Agent.")
			.build());
		map.put(IMetaMonitor.POWER_CONSUMPTION.getName(), MetricInfo.builder()
			.name("hw.memory.power_watts")
			.unit(WATTS)
			.type(MetricType.GAUGE)
			.description("Energy consumed by the memory module.")
			.build());

		return map;
	}

	/**
	 * Build lun metrics map
	 *
	 * @return  {@link Map} where the metrics are indexed by the matrix parameter name
	 */
	private static Map<String, MetricInfo> buildLunMetricsMapping() {
		final Map<String, MetricInfo> map = new TreeMap<>(String.CASE_INSENSITIVE_ORDER);

		map.put(IMetaMonitor.STATUS.getName(), MetricInfo
			.builder()
			.name("hw.lun.status")
			.unit(IMetaMonitor.STATUS.getUnit())
			.description("LUN status.")
			.build());
		map.put(Lun.AVAILABLE_PATH_COUNT.getName(), MetricInfo
			.builder()
			.name("hw.lun.available_paths")
			.description("Number of distinct paths available to the remote volume.")
			.build());
		map.put(IMetaMonitor.PRESENT.getName(), MetricInfo
			.builder()
			.name("hw.lun.present")
			.unit(IMetaMonitor.PRESENT.getUnit())
			.description("Whether the LUN is found or not.")
			.build());

		return map;
	}

	/**
	 * Build logical disk metrics map
	 *
	 * @return  {@link Map} where the metrics are indexed by the matrix parameter name
	 */
	private static Map<String, MetricInfo> buildLogicalDiskMetricsMapping() {
		final Map<String, MetricInfo> map = new TreeMap<>(String.CASE_INSENSITIVE_ORDER);

		map.put(IMetaMonitor.STATUS.getName(), MetricInfo.builder()
			.name("hw.logical_disk.status")
			.unit(IMetaMonitor.STATUS.getUnit())
			.description("Logical disk status.")
			.build());
		map.put(IMetaMonitor.ERROR_COUNT.getName(), MetricInfo.builder()
			.name("hw.logical_disk.errors_total")
			.type(MetricType.COUNTER)
			.description("Number of errors encountered by the logical disk since the start of the Hardware Sentry Agent.")
			.build());
		map.put(LogicalDisk.UNALLOCATED_SPACE.getName(), MetricInfo.builder()
			.name("hw.logical_disk.unallocated_space_bytes")
			.unit(BYTES)
			.factor(1073741824.0)
			.description("Amount of unused disk space in the logical disk.")
			.build());
		map.put(IMetaMonitor.PRESENT.getName(), MetricInfo
			.builder()
			.name("hw.logical_disk.present")
			.unit(IMetaMonitor.PRESENT.getUnit())
			.description("Whether the logical disk is found or not.")
			.build());

		return map;
	}

	/**
	 * Build led metrics map
	 *
	 * @return  {@link Map} where the metrics are indexed by the matrix parameter name
	 */
	private static Map<String, MetricInfo> buildLedMetricsMapping() {
		final Map<String, MetricInfo> map = new TreeMap<>(String.CASE_INSENSITIVE_ORDER);

		map.put(IMetaMonitor.STATUS.getName(), MetricInfo.builder()
			.name("hw.led.status")
			.unit(IMetaMonitor.STATUS.getUnit())
			.description("LED status")
			.build());
		map.put(Led.COLOR.getName(), MetricInfo.builder()
			.name("hw.led.color_status")
			.unit(Led.COLOR.getUnit())
			.description("Color status of the LED as per the LED color definition.")
			.build());
		map.put(Led.LED_INDICATOR.getName(), MetricInfo.builder()
			.name("hw.led.indicator_status")
			.unit(Led.LED_INDICATOR.getUnit())
			.description("LED indicator status.")
			.build());
		map.put(IMetaMonitor.PRESENT.getName(), MetricInfo
			.builder()
			.name("hw.led.present")
			.unit(IMetaMonitor.PRESENT.getUnit())
			.description("Whether the LED is found or not.")
			.build());
		return map;
	}

	/**
	 * Build fan metrics map
	 *
	 * @return  {@link Map} where the metrics are indexed by the matrix parameter name
	 */
	private static Map<String, MetricInfo> buildFanMetricsMapping() {
		final Map<String, MetricInfo> map = new TreeMap<>(String.CASE_INSENSITIVE_ORDER);

		map.put(IMetaMonitor.STATUS.getName(), MetricInfo.builder()
			.name("hw.fan.status")
			.unit(IMetaMonitor.STATUS.getUnit())
			.description("Fan status.")
			.build());
		map.put(IMetaMonitor.PRESENT.getName(), MetricInfo.builder()
			.name("hw.fan.present")
			.unit(IMetaMonitor.PRESENT.getUnit())
			.description("Whether the fan is found or not.")
			.build());
		map.put(Fan.SPEED.getName(), MetricInfo.builder()
			.name("hw.fan.speed_rpm")
			.unit(RPM)
			.description("Fan speed.")
			.build());
		map.put(Fan.SPEED_PERCENT.getName(), MetricInfo.builder()
			.name("hw.fan.speed_ratio")
			.factor(0.01)
			.description("Fan speed ratio.")
			.build());
		map.put(IMetaMonitor.ENERGY.getName(), MetricInfo.builder()
			.name("hw.fan.energy_joules_total")
			.unit(JOULES)
			.type(MetricType.COUNTER)
			.description("Energy consumed by the fan since the start of the Hardware Sentry Agent.")
			.build());
		map.put(IMetaMonitor.POWER_CONSUMPTION.getName(), MetricInfo.builder()
			.name("hw.fan.power_watts")
			.unit(WATTS)
			.type(MetricType.GAUGE)
			.description("Energy consumed by the fan.")
			.build());

		return map;
	}

	/**
	 * Build enclosure metrics map
	 *
	 * @return {@link Map} where the metrics are indexed by the matrix parameter name
	 */
	private static Map<String, MetricInfo> buildEnclosureMetricsMapping() {
		final Map<String, MetricInfo> map = new TreeMap<>(String.CASE_INSENSITIVE_ORDER);

		map.put(IMetaMonitor.STATUS.getName(), MetricInfo.builder()
			.name("hw.enclosure.status")
			.unit(IMetaMonitor.STATUS.getUnit())
			.description("Enclosure status.")
			.build());
		map.put(IMetaMonitor.PRESENT.getName(), MetricInfo.builder()
			.name("hw.enclosure.present")
			.unit(IMetaMonitor.PRESENT.getUnit())
			.description("Whether the enclosure is found or not.")
			.build());
		map.put(Enclosure.INTRUSION_STATUS.getName(), MetricInfo.builder()
			.name("hw.enclosure.intrusion_status")
			.unit(Enclosure.INTRUSION_STATUS.getUnit())
			.description("Enclosure intrusion status. If the enclosure is open or not properly closed, it is set to 1.")
			.build());
		map.put(IMetaMonitor.ENERGY.getName(), MetricInfo.builder()
			.name("hw.enclosure.energy_joules_total")
			.unit(JOULES)
			.type(MetricType.COUNTER)
			.description("Energy consumed by the enclosure since the start of the Hardware Sentry Agent.")
			.build());
		map.put(IMetaMonitor.POWER_CONSUMPTION.getName(), MetricInfo.builder()
			.name("hw.enclosure.power_watts")
			.unit(WATTS)
			.type(MetricType.GAUGE)
			.description("Energy consumed by the enclosure.")
			.build());

		return map;
	}

	/**
	 * Build disk controller metrics map
	 *
	 * @return {@link Map} where the metrics are indexed by the matrix parameter name
	 */
	private static Map<String, MetricInfo> buildDiskControllerMetricsMapping() {
		final Map<String, MetricInfo> map = new TreeMap<>(String.CASE_INSENSITIVE_ORDER);

		map.put(IMetaMonitor.STATUS.getName(), MetricInfo.builder()
			.name("hw.disk_controller.status")
			.unit(IMetaMonitor.STATUS.getUnit())
			.description("Disk controller overall status.")
			.build());
		map.put(IMetaMonitor.PRESENT.getName(), MetricInfo.builder()
			.name("hw.disk_controller.present")
			.unit(IMetaMonitor.PRESENT.getUnit())
			.description("Whether the disk controller is found or not.")
			.build());
		map.put(DiskController.BATTERY_STATUS.getName(), MetricInfo.builder()
			.name("hw.disk_controller.battery_status")
			.unit(DiskController.BATTERY_STATUS.getUnit())
			.description("Disk controller battery status.")
			.build());
		map.put(DiskController.CONTROLLER_STATUS.getName(), MetricInfo.builder()
			.name("hw.disk_controller.controller_status")
			.unit(DiskController.CONTROLLER_STATUS.getUnit())
			.description("Disk controller status.")
			.build());
		map.put(IMetaMonitor.ENERGY.getName(), MetricInfo.builder()
			.name("hw.disk_controller.energy_joules_total")
			.unit(JOULES)
			.type(MetricType.COUNTER)
			.description("Energy consumed by the disk controller since the start of the Hardware Sentry Agent.")
			.build());
		map.put(IMetaMonitor.POWER_CONSUMPTION.getName(), MetricInfo.builder()
			.name("hw.disk_controller.power_watts")
			.unit(WATTS)
			.type(MetricType.GAUGE)
			.description("Energy consumed by the disk controller.")
			.build());

		return map;
	}

	/**
	 * Build CPU core metrics map
	 *
	 * @return {@link Map} where the metrics are indexed by the matrix parameter name
	 */
	private static Map<String, MetricInfo> buildCpuCoreMetricsMapping() {
		final Map<String, MetricInfo> map = new TreeMap<>(String.CASE_INSENSITIVE_ORDER);

		map.put(IMetaMonitor.STATUS.getName(), MetricInfo.builder()
			.name("hw.cpu_core.status")
			.unit(IMetaMonitor.STATUS.getUnit())
			.description("CPU core status.")
			.build());
		map.put(IMetaMonitor.PRESENT.getName(), MetricInfo.builder()
			.name("hw.cpu_core.present")
			.unit(IMetaMonitor.PRESENT.getUnit())
			.description("Whether the CPU core is found or not.")
			.build());
		map.put(CpuCore.CURRENT_SPEED.getName(), MetricInfo.builder()
			.name("hw.cpu_core.current_speed_hertz")
			.unit(HERTZ)
			.factor(1000000.0)
			.description("Current speed of the CPU core.")
			.build());
		map.put(CpuCore.USED_TIME_PERCENT.getName(), MetricInfo.builder()
			.name("hw.cpu_core.used_time_ratio")
			.factor(0.01)
			.description("Ratio of the CPU core usage.")
			.build());

		return map;
	}

	/**
	 * Build CPU metrics map
	 *
	 * @return {@link Map} where the metrics are indexed by the matrix parameter name
	 */
	private static Map<String, MetricInfo> buildCpuMetricsMapping() {
		final Map<String, MetricInfo> map = new TreeMap<>(String.CASE_INSENSITIVE_ORDER);

		map.put(IMetaMonitor.STATUS.getName(), MetricInfo.builder()
			.name("hw.cpu.status")
			.unit(IMetaMonitor.STATUS.getUnit())
			.description("CPU status.")
			.build());
		map.put(IMetaMonitor.PRESENT.getName(), MetricInfo.builder()
			.name("hw.cpu.present")
			.unit(IMetaMonitor.PRESENT.getUnit())
			.description("Whether the CPU is found or not.")
			.build());
		map.put(Cpu.CORRECTED_ERROR_COUNT.getName(), MetricInfo.builder()
			.name("hw.cpu.corrected_errors_total")
			.type(MetricType.COUNTER)
			.description("Number of detected and corrected errors.")
			.build());
		map.put(Cpu.CURRENT_SPEED.getName(), MetricInfo.builder()
			.name("hw.cpu.current_speed_hertz")
			.unit(HERTZ)
			.factor(1000000.0)
			.description("CPU current speed.")
			.build());
		map.put(IMetaMonitor.PREDICTED_FAILURE.getName(), MetricInfo.builder()
			.name("hw.cpu.predicted_failure")
			.unit(IMetaMonitor.PREDICTED_FAILURE.getUnit())
			.description("Predicted failure analysis performed by the CPU itself.")
			.build());
		map.put(IMetaMonitor.ENERGY.getName(), MetricInfo.builder()
			.name("hw.cpu.energy_joules_total")
			.unit(JOULES)
			.type(MetricType.COUNTER)
			.description("Energy consumed by the CPU since the start of the Hardware Sentry Agent.")
			.build());
		map.put(IMetaMonitor.POWER_CONSUMPTION.getName(), MetricInfo.builder()
			.name("hw.cpu.power_watts")
			.unit(WATTS)
			.type(MetricType.GAUGE)
			.description("Energy consumed by the CPU.")
			.build());

		return map;
	}

	/**
	 * Build connector metrics map
	 *
	 * @return {@link Map} where the metrics are indexed by the matrix parameter name
	 */
	private static Map<String, MetricInfo> buildConnectorMetricsMapping() {
		final Map<String, MetricInfo> map = new TreeMap<>(String.CASE_INSENSITIVE_ORDER);

		map.put(IMetaMonitor.STATUS.getName(), MetricInfo.builder()
			.name("hw.connector.status")
			.unit(IMetaMonitor.STATUS.getUnit())
			.description("Connector status.")
			.build());

		return map;
	}

	/**
	 * Build blade metrics map
	 *
	 * @return {@link Map} where the metrics are indexed by the matrix parameter name
	 */
	private static Map<String, MetricInfo> buildBladeMetricsMapping() {
		final Map<String, MetricInfo> map = new TreeMap<>(String.CASE_INSENSITIVE_ORDER);

		map.put(IMetaMonitor.STATUS.getName(), MetricInfo.builder()
			.name("hw.blade.status")
			.unit(IMetaMonitor.STATUS.getUnit())
			.description("Blade status.")
			.build());
		map.put(IMetaMonitor.PRESENT.getName(), MetricInfo.builder()
			.name("hw.blade.present")
			.unit(IMetaMonitor.PRESENT.getUnit())
			.description("Whether the blade is found or not.")
			.build());
		map.put(Blade.POWER_STATE.getName(), MetricInfo.builder()
			.name("hw.blade.power_state")
			.unit(Blade.POWER_STATE.getUnit())
			.description("Whether the blade is currently on or off.")
			.build());

		return map;
	}

	/**
	 * Build battery metrics map
	 *
	 * @return {@link Map} where the metrics are indexed by the matrix parameter name
	 */
	private static Map<String, MetricInfo> buildBatteryMetricsMapping() {
		final Map<String, MetricInfo> map = new TreeMap<>(String.CASE_INSENSITIVE_ORDER);

		map.put(IMetaMonitor.STATUS.getName(), MetricInfo.builder()
			.name("hw.battery.status")
			.unit(IMetaMonitor.STATUS.getUnit())
			.description("Battery status.")
			.build());
		map.put(IMetaMonitor.PRESENT.getName(), MetricInfo.builder()
			.name("hw.battery.present")
			.unit(IMetaMonitor.PRESENT.getUnit())
			.description("Whether the battery is found or not.")
			.build());
		map.put(Battery.CHARGE.getName(), MetricInfo.builder()
			.name("hw.battery.charge_ratio")
			.factor(0.01)
			.description("Battery charge ratio.")
			.build());
		map.put(Battery.TIME_LEFT.getName(), MetricInfo.builder()
			.name("hw.battery.time_left_seconds")
			.unit(SECONDS)
			.description("Number of seconds left before recharging the battery.")
			.build());

		return map;
	}

	/**
	 * Build VM metrics map
	 *
	 * @return {@link Map} where the metrics are indexed by the matrix parameter name
	 */
	private static Map<String, MetricInfo> buildVmMetricsMapping() {

		final Map<String, MetricInfo> map = new TreeMap<>(String.CASE_INSENSITIVE_ORDER);

		map.put(IMetaMonitor.STATUS.getName(), MetricInfo.builder()
			.name("hw.vm.status")
			.unit(IMetaMonitor.STATUS.getUnit())
			.description("Virtual machine status.")
			.build());
		map.put(IMetaMonitor.PRESENT.getName(), MetricInfo.builder()
			.name("hw.vm.present")
			.unit(IMetaMonitor.PRESENT.getUnit())
			.description("Whether the virtual machine is found or not.")
			.build());
		map.put(Vm.POWER_STATE.getName(), MetricInfo.builder()
			.name("hw.vm.power_state")
			.unit(Vm.POWER_STATE.getUnit())
			.description("Whether the state of the virtual machine is currently on, off or standby.")
			.build());
		map.put(IMetaMonitor.ENERGY.getName(), MetricInfo.builder()
			.name("hw.vm.energy_joules_total")
			.unit(JOULES)
			.type(MetricType.COUNTER)
			.description("Energy consumed by the virtual machine since the start of the Hardware Sentry Agent.")
			.build());
		map.put(IMetaMonitor.POWER_CONSUMPTION.getName(), MetricInfo.builder()
			.name("hw.vm.power_watts")
			.unit(WATTS)
			.type(MetricType.GAUGE)
			.description("Energy consumed by the virtual machine.")
			.build());

		return map;
	}

	/**
	 * Build GPU metrics map
	 *
	 * @return {@link Map} where the metrics are indexed by the matrix parameter name
	 */
	private static Map<String, MetricInfo> buildGpuMetricsMapping() {

		final Map<String, MetricInfo> map = new TreeMap<>(String.CASE_INSENSITIVE_ORDER);

		map.put(IMetaMonitor.STATUS.getName(), MetricInfo.builder()
			.name("hw.gpu.status")
			.unit(IMetaMonitor.STATUS.getUnit())
			.description("GPU status.")
			.build());
		map.put(IMetaMonitor.PRESENT.getName(), MetricInfo.builder()
			.name("hw.gpu.present")
			.unit(IMetaMonitor.PRESENT.getUnit())
			.description("Whether the GPU is found or not.")
			.build());
		map.put(Gpu.CORRECTED_ERROR_COUNT.getName(), MetricInfo.builder()
			.name("hw.gpu.corrected_errors_total")
			.type(MetricType.COUNTER)
			.description("Number of detected and corrected errors.")
			.build());
		map.put(IMetaMonitor.PREDICTED_FAILURE.getName(), MetricInfo.builder()
			.name("hw.gpu.predicted_failure")
			.unit(IMetaMonitor.PREDICTED_FAILURE.getUnit())
			.description("Predicted failure analysis performed by the GPU itself.")
			.build());
		map.put(Gpu.USED_TIME_PERCENT.getName(), MetricInfo.builder()
			.name("hw.gpu.used_time_ratio")
			.factor(0.01)
			.description("Ratio of time spent by the GPU doing any work.")
			.build());
		map.put(Gpu.DECODER_USED_TIME_PERCENT.getName(), MetricInfo.builder()
			.name("hw.gpu.decoder_used_time_ratio")
			.factor(0.01)
			.description("Ratio of time spent by the GPU decoding videos.")
			.build());
		map.put(Gpu.ENCODER_USED_TIME_PERCENT.getName(), MetricInfo.builder()
			.name("hw.gpu.encoder_used_time_ratio")
			.factor(0.01)
			.description("Ratio of time spent by the GPU encoding videos.")
			.build());
		map.put(Gpu.MEMORY_UTILIZATION.getName(), MetricInfo.builder()
			.name("hw.gpu.memory_utilization_ratio")
			.factor(0.01)
			.description("GPU memory utilization ratio.")
			.build());
		map.put(Gpu.RECEIVED_BYTES.getName(), MetricInfo.builder()
			.name("hw.gpu.received_bytes_total")
			.unit(BYTES)
			.type(MetricType.COUNTER)
			.description("Number of bytes received through the GPU.")
			.build());
		map.put(Gpu.TRANSMITTED_BYTES.getName(), MetricInfo.builder()
			.name("hw.gpu.transmitted_bytes_total")
			.unit(BYTES)
			.type(MetricType.COUNTER)
			.description("Number of bytes transmitted through the GPU.")
			.build());
		map.put(IMetaMonitor.ENERGY.getName(), MetricInfo.builder()
			.name("hw.gpu.energy_joules_total")
			.unit(JOULES)
			.type(MetricType.COUNTER)
			.description("Energy consumed by the GPU since the start of the Hardware Sentry Agent.")
			.build());
		map.put(IMetaMonitor.POWER_CONSUMPTION.getName(), MetricInfo.builder()
			.name("hw.gpu.power_watts")
			.unit(WATTS)
			.type(MetricType.GAUGE)
			.description("Energy consumed by the GPU.")
			.build());
		map.put(Gpu.ERROR_COUNT.getName(), MetricInfo.builder()
				.name("hw.gpu.errors_total")
				.type(MetricType.COUNTER)
				.description("Number of errors encountered by the GPU since the start of the Hardware Sentry Agent.")
				.build());

		return map;
	}

	/**
	 * Get the predefined attributes for the given monitor type
	 *
	 * @param monitorType The type of monitor
	 * @return Map of attribute key to matrix metadata name
	 */
	public static Map<String, String> getAttributesMap(final MonitorType monitorType) {
		return monitorTypeToAttributeMap.get(monitorType);
	}

	/**
	 * Concatenate the predefined labels with the specific monitor metadata
	 *
	 * @param monitorType The monitor type we want to get its metadata
	 * 
	 * @return Map of attribute key to matrix metadata name
	 */
	private static Map<String, String> concatDefaultAttributesWithMetadata(final MonitorType monitorType) {

		return Stream
			.concat(DEFAULT_ATTRIBUTE_NAMES.stream(), monitorType.getMetaMonitor().getMetadata().stream())
			.filter(matrixMetadata -> !isMetadataMappedAsMetric(monitorType, matrixMetadata))
			.sorted()
			.collect(Collectors.toMap(
						metadataKey -> monitorTypeToOverriddenAttributeMap
											.getOrDefault(monitorType, Collections.emptyMap())
											.getOrDefault(metadataKey, ServiceHelper.camelCaseToSnakeCase(metadataKey)),
						Function.identity(),
						(k1, k2) -> k2
					)
			);
	}

	/**
	 * Checks if the given matrix metadata is mapped as metric
	 * 
	 * @param monitorType        The type of the monitor defined by matrix engine
	 * @param matrixMetadataName The name of the metadata (key)
	 * @return <code>true</code> if the metadata is mapped as metric otherwise <code>false</code>
	 */
	private static boolean isMetadataMappedAsMetric(final MonitorType monitorType, final String matrixMetadataName) {
		final Map<String, MetricInfo> metadataToMetricMap = matrixMetadataToMetricMap.get(monitorType);

		return metadataToMetricMap != null && metadataToMetricMap.containsKey(matrixMetadataName);
	}

	/**
	 * Get the corresponding MetricInfo object which gives the correct syntax for the parameter name and its corresponding unit and
	 * conversion factor
	 *
	 * @param monitorType         The type of monitor defined by matrix
	 * @param matrixParameterName The name of the matrix predefined parameter
	 * @return {@link Optional} {@link MetricInfo} since the parameter could be
	 */
	public static Optional<MetricInfo> getMetricInfo(final MonitorType monitorType, final String matrixParameterName) {
		final Map<String, MetricInfo> parametersMap = matrixParamToMetricMap.get(monitorType);
		return parametersMap == null ? Optional.empty() : Optional.ofNullable(parametersMap.get(matrixParameterName));
	}

	/**
	 * Get the corresponding MetricInfo object which gives the correct syntax for the matrix metadata, its corresponding unit and
	 * conversion factor
	 *
	 * @param monitorType     The type of monitor defined by matrix
	 * @param matrixMetadataKey  The name of the matrix predefined metadata
	 * @return {@link Optional} {@link MetricInfo} since the parameter could be
	 */
	public static Optional<MetricInfo> getMetadataAsMetricInfo(final MonitorType monitorType, final String matrixMetadataKey) {
		final Map<String, MetricInfo> parametersMap = matrixMetadataToMetricMap.get(monitorType);
		return (parametersMap == null || matrixMetadataKey == null) ? Optional.empty() : Optional.ofNullable(parametersMap.get(matrixMetadataKey));
	}

}
<|MERGE_RESOLUTION|>--- conflicted
+++ resolved
@@ -1,1707 +1,1687 @@
-package com.sentrysoftware.hardware.agent.service.opentelemetry;
-
-import static com.sentrysoftware.matrix.common.helpers.HardwareConstants.ALARM_THRESHOLD;
-import static com.sentrysoftware.matrix.common.helpers.HardwareConstants.AVAILABLE_PATH_WARNING;
-import static com.sentrysoftware.matrix.common.helpers.HardwareConstants.CORRECTED_ERROR_ALARM_THRESHOLD;
-import static com.sentrysoftware.matrix.common.helpers.HardwareConstants.CORRECTED_ERROR_WARNING_THRESHOLD;
-import static com.sentrysoftware.matrix.common.helpers.HardwareConstants.ERROR_COUNT_ALARM_THRESHOLD;
-import static com.sentrysoftware.matrix.common.helpers.HardwareConstants.ERROR_COUNT_WARNING_THRESHOLD;
-import static com.sentrysoftware.matrix.common.helpers.HardwareConstants.ERROR_PERCENT_ALARM_THRESHOLD;
-import static com.sentrysoftware.matrix.common.helpers.HardwareConstants.ERROR_PERCENT_WARNING_THRESHOLD;
-import static com.sentrysoftware.matrix.common.helpers.HardwareConstants.EXPECTED_PATH_COUNT;
-import static com.sentrysoftware.matrix.common.helpers.HardwareConstants.HOSTNAME;
-import static com.sentrysoftware.matrix.common.helpers.HardwareConstants.LOWER_THRESHOLD;
-import static com.sentrysoftware.matrix.common.helpers.HardwareConstants.MAXIMUM_SPEED;
-import static com.sentrysoftware.matrix.common.helpers.HardwareConstants.PERCENT_ALARM_THRESHOLD;
-import static com.sentrysoftware.matrix.common.helpers.HardwareConstants.PERCENT_WARNING_THRESHOLD;
-import static com.sentrysoftware.matrix.common.helpers.HardwareConstants.POWER_SUPPLY_POWER;
-import static com.sentrysoftware.matrix.common.helpers.HardwareConstants.SIZE;
-import static com.sentrysoftware.matrix.common.helpers.HardwareConstants.UPPER_THRESHOLD;
-import static com.sentrysoftware.matrix.common.helpers.HardwareConstants.USAGE_COUNT_ALARM_THRESHOLD;
-import static com.sentrysoftware.matrix.common.helpers.HardwareConstants.USAGE_COUNT_WARNING_THRESHOLD;
-import static com.sentrysoftware.matrix.common.helpers.HardwareConstants.VALUE_ALARM_THRESHOLD;
-import static com.sentrysoftware.matrix.common.helpers.HardwareConstants.VALUE_WARNING_THRESHOLD;
-import static com.sentrysoftware.matrix.common.helpers.HardwareConstants.WARNING_THRESHOLD;
-import static com.sentrysoftware.matrix.common.helpers.HardwareConstants.UP_PARAMETER_UNIT;
-
-import java.util.Collections;
-import java.util.EnumMap;
-import java.util.Map;
-import java.util.Optional;
-import java.util.Set;
-import java.util.TreeMap;
-import java.util.function.Function;
-import java.util.stream.Collectors;
-import java.util.stream.Stream;
-
-import com.sentrysoftware.hardware.agent.dto.MetricInfo;
-import com.sentrysoftware.hardware.agent.dto.MetricInfo.MetricType;
-import com.sentrysoftware.hardware.agent.service.ServiceHelper;
-import com.sentrysoftware.matrix.common.meta.monitor.Battery;
-import com.sentrysoftware.matrix.common.meta.monitor.Blade;
-import com.sentrysoftware.matrix.common.meta.monitor.Cpu;
-import com.sentrysoftware.matrix.common.meta.monitor.CpuCore;
-import com.sentrysoftware.matrix.common.meta.monitor.DiskController;
-import com.sentrysoftware.matrix.common.meta.monitor.Enclosure;
-import com.sentrysoftware.matrix.common.meta.monitor.Fan;
-import com.sentrysoftware.matrix.common.meta.monitor.Gpu;
-import com.sentrysoftware.matrix.common.meta.monitor.IMetaMonitor;
-import com.sentrysoftware.matrix.common.meta.monitor.Led;
-import com.sentrysoftware.matrix.common.meta.monitor.LogicalDisk;
-import com.sentrysoftware.matrix.common.meta.monitor.Lun;
-import com.sentrysoftware.matrix.common.meta.monitor.Memory;
-import com.sentrysoftware.matrix.common.meta.monitor.NetworkCard;
-import com.sentrysoftware.matrix.common.meta.monitor.OtherDevice;
-import com.sentrysoftware.matrix.common.meta.monitor.PhysicalDisk;
-import com.sentrysoftware.matrix.common.meta.monitor.PowerSupply;
-import com.sentrysoftware.matrix.common.meta.monitor.Robotics;
-import com.sentrysoftware.matrix.common.meta.monitor.TapeDrive;
-import com.sentrysoftware.matrix.common.meta.monitor.Host;
-import com.sentrysoftware.matrix.common.meta.monitor.Temperature;
-import com.sentrysoftware.matrix.common.meta.monitor.Vm;
-import com.sentrysoftware.matrix.common.meta.monitor.Voltage;
-import com.sentrysoftware.matrix.connector.model.monitor.MonitorType;
-
-import lombok.AccessLevel;
-import lombok.Getter;
-import lombok.NoArgsConstructor;
-
-@NoArgsConstructor(access = AccessLevel.PRIVATE)
-public class MetricsMapping {
-
-	public static final String LABEL = "label";
-	public static final String PARENT = "parent";
-	public static final String ID = "id";
-
-	private static final String VOLTS = "V";
-	private static final String HERTZ = "Hz";
-	private static final String PACKETS = "packets";
-	private static final String BYTES = "B";
-	private static final String JOULES = "joules";
-	private static final String WATTS = "W";
-	private static final String BYTES_PER_SECOND = "B/s";
-	private static final String CELSIUS = "°C";
-	private static final String SECONDS = "s";
-	private static final String RPM = "rpm";
-	static final String VM_HOST_NAME = "vm.host.name";
-	private static final String ALARM_THRESHOLD_OF_ERRORS = "Alarm threshold of the encountered errors.";
-	private static final String WARNING_THRESHOLD_OF_ERRORS = "Warning threshold of the encountered errors.";
-
-
-	protected static final Set<String> DEFAULT_ATTRIBUTE_NAMES = Set.of(ID, LABEL, PARENT);
-
-	private static final Map<MonitorType, Map<String, String>> monitorTypeToOverriddenAttributeMap;
-
-	private static final Map<MonitorType, Map<String, String>> monitorTypeToAttributeMap;
-
-	@Getter
-	private static final Map<MonitorType, Map<String, MetricInfo>> matrixParamToMetricMap;
-	@Getter
-	private static final Map<MonitorType, Map<String, MetricInfo>> matrixMetadataToMetricMap;
-
-	public static final MetricInfo AGENT_METRIC_INFO = MetricInfo
-			.builder()
-			.name("hw.agent.info")
-			.description("Agent information.")
-			.type(MetricType.GAUGE)
-			.build();
-
-	static {
-
-		final Map<MonitorType, Map<String, String>> overriddenAttributeNames = new EnumMap<>(MonitorType.class);
-
-		overriddenAttributeNames.put(MonitorType.VM, Map.of(HOSTNAME, VM_HOST_NAME));
-
-		monitorTypeToOverriddenAttributeMap = Collections.unmodifiableMap(overriddenAttributeNames);
-
-		final Map<MonitorType, Map<String, MetricInfo>> matrixParamToMetric = new EnumMap<>(MonitorType.class);
-
-		matrixParamToMetric.put(MonitorType.BATTERY, buildBatteryMetricsMapping());
-		matrixParamToMetric.put(MonitorType.BLADE, buildBladeMetricsMapping());
-		matrixParamToMetric.put(MonitorType.CONNECTOR, buildConnectorMetricsMapping());
-		matrixParamToMetric.put(MonitorType.CPU, buildCpuMetricsMapping());
-		matrixParamToMetric.put(MonitorType.CPU_CORE, buildCpuCoreMetricsMapping());
-		matrixParamToMetric.put(MonitorType.DISK_CONTROLLER, buildDiskControllerMetricsMapping());
-		matrixParamToMetric.put(MonitorType.ENCLOSURE, buildEnclosureMetricsMapping());
-		matrixParamToMetric.put(MonitorType.FAN, buildFanMetricsMapping());
-		matrixParamToMetric.put(MonitorType.GPU, buildGpuMetricsMapping());
-		matrixParamToMetric.put(MonitorType.LED, buildLedMetricsMapping());
-		matrixParamToMetric.put(MonitorType.LOGICAL_DISK, buildLogicalDiskMetricsMapping());
-		matrixParamToMetric.put(MonitorType.LUN, buildLunMetricsMapping());
-		matrixParamToMetric.put(MonitorType.MEMORY, buildMemoryMetricsMapping());
-		matrixParamToMetric.put(MonitorType.NETWORK_CARD, buildNetworkCardMetricsMapping());
-		matrixParamToMetric.put(MonitorType.OTHER_DEVICE, buildOtherDeviceMetricsMapping());
-		matrixParamToMetric.put(MonitorType.PHYSICAL_DISK, buildPhysicalDiskMetricsMapping());
-		matrixParamToMetric.put(MonitorType.POWER_SUPPLY, buildPowerSupplyMetricsMapping());
-		matrixParamToMetric.put(MonitorType.ROBOTICS, buildRoboticsMetricsMapping());
-		matrixParamToMetric.put(MonitorType.TAPE_DRIVE, buildTapeDriveMetricsMapping());
-		matrixParamToMetric.put(MonitorType.TEMPERATURE, buildTemperatureMetricsMapping());
-		matrixParamToMetric.put(MonitorType.VOLTAGE, buildVoltageMetricsMapping());
-		matrixParamToMetric.put(MonitorType.VM, buildVmMetricsMapping());
-		matrixParamToMetric.put(MonitorType.HOST, buildTargetMetricsMapping());
-
-		matrixParamToMetricMap = Collections.unmodifiableMap(matrixParamToMetric);
-
-		final Map<MonitorType, Map<String, MetricInfo>> metadataToMetric = new EnumMap<>(MonitorType.class);
-
-		metadataToMetric.put(MonitorType.CPU, cpuMetadataToMetrics());
-		metadataToMetric.put(MonitorType.FAN, fanMetadataToMetrics());
-		metadataToMetric.put(MonitorType.GPU, gpuMetadataToMetrics());
-		metadataToMetric.put(MonitorType.LOGICAL_DISK, logicalDiskMetadataToMetrics());
-		metadataToMetric.put(MonitorType.LUN, lunMetadataToMetrics());
-		metadataToMetric.put(MonitorType.MEMORY, memoryMetadataToMetrics());
-		metadataToMetric.put(MonitorType.PHYSICAL_DISK, physicalDiskMetadataToMetrics());
-		metadataToMetric.put(MonitorType.NETWORK_CARD, networkCardMetadataToMetrics());
-		metadataToMetric.put(MonitorType.OTHER_DEVICE, otherDeviceMetadataToMetrics());
-		metadataToMetric.put(MonitorType.ROBOTICS, roboticsMetadataToMetrics());
-		metadataToMetric.put(MonitorType.TAPE_DRIVE, tapeDriveMetadataToMetrics());
-		metadataToMetric.put(MonitorType.TEMPERATURE, temperatureMetadataToMetrics());
-		metadataToMetric.put(MonitorType.VOLTAGE, voltageMetadataToMetrics());
-		metadataToMetric.put(MonitorType.POWER_SUPPLY, powerSupplyMetadataToMetrics());
-
-		matrixMetadataToMetricMap = Collections.unmodifiableMap(metadataToMetric);
-
-		final Map<MonitorType, Map<String, String>> attributesMap = new EnumMap<>(MonitorType.class);
-
-		attributesMap.put(MonitorType.BATTERY, concatDefaultAttributesWithMetadata(MonitorType.BATTERY));
-		attributesMap.put(MonitorType.BLADE, concatDefaultAttributesWithMetadata(MonitorType.BLADE));
-		attributesMap.put(MonitorType.CONNECTOR, concatDefaultAttributesWithMetadata(MonitorType.CONNECTOR));
-		attributesMap.put(MonitorType.CPU_CORE, concatDefaultAttributesWithMetadata(MonitorType.CPU_CORE));
-		attributesMap.put(MonitorType.CPU, concatDefaultAttributesWithMetadata(MonitorType.CPU));
-		attributesMap.put(MonitorType.DISK_CONTROLLER, concatDefaultAttributesWithMetadata(MonitorType.DISK_CONTROLLER));
-		attributesMap.put(MonitorType.ENCLOSURE, concatDefaultAttributesWithMetadata(MonitorType.ENCLOSURE));
-		attributesMap.put(MonitorType.FAN, concatDefaultAttributesWithMetadata(MonitorType.FAN));
-		attributesMap.put(MonitorType.GPU, concatDefaultAttributesWithMetadata(MonitorType.GPU));
-		attributesMap.put(MonitorType.LED, concatDefaultAttributesWithMetadata(MonitorType.LED));
-		attributesMap.put(MonitorType.LOGICAL_DISK, concatDefaultAttributesWithMetadata(MonitorType.LOGICAL_DISK));
-		attributesMap.put(MonitorType.LUN, concatDefaultAttributesWithMetadata(MonitorType.LUN));
-		attributesMap.put(MonitorType.HOST, concatDefaultAttributesWithMetadata(MonitorType.HOST));
-		attributesMap.put(MonitorType.MEMORY, concatDefaultAttributesWithMetadata(MonitorType.MEMORY));
-		attributesMap.put(MonitorType.NETWORK_CARD, concatDefaultAttributesWithMetadata(MonitorType.NETWORK_CARD));
-		attributesMap.put(MonitorType.OTHER_DEVICE, concatDefaultAttributesWithMetadata(MonitorType.OTHER_DEVICE));
-		attributesMap.put(MonitorType.PHYSICAL_DISK, concatDefaultAttributesWithMetadata(MonitorType.PHYSICAL_DISK));
-		attributesMap.put(MonitorType.POWER_SUPPLY, concatDefaultAttributesWithMetadata(MonitorType.POWER_SUPPLY));
-		attributesMap.put(MonitorType.ROBOTICS, concatDefaultAttributesWithMetadata(MonitorType.ROBOTICS));
-		attributesMap.put(MonitorType.TAPE_DRIVE, concatDefaultAttributesWithMetadata(MonitorType.TAPE_DRIVE));
-		attributesMap.put(MonitorType.TEMPERATURE, concatDefaultAttributesWithMetadata(MonitorType.TEMPERATURE));
-		attributesMap.put(MonitorType.VOLTAGE, concatDefaultAttributesWithMetadata(MonitorType.VOLTAGE));
-		attributesMap.put(MonitorType.VM, concatDefaultAttributesWithMetadata(MonitorType.VM));
-
-		monitorTypeToAttributeMap = Collections.unmodifiableMap(attributesMap);
-	}
-
-	/**
-	 * Build host metrics map
-	 *
-	 * @return  {@link Map} where the metrics are indexed by the matrix parameter name
-	 */
-	private static Map<String, MetricInfo> buildTargetMetricsMapping() {
-		final Map<String, MetricInfo> map = new TreeMap<>(String.CASE_INSENSITIVE_ORDER);
-
-		map.put(IMetaMonitor.STATUS.getName(), MetricInfo
-				.builder()
-				.name("hw.target.status")
-				.unit(IMetaMonitor.STATUS.getUnit())
-				.description("Target status.")
-				.build());
-		map.put(IMetaMonitor.ENERGY.getName(), MetricInfo
-				.builder()
-				.name("hw.target.energy_joules_total")
-				.unit(JOULES)
-				.type(MetricType.COUNTER)
-				.description("Energy consumed by the components since the start of the Hardware Sentry agent.")
-				.build());
-		map.put(IMetaMonitor.POWER_CONSUMPTION.getName(), MetricInfo
-				.builder()
-				.name("hw.target.power_watts")
-				.unit(WATTS)
-				.type(MetricType.GAUGE)
-				.description("Energy consumed by all the components discovered for the monitored target.")
-				.build());
-		map.put(IMetaMonitor.HEATING_MARGIN.getName(), MetricInfo
-<<<<<<< HEAD
-			.builder()
-			.name("hw.target.heating_margin_celsius")
-			.unit(CELSIUS)
-			.description("Number of degrees Celsius (°C) remaining before the temperature reaches the closest warning threshold.")
-			.build());
-		map.put(Host.AMBIENT_TEMPERATURE.getName(), MetricInfo
-			.builder()
-			.name("hw.target.ambient_temperature_celsius")
-			.unit(CELSIUS)
-			.description("Target's current ambient temperature in degrees Celsius (°C).")
-			.build());
-		map.put(Host.CPU_TEMPERATURE.getName(), MetricInfo
-			.builder()
-			.name("hw.target.cpu_temperature_celsius")
-			.unit(CELSIUS)
-			.description("Target's CPU temperature in degrees Celsius (°C).")
-			.build());
-=======
-				.builder()
-				.name("hw.target.heating_margin_celsius")
-				.unit(CELSIUS)
-				.description("Number of degrees Celsius (°C) remaining before the temperature reaches the closest warning threshold.")
-				.build());
-		map.put(Target.AMBIENT_TEMPERATURE.getName(), MetricInfo
-				.builder()
-				.name("hw.target.ambient_temperature_celsius")
-				.unit(CELSIUS)
-				.description("Target's current ambient temperature in degrees Celsius (°C).")
-				.build());
-		map.put(Target.CPU_TEMPERATURE.getName(), MetricInfo
-				.builder()
-				.name("hw.target.cpu_temperature_celsius")
-				.unit(CELSIUS)
-				.description("Target's CPU temperature in degrees Celsius (°C).")
-				.build());
->>>>>>> 02c49313
-		map.put(IMetaMonitor.PRESENT.getName(), MetricInfo
-				.builder()
-				.name("hw.target.present")
-				.unit(IMetaMonitor.PRESENT.getUnit())
-				.description("Whether the target is found or not.")
-				.build());
-		map.put(Host.SNMP_UP.getName(), MetricInfo
-				.builder()
-				.name("hw.target.snmp.up")
-				.unit(UP_PARAMETER_UNIT)
-				.description("Whether the SNMP protocol is up or not.")
-				.build());
-		map.put(Host.WMI_UP.getName(), MetricInfo
-				.builder()
-				.name("hw.target.wmi.up")
-				.unit(UP_PARAMETER_UNIT)
-				.description("Whether the WMI protocol is up or not.")
-				.build());
-		map.put(Host.WBEM_UP.getName(), MetricInfo
-				.builder()
-				.name("hw.target.wbem.up")
-				.unit(UP_PARAMETER_UNIT)
-				.description("Whether the WBEM protocol is up or not.")
-				.build());
-		map.put(Host.SSH_UP.getName(), MetricInfo
-				.builder()
-				.name("hw.target.ssh.up")
-				.unit(UP_PARAMETER_UNIT)
-				.description("Whether the SSH protocol is up or not.")
-				.build());
-		map.put(Target.HTTP_UP.getName(), MetricInfo
-				.builder()
-				.name("hw.target.http.up")
-				.unit(UP_PARAMETER_UNIT)
-				.description("Whether the HTTP protocol is up or not.")
-				.build());
-		map.put(Target.IPMI_UP.getName(), MetricInfo
-				.builder()
-				.name("hw.target.ipmi.up")
-				.unit(UP_PARAMETER_UNIT)
-				.description("Whether the IPMI protocol is up or not.")
-				.build());
-
-		return map;
-	}
-
-	/**
-	 * Create Robotics Metadata to metrics map
-	 * 
-	 * @return {@link Map} of {@link MetricInfo} instances indexed by the matrix parameter names
-	 */
-	private static Map<String, MetricInfo> roboticsMetadataToMetrics() {
-		final Map<String, MetricInfo> map = new TreeMap<>(String.CASE_INSENSITIVE_ORDER);
-
-		map.put(ERROR_COUNT_WARNING_THRESHOLD, MetricInfo
-			.builder()
-			.name("hw.robotics.errors_warning")
-			.description(WARNING_THRESHOLD_OF_ERRORS)
-			.build());
-
-		map.put(ERROR_COUNT_ALARM_THRESHOLD, MetricInfo
-			.builder()
-			.name("hw.robotics.errors_alarm")
-			.description(ALARM_THRESHOLD_OF_ERRORS)
-			.build());
-
-		return map;
-	}
-
-	/**
-	 * Create Voltage Metadata to metrics map
-	 * 
-	 * @return {@link Map} of {@link MetricInfo} instances indexed by the matrix parameter names
-	 */
-	private static Map<String, MetricInfo> voltageMetadataToMetrics() {
-		final Map<String, MetricInfo> map = new TreeMap<>(String.CASE_INSENSITIVE_ORDER);
-
-		map.put(UPPER_THRESHOLD, MetricInfo
-			.builder()
-			.name("hw.voltage.voltage_volts_upper")
-			.unit(VOLTS)
-			.factor(0.001)
-			.description("Upper threshold of the voltage.")
-			.build());
-
-		map.put(LOWER_THRESHOLD, MetricInfo
-			.builder()
-			.name("hw.voltage.voltage_volts_lower")
-			.unit(VOLTS)
-			.factor(0.001)
-			.description("Lower threshold of the voltage.")
-			.build());
-
-		return map;
-	}
-
-	/**
-	 * Create Temperature Metadata to metrics map
-	 * 
-	 * @return {@link Map} of {@link MetricInfo} instances indexed by the matrix parameter names
-	 */
-	private static Map<String, MetricInfo> temperatureMetadataToMetrics() {
-		final Map<String, MetricInfo> map = new TreeMap<>(String.CASE_INSENSITIVE_ORDER);
-
-		map.put(WARNING_THRESHOLD, MetricInfo
-			.builder()
-			.name("hw.temperature.temperature_celsius_warning")
-			.unit(CELSIUS)
-			.description("Current temperature in degrees Celsius (°C) that will generate a warning when reached.")
-			.build());
-
-		map.put(ALARM_THRESHOLD, MetricInfo
-			.builder()
-			.name("hw.temperature.temperature_celsius_alarm")
-			.unit(CELSIUS)
-			.description("Current temperature in degrees Celsius (°C) that will generate an alarm when reached.")
-			.build());
-
-		return map;
-	}
-
-	/**
-	 * Create Tape Drive Metadata to metrics map
-	 * 
-	 * @return {@link Map} of {@link MetricInfo} instances indexed by the matrix parameter names
-	 */
-	private static Map<String, MetricInfo> tapeDriveMetadataToMetrics() {
-		final Map<String, MetricInfo> map = new TreeMap<>(String.CASE_INSENSITIVE_ORDER);
-
-		map.put(ERROR_COUNT_WARNING_THRESHOLD, MetricInfo
-			.builder()
-			.name("hw.tape_drive.errors_warning")
-			.description(WARNING_THRESHOLD_OF_ERRORS)
-			.build());
-
-		map.put(ERROR_COUNT_ALARM_THRESHOLD, MetricInfo
-			.builder()
-			.name("hw.tape_drive.errors_alarm")
-			.description(ALARM_THRESHOLD_OF_ERRORS)
-			.build());
-
-		return map;
-	}
-
-	/**
-	 * Create Other Device Metadata to metrics map
-	 * 
-	 * @return {@link Map} of {@link MetricInfo} instances indexed by the matrix parameter names
-	 */
-	private static Map<String, MetricInfo> otherDeviceMetadataToMetrics() {
-		final Map<String, MetricInfo> map = new TreeMap<>(String.CASE_INSENSITIVE_ORDER);
-
-		map.put(USAGE_COUNT_WARNING_THRESHOLD, MetricInfo
-			.builder()
-			.name("hw.other_device.usage_times_warning")
-			.description("Number of times the device has been used which will generate a warning when reached.")
-			.build());
-		map.put(USAGE_COUNT_ALARM_THRESHOLD, MetricInfo
-			.builder()
-			.name("hw.other_device.usage_times_alarm")
-			.description("Number of times the device has been used which will generate an alarm when reached.")
-			.build());
-
-		map.put(VALUE_WARNING_THRESHOLD, MetricInfo
-			.builder()
-			.name("hw.other_device.value_warning")
-			.description("Device reported value that will generate a warning when reached.")
-			.build());
-		map.put(VALUE_ALARM_THRESHOLD, MetricInfo
-			.builder()
-			.name("hw.other_device.value_alarm")
-			.description("Device reported value that will generate an alarm when reached.")
-			.build());
-
-		return map;
-	}
-
-	/**
-	 * Create NetworkCard Metadata to metrics map
-	 * 
-	 * @return {@link Map} of {@link MetricInfo} instances indexed by the matrix parameter names
-	 */
-	private static Map<String, MetricInfo> networkCardMetadataToMetrics() {
-		final Map<String, MetricInfo> map = new TreeMap<>(String.CASE_INSENSITIVE_ORDER);
-
-		map.put(ERROR_PERCENT_WARNING_THRESHOLD, MetricInfo
-			.builder()
-			.name("hw.network_card.error_ratio_warning")
-			.factor(0.01)
-			.description("Network interface error ratio that will generate a warning when reached.")
-			.build());
-
-		map.put(ERROR_PERCENT_ALARM_THRESHOLD, MetricInfo
-			.builder()
-			.name("hw.network_card.error_ratio_alarm")
-			.factor(0.01)
-			.description("Network interface error ratio that will generate an alarm when reached.")
-			.build());
-
-		return map;
-	}
-
-	/**
-	 * Create LUN Metadata to metrics map
-	 * 
-	 * @return {@link Map} of {@link MetricInfo} instances indexed by the matrix parameter names
-	 */
-	private static Map<String, MetricInfo> lunMetadataToMetrics() {
-		final Map<String, MetricInfo> map = new TreeMap<>(String.CASE_INSENSITIVE_ORDER);
-
-		map.put(AVAILABLE_PATH_WARNING, MetricInfo
-			.builder()
-			.name("hw.lun.available_paths_warning")
-			.description("Number of available paths that will generate a warning when reached.")
-			.build());
-
-		map.put(EXPECTED_PATH_COUNT, MetricInfo
-			.builder()
-			.name("hw.lun.expected_paths")
-			.description("Number of paths that are expected to be available to the remote volume.")
-			.build());
-
-		return map;
-	}
-
-	/**
-	 * Create Fan Metadata to metrics map
-	 * 
-	 * @return {@link Map} of {@link MetricInfo} instances indexed by the matrix parameter names
-	 */
-	private static Map<String, MetricInfo> fanMetadataToMetrics() {
-		final Map<String, MetricInfo> map = new TreeMap<>(String.CASE_INSENSITIVE_ORDER);
-
-		map.put(WARNING_THRESHOLD, MetricInfo
-			.builder()
-			.name("hw.fan.speed_rpm_warning")
-			.unit(RPM)
-			.description("Speed of the corresponding fan (in revolutions/minute) that will generate a warning when reached.")
-			.build());
-
-		map.put(ALARM_THRESHOLD, MetricInfo
-			.builder()
-			.name("hw.fan.speed_rpm_alarm")
-			.unit(RPM)
-			.description("Speed of the corresponding fan (in revolutions/minute) that will generate an alarm when reached.")
-			.build());
-
-		map.put(PERCENT_WARNING_THRESHOLD, MetricInfo
-			.builder()
-			.name("hw.fan.speed_ratio_warning")
-			.factor(0.01)
-			.description("Fan speed ratio that will generate a warning when reached.")
-			.build());
-
-		map.put(PERCENT_ALARM_THRESHOLD, MetricInfo
-			.builder()
-			.name("hw.fan.speed_ratio_alarm")
-			.factor(0.01)
-			.description("Fan speed ratio that will generate an alarm when reached.")
-			.build());
-
-		return map;
-	}
-
-	/**
-	 * Create PhysicalDisk Metadata to metrics map
-	 * 
-	 * @return {@link Map} of {@link MetricInfo} instances indexed by the matrix parameter names
-	 */
-	private static Map<String, MetricInfo> physicalDiskMetadataToMetrics() {
-		final Map<String, MetricInfo> map = new TreeMap<>(String.CASE_INSENSITIVE_ORDER);
-
-		map.put(SIZE, MetricInfo
-			.builder()
-			.name("hw.physical_disk.size_bytes")
-			.unit(BYTES)
-			.description("Physical disk size.")
-			.build());
-
-		map.put(ERROR_COUNT_WARNING_THRESHOLD, MetricInfo
-			.builder()
-			.name("hw.physical_disk.errors_warning")
-			.description(WARNING_THRESHOLD_OF_ERRORS)
-			.build());
-
-		map.put(ERROR_COUNT_ALARM_THRESHOLD, MetricInfo
-			.builder()
-			.name("hw.physical_disk.errors_alarm")
-			.description(ALARM_THRESHOLD_OF_ERRORS)
-			.build());
-
-		return map;
-	}
-
-	/**
-	 * Create Memory Metadata to metrics map
-	 * 
-	 * @return {@link Map} of {@link MetricInfo} instances indexed by the matrix parameter names
-	 */
-	private static Map<String, MetricInfo> memoryMetadataToMetrics() {
-		final Map<String, MetricInfo> map = new TreeMap<>(String.CASE_INSENSITIVE_ORDER);
-
-		map.put(SIZE, MetricInfo
-			.builder()
-			.name("hw.memory.size_bytes")
-			.unit(BYTES)
-			.factor(1000000.0) // MB to Bytes
-			.description("Memory module size.")
-			.build());
-
-		map.put(ERROR_COUNT_WARNING_THRESHOLD, MetricInfo
-			.builder()
-			.name("hw.memory.errors_warning")
-			.description(WARNING_THRESHOLD_OF_ERRORS)
-			.build());
-
-		map.put(ERROR_COUNT_ALARM_THRESHOLD, MetricInfo
-			.builder()
-			.name("hw.memory.errors_alarm")
-			.description(ALARM_THRESHOLD_OF_ERRORS)
-			.build());
-
-		return map;
-	}
-
-	/**
-	 * Create LogicalDisk Metadata to metrics map
-	 * 
-	 * @return {@link Map} of {@link MetricInfo} instances indexed by the matrix parameter names
-	 */
-	private static Map<String, MetricInfo> logicalDiskMetadataToMetrics() {
-		final Map<String, MetricInfo> map = new TreeMap<>(String.CASE_INSENSITIVE_ORDER);
-
-		map.put(SIZE, MetricInfo
-			.builder()
-			.name("hw.logical_disk.size_bytes")
-			.unit(BYTES)
-			.description("Logical disk size.")
-			.build());
-
-		map.put(ERROR_COUNT_WARNING_THRESHOLD, MetricInfo
-			.builder()
-			.name("hw.logical_disk.errors_warning")
-			.description(WARNING_THRESHOLD_OF_ERRORS)
-			.build());
-
-		map.put(ERROR_COUNT_ALARM_THRESHOLD, MetricInfo
-			.builder()
-			.name("hw.logical_disk.errors_alarm")
-			.description(ALARM_THRESHOLD_OF_ERRORS)
-			.build());
-
-		return map;
-	}
-
-	/**
-	 * Build CPU Metadata to metrics
-	 * 
-	 * @return {@link Map} of {@link MetricInfo} instances indexed by the matrix parameter names
-	 */
-	private static Map<String, MetricInfo> cpuMetadataToMetrics() {
-		final Map<String, MetricInfo> map = new TreeMap<>(String.CASE_INSENSITIVE_ORDER);
-
-		map.put(MAXIMUM_SPEED, MetricInfo
-			.builder()
-			.name("hw.cpu.maximum_speed_hertz")
-			.unit(HERTZ)
-			.factor(1000000.0)
-			.description("CPU maximum speed.")
-			.build());
-
-		map.put(CORRECTED_ERROR_WARNING_THRESHOLD, MetricInfo
-			.builder()
-			.name("hw.cpu.corrected_errors_warning")
-			.description("Number of detected and corrected errors that will generate a warning.")
-			.build());
-
-		map.put(CORRECTED_ERROR_ALARM_THRESHOLD, MetricInfo
-			.builder()
-			.name("hw.cpu.corrected_errors_alarm")
-			.description("Number of detected and corrected errors that will generate an alarm.")
-			.build());
-
-		return map;
-	}
-
-	/**
-	 * Build GPU Metadata to metrics
-	 *
-	 * @return {@link Map} of {@link MetricInfo} instances indexed by the matrix parameter names
-	 */
-	private static Map<String, MetricInfo> gpuMetadataToMetrics() {
-		final Map<String, MetricInfo> map = new TreeMap<>(String.CASE_INSENSITIVE_ORDER);
-
-		map.put(SIZE, MetricInfo
-			.builder()
-			.name("hw.gpu.size_bytes")
-			.unit(BYTES)
-			.factor(1000000.0) // MB to Bytes
-			.description("GPU memory size.")
-			.build());
-
-		map.put(CORRECTED_ERROR_WARNING_THRESHOLD, MetricInfo
-			.builder()
-			.name("hw.gpu.corrected_errors_warning")
-			.description("Number of detected and corrected errors that will generate a warning.")
-			.build());
-
-		map.put(CORRECTED_ERROR_ALARM_THRESHOLD, MetricInfo
-			.builder()
-			.name("hw.gpu.corrected_errors_alarm")
-			.description("Number of detected and corrected errors that will generate an alarm.")
-			.build());
-
-		return map;
-	}
-
-	/**
-	 * Build Power Supply Metadata to metrics
-	 *
-	 * @return {@link Map} of {@link MetricInfo} instances indexed by the matrix parameter names
-	 */
-	private static Map<String, MetricInfo> powerSupplyMetadataToMetrics() {
-		final Map<String, MetricInfo> map = new TreeMap<>(String.CASE_INSENSITIVE_ORDER);
-
-		map.put(POWER_SUPPLY_POWER, MetricInfo
-				.builder()
-				.name("hw.power_supply.power_watts")
-				.unit(WATTS)
-				.description("Maximum power output.")
-				.build());
-
-		return map;
-	}
-
-	/**
-	 * Build voltage metrics map
-	 *
-	 * @return  {@link Map} where the metrics are indexed by the matrix parameter name
-	 */
-	private static Map<String, MetricInfo> buildVoltageMetricsMapping() {
-		final Map<String, MetricInfo> map = new TreeMap<>(String.CASE_INSENSITIVE_ORDER);
-
-		map.put(IMetaMonitor.STATUS.getName(), MetricInfo
-			.builder()
-			.name("hw.voltage.status")
-			.unit(IMetaMonitor.STATUS.getUnit())
-			.description("Voltage status.")
-			.build());
-		map.put(Voltage._VOLTAGE.getName(), MetricInfo
-			.builder()
-			.name("hw.voltage.voltage_volts")
-			.unit(VOLTS)
-			.factor(0.001)
-			.description("Voltage output.")
-			.build());
-		map.put(IMetaMonitor.PRESENT.getName(), MetricInfo
-			.builder()
-			.name("hw.voltage.present")
-			.unit(IMetaMonitor.PRESENT.getUnit())
-			.description("Whether the voltage sensor is found or not.")
-			.build());
-
-		return map;
-	}
-
-	/**
-	 * Build temperature metrics map
-	 *
-	 * @return  {@link Map} where the metrics are indexed by the matrix parameter name
-	 */
-	private static Map<String, MetricInfo> buildTemperatureMetricsMapping() {
-		final Map<String, MetricInfo> map = new TreeMap<>(String.CASE_INSENSITIVE_ORDER);
-
-		map.put(IMetaMonitor.STATUS.getName(), MetricInfo
-			.builder()
-			.name("hw.temperature.status")
-			.unit(IMetaMonitor.STATUS.getUnit())
-			.description("Temperature status.")
-			.build());
-		map.put(Temperature._TEMPERATURE.getName(), MetricInfo
-			.builder()
-			.name("hw.temperature.temperature_celsius")
-			.unit(CELSIUS)
-			.description("Current temperature reading in Celsius degrees.")
-			.build());
-		map.put(IMetaMonitor.PRESENT.getName(), MetricInfo
-			.builder()
-			.name("hw.temperature.present")
-			.unit(IMetaMonitor.PRESENT.getUnit())
-			.description("Whether the temperature sensor is found or not.")
-			.build());
-
-		return map;
-	}
-
-	/**
-	 * Build tape drive metrics map
-	 *
-	 * @return  {@link Map} where the metrics are indexed by the matrix parameter name
-	 */
-	private static Map<String, MetricInfo> buildTapeDriveMetricsMapping() {
-		final Map<String, MetricInfo> map = new TreeMap<>(String.CASE_INSENSITIVE_ORDER);
-
-		map.put(IMetaMonitor.STATUS.getName(), MetricInfo
-			.builder()
-			.name("hw.tape_drive.status")
-			.unit(IMetaMonitor.STATUS.getUnit())
-			.description("Tape drive status.")
-			.build());
-		map.put(IMetaMonitor.PRESENT.getName(), MetricInfo
-			.builder()
-			.name("hw.tape_drive.present")
-			.unit(IMetaMonitor.PRESENT.getUnit())
-			.description("Whether the tape drive is found or not.")
-			.build());
-		map.put(IMetaMonitor.ERROR_COUNT.getName(), MetricInfo
-			.builder()
-			.name("hw.tape_drive.errors_total")
-			.type(MetricType.COUNTER)
-			.description("Number of errors encountered by the tape drive since the start of the Hardware Sentry Agent.")
-			.build());
-		map.put(TapeDrive.MOUNT_COUNT.getName(), MetricInfo
-			.builder()
-			.name("hw.tape_drive.mounts_total")
-			.type(MetricType.COUNTER)
-			.description("Number of mount operations that occurred during the last collect interval.")
-			.build());
-		map.put(TapeDrive.NEEDS_CLEANING.getName(), MetricInfo
-			.builder()
-			.name("hw.tape_drive.needs_cleaning")
-			.unit(TapeDrive.NEEDS_CLEANING.getUnit())
-			.description("Whether the tape drive needs cleaning.")
-			.build());
-		map.put(TapeDrive.UNMOUNT_COUNT.getName(), MetricInfo
-			.builder()
-			.name("hw.tape_drive.unmounts_total")
-			.unit("unmounts")
-			.type(MetricType.COUNTER)
-			.description("Number of unmount operations that occurred during the last collect interval.")
-			.build());
-		map.put(IMetaMonitor.ENERGY.getName(), MetricInfo
-			.builder()
-			.name("hw.tape_drive.energy_joules_total")
-			.unit(JOULES)
-			.type(MetricType.COUNTER)
-			.description("Energy consumed by the tape drive since the start of the Hardware Sentry Agent.")
-			.build());
-		map.put(IMetaMonitor.POWER_CONSUMPTION.getName(), MetricInfo
-			.builder()
-			.name("hw.tape_drive.power_watts")
-			.unit(WATTS)
-			.type(MetricType.GAUGE)
-			.description("Energy consumed by the tape drive.")
-			.build());
-
-		return map;
-	}
-
-	/**
-	 * Build robotics metrics map
-	 *
-	 * @return  {@link Map} where the metrics are indexed by the matrix parameter name
-	 */
-	private static Map<String, MetricInfo> buildRoboticsMetricsMapping() {
-		final Map<String, MetricInfo> map = new TreeMap<>(String.CASE_INSENSITIVE_ORDER);
-
-		map.put(IMetaMonitor.STATUS.getName(), MetricInfo
-			.builder()
-			.name("hw.robotics.status")
-			.unit(IMetaMonitor.STATUS.getUnit())
-			.description("Robotic device status.")
-			.build());
-		map.put(IMetaMonitor.PRESENT.getName(), MetricInfo
-			.builder()
-			.name("hw.robotics.present")
-			.unit(IMetaMonitor.PRESENT.getUnit())
-			.description("Whether the robotic device is found or not.")
-			.build());
-		map.put(IMetaMonitor.ERROR_COUNT.getName(), MetricInfo
-			.builder()
-			.name("hw.robotics.errors_total")
-			.type(MetricType.COUNTER)
-			.description("Number of errors encountered by the robotic device since the start of the Hardware Sentry Agent.")
-			.build());
-		map.put(Robotics.MOVE_COUNT.getName(), MetricInfo
-			.builder()
-			.name("hw.robotics.moves_total")
-			.unit("moves")
-			.type(MetricType.COUNTER)
-			.description("Number of moves operations that occurred during the last collect interval.")
-			.build());
-		map.put(IMetaMonitor.ENERGY.getName(), MetricInfo
-			.builder()
-			.name("hw.robotics.energy_joules_total")
-			.unit(JOULES)
-			.type(MetricType.COUNTER)
-			.description("Energy consumed by the robotic device since the start of the Hardware Sentry Agent.")
-			.build());
-		map.put(IMetaMonitor.POWER_CONSUMPTION.getName(), MetricInfo
-			.builder()
-			.name("hw.robotics.power_watts")
-			.unit(WATTS)
-			.type(MetricType.GAUGE)
-			.description("Energy consumed by the robotic device.")
-			.build());
-
-		return map;
-	}
-
-	/**
-	 * Build power supply metrics map
-	 *
-	 * @return  {@link Map} where the metrics are indexed by the matrix parameter name
-	 */
-	private static Map<String, MetricInfo> buildPowerSupplyMetricsMapping() {
-		final Map<String, MetricInfo> map = new TreeMap<>(String.CASE_INSENSITIVE_ORDER);
-
-		map.put(IMetaMonitor.STATUS.getName(), MetricInfo
-			.builder()
-			.name("hw.power_supply.status")
-			.unit(IMetaMonitor.STATUS.getUnit())
-			.description("Power supply status.")
-			.build());
-		map.put(IMetaMonitor.PRESENT.getName(), MetricInfo
-			.builder()
-			.name("hw.power_supply.present")
-			.unit(IMetaMonitor.PRESENT.getUnit())
-			.description("Whether the power supply is found or not.")
-			.build());
-		map.put(PowerSupply.USED_CAPACITY.getName(), MetricInfo
-			.builder()
-			.name("hw.power_supply.used_capacity_ratio")
-			.factor(0.01)
-			.description("Ratio of the power supply power currently in use.")
-			.build());
-
-		return map;
-	}
-
-	/**
-	 * Build physical disk metrics map
-	 *
-	 * @return  {@link Map} where the metrics are indexed by the matrix parameter name
-	 */
-	private static Map<String, MetricInfo> buildPhysicalDiskMetricsMapping() {
-		final Map<String, MetricInfo> map = new TreeMap<>(String.CASE_INSENSITIVE_ORDER);
-
-		map.put(IMetaMonitor.STATUS.getName(), MetricInfo
-			.builder()
-			.name("hw.physical_disk.status")
-			.unit(IMetaMonitor.STATUS.getUnit())
-			.description("Physical disk status.")
-			.build());
-		map.put(IMetaMonitor.PRESENT.getName(), MetricInfo
-			.builder()
-			.name("hw.physical_disk.present")
-			.unit(IMetaMonitor.PRESENT.getUnit())
-			.description("Whether the physical disk is found or not.")
-			.build());
-		map.put(PhysicalDisk.ENDURANCE_REMAINING.getName(), MetricInfo
-			.builder()
-			.name("hw.physical_disk.endurance_remaining_ratio")
-			.factor(0.01)
-			.description("Physical disk remaining endurance ratio.")
-			.build());
-		map.put(IMetaMonitor.ERROR_COUNT.getName(), MetricInfo
-			.builder()
-			.name("hw.physical_disk.errors_total")
-			.type(MetricType.COUNTER)
-			.description("Number of errors encountered by the physical disk since the start of the Hardware Sentry Agent.")
-			.build());
-		map.put(IMetaMonitor.PREDICTED_FAILURE.getName(), MetricInfo
-			.builder()
-			.name("hw.physical_disk.predicted_failure")
-			.unit(IMetaMonitor.PREDICTED_FAILURE.getUnit())
-			.description("Informs if a failure is predicted.")
-			.build());
-		map.put(IMetaMonitor.ENERGY.getName(), MetricInfo
-			.builder()
-			.name("hw.physical_disk.energy_joules_total")
-			.unit(JOULES)
-			.type(MetricType.COUNTER)
-			.description("Energy consumed by the physical disk since the start of the Hardware Sentry Agent.")
-			.build());
-		map.put(IMetaMonitor.POWER_CONSUMPTION.getName(), MetricInfo
-			.builder()
-			.name("hw.physical_disk.power_watts")
-			.unit(WATTS)
-			.type(MetricType.GAUGE)
-			.description("Energy consumed by the physical disk.")
-			.build());
-
-		return map;
-	}
-
-	/**
-	 * Build other device metrics map
-	 *
-	 * @return  {@link Map} where the metrics are indexed by the matrix parameter name
-	 */
-	private static Map<String, MetricInfo> buildOtherDeviceMetricsMapping() {
-		final Map<String, MetricInfo> map = new TreeMap<>(String.CASE_INSENSITIVE_ORDER);
-
-		map.put(IMetaMonitor.STATUS.getName(), MetricInfo
-			.builder()
-			.name("hw.other_device.status")
-			.unit(IMetaMonitor.STATUS.getUnit())
-			.description("Other device status.")
-			.build());
-		map.put(IMetaMonitor.PRESENT.getName(), MetricInfo
-			.builder()
-			.name("hw.other_device.present")
-			.unit(IMetaMonitor.PRESENT.getUnit())
-			.description("Whether the device is found or not.")
-			.build());
-		map.put(OtherDevice.USAGE_COUNT.getName(), MetricInfo
-			.builder()
-			.name("hw.other_device.usage_times_total")
-			.type(MetricType.COUNTER)
-			.description("Number of times the device has been used.")
-			.build());
-		map.put(OtherDevice.VALUE.getName(), MetricInfo
-			.builder()
-			.name("hw.other_device.value")
-			.description("Currently reported value of the device.")
-			.build());
-
-		return map;
-	}
-
-	/**
-	 * Build network card metrics map
-	 *
-	 * @return  {@link Map} where the metrics are indexed by the matrix parameter name
-	 */
-	private static Map<String, MetricInfo> buildNetworkCardMetricsMapping() {
-		final Map<String, MetricInfo> map = new TreeMap<>(String.CASE_INSENSITIVE_ORDER);
-
-		map.put(IMetaMonitor.STATUS.getName(), MetricInfo.builder()
-			.name("hw.network_card.status")
-			.unit(IMetaMonitor.STATUS.getUnit())
-			.description("Network interface status.")
-			.build());
-		map.put(IMetaMonitor.PRESENT.getName(), MetricInfo.builder()
-			.name("hw.network_card.present")
-			.unit(IMetaMonitor.PRESENT.getUnit())
-			.description("Whether the network interface is found or not.")
-			.build());
-		map.put(NetworkCard.BANDWIDTH_UTILIZATION.getName(), MetricInfo.builder()
-			.name("hw.network_card.bandwidth_utilization_ratio")
-			.factor(0.01)
-			.description("Ratio of the available bandwidth utilization.")
-			.build());
-		map.put(NetworkCard.DUPLEX_MODE.getName(), MetricInfo.builder()
-			.name("hw.network_card.duplex_mode")
-			.unit(NetworkCard.DUPLEX_MODE.getUnit())
-			.description("Whether the port is configured to operate in half-duplex or full-duplex mode.")
-			.build());
-		map.put(IMetaMonitor.ERROR_COUNT.getName(), MetricInfo.builder()
-			.name("hw.network_card.errors_total")
-			.type(MetricType.COUNTER)
-			.description("Number of sent and received packets that were in error.")
-			.build());
-		map.put(NetworkCard.LINK_SPEED.getName(), MetricInfo.builder()
-			.name("hw.network_card.link_speed_bytes_per_second")
-			.unit(BYTES_PER_SECOND)
-			.factor(125000.0)
-			.description("Speed that the network adapter and its remote counterpart currently use to communicate with each other.")
-			.build());
-		map.put(NetworkCard.LINK_STATUS.getName(), MetricInfo.builder()
-			.name("hw.network_card.link_status")
-			.unit(NetworkCard.LINK_STATUS.getUnit())
-			.description("Whether the network interface is plugged-in to the network or not.")
-			.build());
-		map.put(NetworkCard.RECEIVED_BYTES.getName(), MetricInfo.builder()
-			.name("hw.network_card.received_bytes_total")
-			.unit(BYTES)
-			.type(MetricType.COUNTER)
-			.description("Total number of bytes received through the network interface.")
-			.build());
-		map.put(NetworkCard.RECEIVED_PACKETS.getName(), MetricInfo.builder()
-			.name("hw.network_card.received_packets_total")
-			.unit(PACKETS)
-			.type(MetricType.COUNTER)
-			.description("Total number of packets received through the network interface.")
-			.build());
-		map.put(NetworkCard.TRANSMITTED_BYTES.getName(), MetricInfo.builder()
-			.name("hw.network_card.transmitted_bytes_total")
-			.unit(BYTES)
-			.type(MetricType.COUNTER)
-			.description("Total number of bytes transmitted through the network interface.")
-			.build());
-		map.put(NetworkCard.TRANSMITTED_PACKETS.getName(), MetricInfo.builder()
-			.name("hw.network_card.transmitted_packets_total")
-			.unit(PACKETS)
-			.type(MetricType.COUNTER)
-			.description("Total number of packets transmitted through the network interface.")
-			.build());
-		map.put(NetworkCard.ZERO_BUFFER_CREDIT_COUNT.getName(), MetricInfo.builder()
-			.name("hw.network_card.zero_buffer_credits_total")
-			.type(MetricType.COUNTER)
-			.description("Total number of zero buffer credits that occurred.")
-			.build());
-		map.put(IMetaMonitor.ENERGY.getName(), MetricInfo.builder()
-			.name("hw.network_card.energy_joules_total")
-			.unit(JOULES)
-			.type(MetricType.COUNTER)
-			.description("Energy consumed by the network interface since the start of the Hardware Sentry Agent.")
-			.build());
-		map.put(IMetaMonitor.POWER_CONSUMPTION.getName(), MetricInfo.builder()
-			.name("hw.network_card.power_watts")
-			.unit(WATTS)
-			.type(MetricType.GAUGE)
-			.description("Energy consumed by the network interface.")
-			.build());
-		map.put(NetworkCard.ERROR_PERCENT.getName(), MetricInfo.builder()
-			.name("hw.network_card.error_ratio")
-			.factor(0.01)
-			.description("Ratio of sent and received packets that were in error.")
-			.build());
-		return map;
-	}
-
-	/**
-	 * Build memory metrics map
-	 *
-	 * @return  {@link Map} where the metrics are indexed by the matrix parameter name
-	 */
-	private static Map<String, MetricInfo> buildMemoryMetricsMapping() {
-		final Map<String, MetricInfo> map = new TreeMap<>(String.CASE_INSENSITIVE_ORDER);
-
-		map.put(IMetaMonitor.STATUS.getName(), MetricInfo.builder()
-			.name("hw.memory.status")
-			.unit(IMetaMonitor.STATUS.getUnit())
-			.description("Memory module status.")
-			.build());
-		map.put(IMetaMonitor.PRESENT.getName(), MetricInfo.builder()
-			.name("hw.memory.present")
-			.unit(IMetaMonitor.PRESENT.getUnit())
-			.description("Whether the memory module is found or not.")
-			.build());
-		map.put(IMetaMonitor.ERROR_COUNT.getName(), MetricInfo.builder()
-			.name("hw.memory.errors_total")
-			.type(MetricType.COUNTER)
-			.description("Number of errors encountered by the memory module since the start of the Hardware Sentry Agent.")
-			.build());
-		map.put(Memory.ERROR_STATUS.getName(),  MetricInfo.builder()
-			.name("hw.memory.error_status")
-			.unit(Memory.ERROR_STATUS.getUnit())
-			.description("Error status of the memory module.")
-			.build());
-		map.put(IMetaMonitor.PREDICTED_FAILURE.getName(), MetricInfo.builder()
-			.name("hw.memory.predicted_failure")
-			.unit(IMetaMonitor.PREDICTED_FAILURE.getUnit())
-			.description("Predicted failure set by analyzing the trend of the number of detected/corrected errors with the ECC technology.")
-			.build());
-		map.put(IMetaMonitor.ENERGY.getName(), MetricInfo.builder()
-			.name("hw.memory.energy_joules_total")
-			.unit(JOULES)
-			.type(MetricType.COUNTER)
-			.description("Energy consumed by the memory module since the start of the Hardware Sentry Agent.")
-			.build());
-		map.put(IMetaMonitor.POWER_CONSUMPTION.getName(), MetricInfo.builder()
-			.name("hw.memory.power_watts")
-			.unit(WATTS)
-			.type(MetricType.GAUGE)
-			.description("Energy consumed by the memory module.")
-			.build());
-
-		return map;
-	}
-
-	/**
-	 * Build lun metrics map
-	 *
-	 * @return  {@link Map} where the metrics are indexed by the matrix parameter name
-	 */
-	private static Map<String, MetricInfo> buildLunMetricsMapping() {
-		final Map<String, MetricInfo> map = new TreeMap<>(String.CASE_INSENSITIVE_ORDER);
-
-		map.put(IMetaMonitor.STATUS.getName(), MetricInfo
-			.builder()
-			.name("hw.lun.status")
-			.unit(IMetaMonitor.STATUS.getUnit())
-			.description("LUN status.")
-			.build());
-		map.put(Lun.AVAILABLE_PATH_COUNT.getName(), MetricInfo
-			.builder()
-			.name("hw.lun.available_paths")
-			.description("Number of distinct paths available to the remote volume.")
-			.build());
-		map.put(IMetaMonitor.PRESENT.getName(), MetricInfo
-			.builder()
-			.name("hw.lun.present")
-			.unit(IMetaMonitor.PRESENT.getUnit())
-			.description("Whether the LUN is found or not.")
-			.build());
-
-		return map;
-	}
-
-	/**
-	 * Build logical disk metrics map
-	 *
-	 * @return  {@link Map} where the metrics are indexed by the matrix parameter name
-	 */
-	private static Map<String, MetricInfo> buildLogicalDiskMetricsMapping() {
-		final Map<String, MetricInfo> map = new TreeMap<>(String.CASE_INSENSITIVE_ORDER);
-
-		map.put(IMetaMonitor.STATUS.getName(), MetricInfo.builder()
-			.name("hw.logical_disk.status")
-			.unit(IMetaMonitor.STATUS.getUnit())
-			.description("Logical disk status.")
-			.build());
-		map.put(IMetaMonitor.ERROR_COUNT.getName(), MetricInfo.builder()
-			.name("hw.logical_disk.errors_total")
-			.type(MetricType.COUNTER)
-			.description("Number of errors encountered by the logical disk since the start of the Hardware Sentry Agent.")
-			.build());
-		map.put(LogicalDisk.UNALLOCATED_SPACE.getName(), MetricInfo.builder()
-			.name("hw.logical_disk.unallocated_space_bytes")
-			.unit(BYTES)
-			.factor(1073741824.0)
-			.description("Amount of unused disk space in the logical disk.")
-			.build());
-		map.put(IMetaMonitor.PRESENT.getName(), MetricInfo
-			.builder()
-			.name("hw.logical_disk.present")
-			.unit(IMetaMonitor.PRESENT.getUnit())
-			.description("Whether the logical disk is found or not.")
-			.build());
-
-		return map;
-	}
-
-	/**
-	 * Build led metrics map
-	 *
-	 * @return  {@link Map} where the metrics are indexed by the matrix parameter name
-	 */
-	private static Map<String, MetricInfo> buildLedMetricsMapping() {
-		final Map<String, MetricInfo> map = new TreeMap<>(String.CASE_INSENSITIVE_ORDER);
-
-		map.put(IMetaMonitor.STATUS.getName(), MetricInfo.builder()
-			.name("hw.led.status")
-			.unit(IMetaMonitor.STATUS.getUnit())
-			.description("LED status")
-			.build());
-		map.put(Led.COLOR.getName(), MetricInfo.builder()
-			.name("hw.led.color_status")
-			.unit(Led.COLOR.getUnit())
-			.description("Color status of the LED as per the LED color definition.")
-			.build());
-		map.put(Led.LED_INDICATOR.getName(), MetricInfo.builder()
-			.name("hw.led.indicator_status")
-			.unit(Led.LED_INDICATOR.getUnit())
-			.description("LED indicator status.")
-			.build());
-		map.put(IMetaMonitor.PRESENT.getName(), MetricInfo
-			.builder()
-			.name("hw.led.present")
-			.unit(IMetaMonitor.PRESENT.getUnit())
-			.description("Whether the LED is found or not.")
-			.build());
-		return map;
-	}
-
-	/**
-	 * Build fan metrics map
-	 *
-	 * @return  {@link Map} where the metrics are indexed by the matrix parameter name
-	 */
-	private static Map<String, MetricInfo> buildFanMetricsMapping() {
-		final Map<String, MetricInfo> map = new TreeMap<>(String.CASE_INSENSITIVE_ORDER);
-
-		map.put(IMetaMonitor.STATUS.getName(), MetricInfo.builder()
-			.name("hw.fan.status")
-			.unit(IMetaMonitor.STATUS.getUnit())
-			.description("Fan status.")
-			.build());
-		map.put(IMetaMonitor.PRESENT.getName(), MetricInfo.builder()
-			.name("hw.fan.present")
-			.unit(IMetaMonitor.PRESENT.getUnit())
-			.description("Whether the fan is found or not.")
-			.build());
-		map.put(Fan.SPEED.getName(), MetricInfo.builder()
-			.name("hw.fan.speed_rpm")
-			.unit(RPM)
-			.description("Fan speed.")
-			.build());
-		map.put(Fan.SPEED_PERCENT.getName(), MetricInfo.builder()
-			.name("hw.fan.speed_ratio")
-			.factor(0.01)
-			.description("Fan speed ratio.")
-			.build());
-		map.put(IMetaMonitor.ENERGY.getName(), MetricInfo.builder()
-			.name("hw.fan.energy_joules_total")
-			.unit(JOULES)
-			.type(MetricType.COUNTER)
-			.description("Energy consumed by the fan since the start of the Hardware Sentry Agent.")
-			.build());
-		map.put(IMetaMonitor.POWER_CONSUMPTION.getName(), MetricInfo.builder()
-			.name("hw.fan.power_watts")
-			.unit(WATTS)
-			.type(MetricType.GAUGE)
-			.description("Energy consumed by the fan.")
-			.build());
-
-		return map;
-	}
-
-	/**
-	 * Build enclosure metrics map
-	 *
-	 * @return {@link Map} where the metrics are indexed by the matrix parameter name
-	 */
-	private static Map<String, MetricInfo> buildEnclosureMetricsMapping() {
-		final Map<String, MetricInfo> map = new TreeMap<>(String.CASE_INSENSITIVE_ORDER);
-
-		map.put(IMetaMonitor.STATUS.getName(), MetricInfo.builder()
-			.name("hw.enclosure.status")
-			.unit(IMetaMonitor.STATUS.getUnit())
-			.description("Enclosure status.")
-			.build());
-		map.put(IMetaMonitor.PRESENT.getName(), MetricInfo.builder()
-			.name("hw.enclosure.present")
-			.unit(IMetaMonitor.PRESENT.getUnit())
-			.description("Whether the enclosure is found or not.")
-			.build());
-		map.put(Enclosure.INTRUSION_STATUS.getName(), MetricInfo.builder()
-			.name("hw.enclosure.intrusion_status")
-			.unit(Enclosure.INTRUSION_STATUS.getUnit())
-			.description("Enclosure intrusion status. If the enclosure is open or not properly closed, it is set to 1.")
-			.build());
-		map.put(IMetaMonitor.ENERGY.getName(), MetricInfo.builder()
-			.name("hw.enclosure.energy_joules_total")
-			.unit(JOULES)
-			.type(MetricType.COUNTER)
-			.description("Energy consumed by the enclosure since the start of the Hardware Sentry Agent.")
-			.build());
-		map.put(IMetaMonitor.POWER_CONSUMPTION.getName(), MetricInfo.builder()
-			.name("hw.enclosure.power_watts")
-			.unit(WATTS)
-			.type(MetricType.GAUGE)
-			.description("Energy consumed by the enclosure.")
-			.build());
-
-		return map;
-	}
-
-	/**
-	 * Build disk controller metrics map
-	 *
-	 * @return {@link Map} where the metrics are indexed by the matrix parameter name
-	 */
-	private static Map<String, MetricInfo> buildDiskControllerMetricsMapping() {
-		final Map<String, MetricInfo> map = new TreeMap<>(String.CASE_INSENSITIVE_ORDER);
-
-		map.put(IMetaMonitor.STATUS.getName(), MetricInfo.builder()
-			.name("hw.disk_controller.status")
-			.unit(IMetaMonitor.STATUS.getUnit())
-			.description("Disk controller overall status.")
-			.build());
-		map.put(IMetaMonitor.PRESENT.getName(), MetricInfo.builder()
-			.name("hw.disk_controller.present")
-			.unit(IMetaMonitor.PRESENT.getUnit())
-			.description("Whether the disk controller is found or not.")
-			.build());
-		map.put(DiskController.BATTERY_STATUS.getName(), MetricInfo.builder()
-			.name("hw.disk_controller.battery_status")
-			.unit(DiskController.BATTERY_STATUS.getUnit())
-			.description("Disk controller battery status.")
-			.build());
-		map.put(DiskController.CONTROLLER_STATUS.getName(), MetricInfo.builder()
-			.name("hw.disk_controller.controller_status")
-			.unit(DiskController.CONTROLLER_STATUS.getUnit())
-			.description("Disk controller status.")
-			.build());
-		map.put(IMetaMonitor.ENERGY.getName(), MetricInfo.builder()
-			.name("hw.disk_controller.energy_joules_total")
-			.unit(JOULES)
-			.type(MetricType.COUNTER)
-			.description("Energy consumed by the disk controller since the start of the Hardware Sentry Agent.")
-			.build());
-		map.put(IMetaMonitor.POWER_CONSUMPTION.getName(), MetricInfo.builder()
-			.name("hw.disk_controller.power_watts")
-			.unit(WATTS)
-			.type(MetricType.GAUGE)
-			.description("Energy consumed by the disk controller.")
-			.build());
-
-		return map;
-	}
-
-	/**
-	 * Build CPU core metrics map
-	 *
-	 * @return {@link Map} where the metrics are indexed by the matrix parameter name
-	 */
-	private static Map<String, MetricInfo> buildCpuCoreMetricsMapping() {
-		final Map<String, MetricInfo> map = new TreeMap<>(String.CASE_INSENSITIVE_ORDER);
-
-		map.put(IMetaMonitor.STATUS.getName(), MetricInfo.builder()
-			.name("hw.cpu_core.status")
-			.unit(IMetaMonitor.STATUS.getUnit())
-			.description("CPU core status.")
-			.build());
-		map.put(IMetaMonitor.PRESENT.getName(), MetricInfo.builder()
-			.name("hw.cpu_core.present")
-			.unit(IMetaMonitor.PRESENT.getUnit())
-			.description("Whether the CPU core is found or not.")
-			.build());
-		map.put(CpuCore.CURRENT_SPEED.getName(), MetricInfo.builder()
-			.name("hw.cpu_core.current_speed_hertz")
-			.unit(HERTZ)
-			.factor(1000000.0)
-			.description("Current speed of the CPU core.")
-			.build());
-		map.put(CpuCore.USED_TIME_PERCENT.getName(), MetricInfo.builder()
-			.name("hw.cpu_core.used_time_ratio")
-			.factor(0.01)
-			.description("Ratio of the CPU core usage.")
-			.build());
-
-		return map;
-	}
-
-	/**
-	 * Build CPU metrics map
-	 *
-	 * @return {@link Map} where the metrics are indexed by the matrix parameter name
-	 */
-	private static Map<String, MetricInfo> buildCpuMetricsMapping() {
-		final Map<String, MetricInfo> map = new TreeMap<>(String.CASE_INSENSITIVE_ORDER);
-
-		map.put(IMetaMonitor.STATUS.getName(), MetricInfo.builder()
-			.name("hw.cpu.status")
-			.unit(IMetaMonitor.STATUS.getUnit())
-			.description("CPU status.")
-			.build());
-		map.put(IMetaMonitor.PRESENT.getName(), MetricInfo.builder()
-			.name("hw.cpu.present")
-			.unit(IMetaMonitor.PRESENT.getUnit())
-			.description("Whether the CPU is found or not.")
-			.build());
-		map.put(Cpu.CORRECTED_ERROR_COUNT.getName(), MetricInfo.builder()
-			.name("hw.cpu.corrected_errors_total")
-			.type(MetricType.COUNTER)
-			.description("Number of detected and corrected errors.")
-			.build());
-		map.put(Cpu.CURRENT_SPEED.getName(), MetricInfo.builder()
-			.name("hw.cpu.current_speed_hertz")
-			.unit(HERTZ)
-			.factor(1000000.0)
-			.description("CPU current speed.")
-			.build());
-		map.put(IMetaMonitor.PREDICTED_FAILURE.getName(), MetricInfo.builder()
-			.name("hw.cpu.predicted_failure")
-			.unit(IMetaMonitor.PREDICTED_FAILURE.getUnit())
-			.description("Predicted failure analysis performed by the CPU itself.")
-			.build());
-		map.put(IMetaMonitor.ENERGY.getName(), MetricInfo.builder()
-			.name("hw.cpu.energy_joules_total")
-			.unit(JOULES)
-			.type(MetricType.COUNTER)
-			.description("Energy consumed by the CPU since the start of the Hardware Sentry Agent.")
-			.build());
-		map.put(IMetaMonitor.POWER_CONSUMPTION.getName(), MetricInfo.builder()
-			.name("hw.cpu.power_watts")
-			.unit(WATTS)
-			.type(MetricType.GAUGE)
-			.description("Energy consumed by the CPU.")
-			.build());
-
-		return map;
-	}
-
-	/**
-	 * Build connector metrics map
-	 *
-	 * @return {@link Map} where the metrics are indexed by the matrix parameter name
-	 */
-	private static Map<String, MetricInfo> buildConnectorMetricsMapping() {
-		final Map<String, MetricInfo> map = new TreeMap<>(String.CASE_INSENSITIVE_ORDER);
-
-		map.put(IMetaMonitor.STATUS.getName(), MetricInfo.builder()
-			.name("hw.connector.status")
-			.unit(IMetaMonitor.STATUS.getUnit())
-			.description("Connector status.")
-			.build());
-
-		return map;
-	}
-
-	/**
-	 * Build blade metrics map
-	 *
-	 * @return {@link Map} where the metrics are indexed by the matrix parameter name
-	 */
-	private static Map<String, MetricInfo> buildBladeMetricsMapping() {
-		final Map<String, MetricInfo> map = new TreeMap<>(String.CASE_INSENSITIVE_ORDER);
-
-		map.put(IMetaMonitor.STATUS.getName(), MetricInfo.builder()
-			.name("hw.blade.status")
-			.unit(IMetaMonitor.STATUS.getUnit())
-			.description("Blade status.")
-			.build());
-		map.put(IMetaMonitor.PRESENT.getName(), MetricInfo.builder()
-			.name("hw.blade.present")
-			.unit(IMetaMonitor.PRESENT.getUnit())
-			.description("Whether the blade is found or not.")
-			.build());
-		map.put(Blade.POWER_STATE.getName(), MetricInfo.builder()
-			.name("hw.blade.power_state")
-			.unit(Blade.POWER_STATE.getUnit())
-			.description("Whether the blade is currently on or off.")
-			.build());
-
-		return map;
-	}
-
-	/**
-	 * Build battery metrics map
-	 *
-	 * @return {@link Map} where the metrics are indexed by the matrix parameter name
-	 */
-	private static Map<String, MetricInfo> buildBatteryMetricsMapping() {
-		final Map<String, MetricInfo> map = new TreeMap<>(String.CASE_INSENSITIVE_ORDER);
-
-		map.put(IMetaMonitor.STATUS.getName(), MetricInfo.builder()
-			.name("hw.battery.status")
-			.unit(IMetaMonitor.STATUS.getUnit())
-			.description("Battery status.")
-			.build());
-		map.put(IMetaMonitor.PRESENT.getName(), MetricInfo.builder()
-			.name("hw.battery.present")
-			.unit(IMetaMonitor.PRESENT.getUnit())
-			.description("Whether the battery is found or not.")
-			.build());
-		map.put(Battery.CHARGE.getName(), MetricInfo.builder()
-			.name("hw.battery.charge_ratio")
-			.factor(0.01)
-			.description("Battery charge ratio.")
-			.build());
-		map.put(Battery.TIME_LEFT.getName(), MetricInfo.builder()
-			.name("hw.battery.time_left_seconds")
-			.unit(SECONDS)
-			.description("Number of seconds left before recharging the battery.")
-			.build());
-
-		return map;
-	}
-
-	/**
-	 * Build VM metrics map
-	 *
-	 * @return {@link Map} where the metrics are indexed by the matrix parameter name
-	 */
-	private static Map<String, MetricInfo> buildVmMetricsMapping() {
-
-		final Map<String, MetricInfo> map = new TreeMap<>(String.CASE_INSENSITIVE_ORDER);
-
-		map.put(IMetaMonitor.STATUS.getName(), MetricInfo.builder()
-			.name("hw.vm.status")
-			.unit(IMetaMonitor.STATUS.getUnit())
-			.description("Virtual machine status.")
-			.build());
-		map.put(IMetaMonitor.PRESENT.getName(), MetricInfo.builder()
-			.name("hw.vm.present")
-			.unit(IMetaMonitor.PRESENT.getUnit())
-			.description("Whether the virtual machine is found or not.")
-			.build());
-		map.put(Vm.POWER_STATE.getName(), MetricInfo.builder()
-			.name("hw.vm.power_state")
-			.unit(Vm.POWER_STATE.getUnit())
-			.description("Whether the state of the virtual machine is currently on, off or standby.")
-			.build());
-		map.put(IMetaMonitor.ENERGY.getName(), MetricInfo.builder()
-			.name("hw.vm.energy_joules_total")
-			.unit(JOULES)
-			.type(MetricType.COUNTER)
-			.description("Energy consumed by the virtual machine since the start of the Hardware Sentry Agent.")
-			.build());
-		map.put(IMetaMonitor.POWER_CONSUMPTION.getName(), MetricInfo.builder()
-			.name("hw.vm.power_watts")
-			.unit(WATTS)
-			.type(MetricType.GAUGE)
-			.description("Energy consumed by the virtual machine.")
-			.build());
-
-		return map;
-	}
-
-	/**
-	 * Build GPU metrics map
-	 *
-	 * @return {@link Map} where the metrics are indexed by the matrix parameter name
-	 */
-	private static Map<String, MetricInfo> buildGpuMetricsMapping() {
-
-		final Map<String, MetricInfo> map = new TreeMap<>(String.CASE_INSENSITIVE_ORDER);
-
-		map.put(IMetaMonitor.STATUS.getName(), MetricInfo.builder()
-			.name("hw.gpu.status")
-			.unit(IMetaMonitor.STATUS.getUnit())
-			.description("GPU status.")
-			.build());
-		map.put(IMetaMonitor.PRESENT.getName(), MetricInfo.builder()
-			.name("hw.gpu.present")
-			.unit(IMetaMonitor.PRESENT.getUnit())
-			.description("Whether the GPU is found or not.")
-			.build());
-		map.put(Gpu.CORRECTED_ERROR_COUNT.getName(), MetricInfo.builder()
-			.name("hw.gpu.corrected_errors_total")
-			.type(MetricType.COUNTER)
-			.description("Number of detected and corrected errors.")
-			.build());
-		map.put(IMetaMonitor.PREDICTED_FAILURE.getName(), MetricInfo.builder()
-			.name("hw.gpu.predicted_failure")
-			.unit(IMetaMonitor.PREDICTED_FAILURE.getUnit())
-			.description("Predicted failure analysis performed by the GPU itself.")
-			.build());
-		map.put(Gpu.USED_TIME_PERCENT.getName(), MetricInfo.builder()
-			.name("hw.gpu.used_time_ratio")
-			.factor(0.01)
-			.description("Ratio of time spent by the GPU doing any work.")
-			.build());
-		map.put(Gpu.DECODER_USED_TIME_PERCENT.getName(), MetricInfo.builder()
-			.name("hw.gpu.decoder_used_time_ratio")
-			.factor(0.01)
-			.description("Ratio of time spent by the GPU decoding videos.")
-			.build());
-		map.put(Gpu.ENCODER_USED_TIME_PERCENT.getName(), MetricInfo.builder()
-			.name("hw.gpu.encoder_used_time_ratio")
-			.factor(0.01)
-			.description("Ratio of time spent by the GPU encoding videos.")
-			.build());
-		map.put(Gpu.MEMORY_UTILIZATION.getName(), MetricInfo.builder()
-			.name("hw.gpu.memory_utilization_ratio")
-			.factor(0.01)
-			.description("GPU memory utilization ratio.")
-			.build());
-		map.put(Gpu.RECEIVED_BYTES.getName(), MetricInfo.builder()
-			.name("hw.gpu.received_bytes_total")
-			.unit(BYTES)
-			.type(MetricType.COUNTER)
-			.description("Number of bytes received through the GPU.")
-			.build());
-		map.put(Gpu.TRANSMITTED_BYTES.getName(), MetricInfo.builder()
-			.name("hw.gpu.transmitted_bytes_total")
-			.unit(BYTES)
-			.type(MetricType.COUNTER)
-			.description("Number of bytes transmitted through the GPU.")
-			.build());
-		map.put(IMetaMonitor.ENERGY.getName(), MetricInfo.builder()
-			.name("hw.gpu.energy_joules_total")
-			.unit(JOULES)
-			.type(MetricType.COUNTER)
-			.description("Energy consumed by the GPU since the start of the Hardware Sentry Agent.")
-			.build());
-		map.put(IMetaMonitor.POWER_CONSUMPTION.getName(), MetricInfo.builder()
-			.name("hw.gpu.power_watts")
-			.unit(WATTS)
-			.type(MetricType.GAUGE)
-			.description("Energy consumed by the GPU.")
-			.build());
-		map.put(Gpu.ERROR_COUNT.getName(), MetricInfo.builder()
-				.name("hw.gpu.errors_total")
-				.type(MetricType.COUNTER)
-				.description("Number of errors encountered by the GPU since the start of the Hardware Sentry Agent.")
-				.build());
-
-		return map;
-	}
-
-	/**
-	 * Get the predefined attributes for the given monitor type
-	 *
-	 * @param monitorType The type of monitor
-	 * @return Map of attribute key to matrix metadata name
-	 */
-	public static Map<String, String> getAttributesMap(final MonitorType monitorType) {
-		return monitorTypeToAttributeMap.get(monitorType);
-	}
-
-	/**
-	 * Concatenate the predefined labels with the specific monitor metadata
-	 *
-	 * @param monitorType The monitor type we want to get its metadata
-	 * 
-	 * @return Map of attribute key to matrix metadata name
-	 */
-	private static Map<String, String> concatDefaultAttributesWithMetadata(final MonitorType monitorType) {
-
-		return Stream
-			.concat(DEFAULT_ATTRIBUTE_NAMES.stream(), monitorType.getMetaMonitor().getMetadata().stream())
-			.filter(matrixMetadata -> !isMetadataMappedAsMetric(monitorType, matrixMetadata))
-			.sorted()
-			.collect(Collectors.toMap(
-						metadataKey -> monitorTypeToOverriddenAttributeMap
-											.getOrDefault(monitorType, Collections.emptyMap())
-											.getOrDefault(metadataKey, ServiceHelper.camelCaseToSnakeCase(metadataKey)),
-						Function.identity(),
-						(k1, k2) -> k2
-					)
-			);
-	}
-
-	/**
-	 * Checks if the given matrix metadata is mapped as metric
-	 * 
-	 * @param monitorType        The type of the monitor defined by matrix engine
-	 * @param matrixMetadataName The name of the metadata (key)
-	 * @return <code>true</code> if the metadata is mapped as metric otherwise <code>false</code>
-	 */
-	private static boolean isMetadataMappedAsMetric(final MonitorType monitorType, final String matrixMetadataName) {
-		final Map<String, MetricInfo> metadataToMetricMap = matrixMetadataToMetricMap.get(monitorType);
-
-		return metadataToMetricMap != null && metadataToMetricMap.containsKey(matrixMetadataName);
-	}
-
-	/**
-	 * Get the corresponding MetricInfo object which gives the correct syntax for the parameter name and its corresponding unit and
-	 * conversion factor
-	 *
-	 * @param monitorType         The type of monitor defined by matrix
-	 * @param matrixParameterName The name of the matrix predefined parameter
-	 * @return {@link Optional} {@link MetricInfo} since the parameter could be
-	 */
-	public static Optional<MetricInfo> getMetricInfo(final MonitorType monitorType, final String matrixParameterName) {
-		final Map<String, MetricInfo> parametersMap = matrixParamToMetricMap.get(monitorType);
-		return parametersMap == null ? Optional.empty() : Optional.ofNullable(parametersMap.get(matrixParameterName));
-	}
-
-	/**
-	 * Get the corresponding MetricInfo object which gives the correct syntax for the matrix metadata, its corresponding unit and
-	 * conversion factor
-	 *
-	 * @param monitorType     The type of monitor defined by matrix
-	 * @param matrixMetadataKey  The name of the matrix predefined metadata
-	 * @return {@link Optional} {@link MetricInfo} since the parameter could be
-	 */
-	public static Optional<MetricInfo> getMetadataAsMetricInfo(final MonitorType monitorType, final String matrixMetadataKey) {
-		final Map<String, MetricInfo> parametersMap = matrixMetadataToMetricMap.get(monitorType);
-		return (parametersMap == null || matrixMetadataKey == null) ? Optional.empty() : Optional.ofNullable(parametersMap.get(matrixMetadataKey));
-	}
-
-}
+package com.sentrysoftware.hardware.agent.service.opentelemetry;
+
+import static com.sentrysoftware.matrix.common.helpers.HardwareConstants.ALARM_THRESHOLD;
+import static com.sentrysoftware.matrix.common.helpers.HardwareConstants.AVAILABLE_PATH_WARNING;
+import static com.sentrysoftware.matrix.common.helpers.HardwareConstants.CORRECTED_ERROR_ALARM_THRESHOLD;
+import static com.sentrysoftware.matrix.common.helpers.HardwareConstants.CORRECTED_ERROR_WARNING_THRESHOLD;
+import static com.sentrysoftware.matrix.common.helpers.HardwareConstants.ERROR_COUNT_ALARM_THRESHOLD;
+import static com.sentrysoftware.matrix.common.helpers.HardwareConstants.ERROR_COUNT_WARNING_THRESHOLD;
+import static com.sentrysoftware.matrix.common.helpers.HardwareConstants.ERROR_PERCENT_ALARM_THRESHOLD;
+import static com.sentrysoftware.matrix.common.helpers.HardwareConstants.ERROR_PERCENT_WARNING_THRESHOLD;
+import static com.sentrysoftware.matrix.common.helpers.HardwareConstants.EXPECTED_PATH_COUNT;
+import static com.sentrysoftware.matrix.common.helpers.HardwareConstants.HOSTNAME;
+import static com.sentrysoftware.matrix.common.helpers.HardwareConstants.LOWER_THRESHOLD;
+import static com.sentrysoftware.matrix.common.helpers.HardwareConstants.MAXIMUM_SPEED;
+import static com.sentrysoftware.matrix.common.helpers.HardwareConstants.PERCENT_ALARM_THRESHOLD;
+import static com.sentrysoftware.matrix.common.helpers.HardwareConstants.PERCENT_WARNING_THRESHOLD;
+import static com.sentrysoftware.matrix.common.helpers.HardwareConstants.POWER_SUPPLY_POWER;
+import static com.sentrysoftware.matrix.common.helpers.HardwareConstants.SIZE;
+import static com.sentrysoftware.matrix.common.helpers.HardwareConstants.UPPER_THRESHOLD;
+import static com.sentrysoftware.matrix.common.helpers.HardwareConstants.USAGE_COUNT_ALARM_THRESHOLD;
+import static com.sentrysoftware.matrix.common.helpers.HardwareConstants.USAGE_COUNT_WARNING_THRESHOLD;
+import static com.sentrysoftware.matrix.common.helpers.HardwareConstants.VALUE_ALARM_THRESHOLD;
+import static com.sentrysoftware.matrix.common.helpers.HardwareConstants.VALUE_WARNING_THRESHOLD;
+import static com.sentrysoftware.matrix.common.helpers.HardwareConstants.WARNING_THRESHOLD;
+import static com.sentrysoftware.matrix.common.helpers.HardwareConstants.UP_PARAMETER_UNIT;
+
+import java.util.Collections;
+import java.util.EnumMap;
+import java.util.Map;
+import java.util.Optional;
+import java.util.Set;
+import java.util.TreeMap;
+import java.util.function.Function;
+import java.util.stream.Collectors;
+import java.util.stream.Stream;
+
+import com.sentrysoftware.hardware.agent.dto.MetricInfo;
+import com.sentrysoftware.hardware.agent.dto.MetricInfo.MetricType;
+import com.sentrysoftware.hardware.agent.service.ServiceHelper;
+import com.sentrysoftware.matrix.common.meta.monitor.Battery;
+import com.sentrysoftware.matrix.common.meta.monitor.Blade;
+import com.sentrysoftware.matrix.common.meta.monitor.Cpu;
+import com.sentrysoftware.matrix.common.meta.monitor.CpuCore;
+import com.sentrysoftware.matrix.common.meta.monitor.DiskController;
+import com.sentrysoftware.matrix.common.meta.monitor.Enclosure;
+import com.sentrysoftware.matrix.common.meta.monitor.Fan;
+import com.sentrysoftware.matrix.common.meta.monitor.Gpu;
+import com.sentrysoftware.matrix.common.meta.monitor.IMetaMonitor;
+import com.sentrysoftware.matrix.common.meta.monitor.Led;
+import com.sentrysoftware.matrix.common.meta.monitor.LogicalDisk;
+import com.sentrysoftware.matrix.common.meta.monitor.Lun;
+import com.sentrysoftware.matrix.common.meta.monitor.Memory;
+import com.sentrysoftware.matrix.common.meta.monitor.NetworkCard;
+import com.sentrysoftware.matrix.common.meta.monitor.OtherDevice;
+import com.sentrysoftware.matrix.common.meta.monitor.PhysicalDisk;
+import com.sentrysoftware.matrix.common.meta.monitor.PowerSupply;
+import com.sentrysoftware.matrix.common.meta.monitor.Robotics;
+import com.sentrysoftware.matrix.common.meta.monitor.TapeDrive;
+import com.sentrysoftware.matrix.common.meta.monitor.Host;
+import com.sentrysoftware.matrix.common.meta.monitor.Temperature;
+import com.sentrysoftware.matrix.common.meta.monitor.Vm;
+import com.sentrysoftware.matrix.common.meta.monitor.Voltage;
+import com.sentrysoftware.matrix.connector.model.monitor.MonitorType;
+
+import lombok.AccessLevel;
+import lombok.Getter;
+import lombok.NoArgsConstructor;
+
+@NoArgsConstructor(access = AccessLevel.PRIVATE)
+public class MetricsMapping {
+
+	public static final String LABEL = "label";
+	public static final String PARENT = "parent";
+	public static final String ID = "id";
+
+	private static final String VOLTS = "V";
+	private static final String HERTZ = "Hz";
+	private static final String PACKETS = "packets";
+	private static final String BYTES = "B";
+	private static final String JOULES = "joules";
+	private static final String WATTS = "W";
+	private static final String BYTES_PER_SECOND = "B/s";
+	private static final String CELSIUS = "°C";
+	private static final String SECONDS = "s";
+	private static final String RPM = "rpm";
+	static final String VM_HOST_NAME = "vm.host.name";
+	private static final String ALARM_THRESHOLD_OF_ERRORS = "Alarm threshold of the encountered errors.";
+	private static final String WARNING_THRESHOLD_OF_ERRORS = "Warning threshold of the encountered errors.";
+
+
+	protected static final Set<String> DEFAULT_ATTRIBUTE_NAMES = Set.of(ID, LABEL, PARENT);
+
+	private static final Map<MonitorType, Map<String, String>> monitorTypeToOverriddenAttributeMap;
+
+	private static final Map<MonitorType, Map<String, String>> monitorTypeToAttributeMap;
+
+	@Getter
+	private static final Map<MonitorType, Map<String, MetricInfo>> matrixParamToMetricMap;
+	@Getter
+	private static final Map<MonitorType, Map<String, MetricInfo>> matrixMetadataToMetricMap;
+
+	public static final MetricInfo AGENT_METRIC_INFO = MetricInfo
+			.builder()
+			.name("hw.agent.info")
+			.description("Agent information.")
+			.type(MetricType.GAUGE)
+			.build();
+
+	static {
+
+		final Map<MonitorType, Map<String, String>> overriddenAttributeNames = new EnumMap<>(MonitorType.class);
+
+		overriddenAttributeNames.put(MonitorType.VM, Map.of(HOSTNAME, VM_HOST_NAME));
+
+		monitorTypeToOverriddenAttributeMap = Collections.unmodifiableMap(overriddenAttributeNames);
+
+		final Map<MonitorType, Map<String, MetricInfo>> matrixParamToMetric = new EnumMap<>(MonitorType.class);
+
+		matrixParamToMetric.put(MonitorType.BATTERY, buildBatteryMetricsMapping());
+		matrixParamToMetric.put(MonitorType.BLADE, buildBladeMetricsMapping());
+		matrixParamToMetric.put(MonitorType.CONNECTOR, buildConnectorMetricsMapping());
+		matrixParamToMetric.put(MonitorType.CPU, buildCpuMetricsMapping());
+		matrixParamToMetric.put(MonitorType.CPU_CORE, buildCpuCoreMetricsMapping());
+		matrixParamToMetric.put(MonitorType.DISK_CONTROLLER, buildDiskControllerMetricsMapping());
+		matrixParamToMetric.put(MonitorType.ENCLOSURE, buildEnclosureMetricsMapping());
+		matrixParamToMetric.put(MonitorType.FAN, buildFanMetricsMapping());
+		matrixParamToMetric.put(MonitorType.GPU, buildGpuMetricsMapping());
+		matrixParamToMetric.put(MonitorType.LED, buildLedMetricsMapping());
+		matrixParamToMetric.put(MonitorType.LOGICAL_DISK, buildLogicalDiskMetricsMapping());
+		matrixParamToMetric.put(MonitorType.LUN, buildLunMetricsMapping());
+		matrixParamToMetric.put(MonitorType.MEMORY, buildMemoryMetricsMapping());
+		matrixParamToMetric.put(MonitorType.NETWORK_CARD, buildNetworkCardMetricsMapping());
+		matrixParamToMetric.put(MonitorType.OTHER_DEVICE, buildOtherDeviceMetricsMapping());
+		matrixParamToMetric.put(MonitorType.PHYSICAL_DISK, buildPhysicalDiskMetricsMapping());
+		matrixParamToMetric.put(MonitorType.POWER_SUPPLY, buildPowerSupplyMetricsMapping());
+		matrixParamToMetric.put(MonitorType.ROBOTICS, buildRoboticsMetricsMapping());
+		matrixParamToMetric.put(MonitorType.TAPE_DRIVE, buildTapeDriveMetricsMapping());
+		matrixParamToMetric.put(MonitorType.TEMPERATURE, buildTemperatureMetricsMapping());
+		matrixParamToMetric.put(MonitorType.VOLTAGE, buildVoltageMetricsMapping());
+		matrixParamToMetric.put(MonitorType.VM, buildVmMetricsMapping());
+		matrixParamToMetric.put(MonitorType.HOST, buildTargetMetricsMapping());
+
+		matrixParamToMetricMap = Collections.unmodifiableMap(matrixParamToMetric);
+
+		final Map<MonitorType, Map<String, MetricInfo>> metadataToMetric = new EnumMap<>(MonitorType.class);
+
+		metadataToMetric.put(MonitorType.CPU, cpuMetadataToMetrics());
+		metadataToMetric.put(MonitorType.FAN, fanMetadataToMetrics());
+		metadataToMetric.put(MonitorType.GPU, gpuMetadataToMetrics());
+		metadataToMetric.put(MonitorType.LOGICAL_DISK, logicalDiskMetadataToMetrics());
+		metadataToMetric.put(MonitorType.LUN, lunMetadataToMetrics());
+		metadataToMetric.put(MonitorType.MEMORY, memoryMetadataToMetrics());
+		metadataToMetric.put(MonitorType.PHYSICAL_DISK, physicalDiskMetadataToMetrics());
+		metadataToMetric.put(MonitorType.NETWORK_CARD, networkCardMetadataToMetrics());
+		metadataToMetric.put(MonitorType.OTHER_DEVICE, otherDeviceMetadataToMetrics());
+		metadataToMetric.put(MonitorType.ROBOTICS, roboticsMetadataToMetrics());
+		metadataToMetric.put(MonitorType.TAPE_DRIVE, tapeDriveMetadataToMetrics());
+		metadataToMetric.put(MonitorType.TEMPERATURE, temperatureMetadataToMetrics());
+		metadataToMetric.put(MonitorType.VOLTAGE, voltageMetadataToMetrics());
+		metadataToMetric.put(MonitorType.POWER_SUPPLY, powerSupplyMetadataToMetrics());
+
+		matrixMetadataToMetricMap = Collections.unmodifiableMap(metadataToMetric);
+
+		final Map<MonitorType, Map<String, String>> attributesMap = new EnumMap<>(MonitorType.class);
+
+		attributesMap.put(MonitorType.BATTERY, concatDefaultAttributesWithMetadata(MonitorType.BATTERY));
+		attributesMap.put(MonitorType.BLADE, concatDefaultAttributesWithMetadata(MonitorType.BLADE));
+		attributesMap.put(MonitorType.CONNECTOR, concatDefaultAttributesWithMetadata(MonitorType.CONNECTOR));
+		attributesMap.put(MonitorType.CPU_CORE, concatDefaultAttributesWithMetadata(MonitorType.CPU_CORE));
+		attributesMap.put(MonitorType.CPU, concatDefaultAttributesWithMetadata(MonitorType.CPU));
+		attributesMap.put(MonitorType.DISK_CONTROLLER, concatDefaultAttributesWithMetadata(MonitorType.DISK_CONTROLLER));
+		attributesMap.put(MonitorType.ENCLOSURE, concatDefaultAttributesWithMetadata(MonitorType.ENCLOSURE));
+		attributesMap.put(MonitorType.FAN, concatDefaultAttributesWithMetadata(MonitorType.FAN));
+		attributesMap.put(MonitorType.GPU, concatDefaultAttributesWithMetadata(MonitorType.GPU));
+		attributesMap.put(MonitorType.LED, concatDefaultAttributesWithMetadata(MonitorType.LED));
+		attributesMap.put(MonitorType.LOGICAL_DISK, concatDefaultAttributesWithMetadata(MonitorType.LOGICAL_DISK));
+		attributesMap.put(MonitorType.LUN, concatDefaultAttributesWithMetadata(MonitorType.LUN));
+		attributesMap.put(MonitorType.HOST, concatDefaultAttributesWithMetadata(MonitorType.HOST));
+		attributesMap.put(MonitorType.MEMORY, concatDefaultAttributesWithMetadata(MonitorType.MEMORY));
+		attributesMap.put(MonitorType.NETWORK_CARD, concatDefaultAttributesWithMetadata(MonitorType.NETWORK_CARD));
+		attributesMap.put(MonitorType.OTHER_DEVICE, concatDefaultAttributesWithMetadata(MonitorType.OTHER_DEVICE));
+		attributesMap.put(MonitorType.PHYSICAL_DISK, concatDefaultAttributesWithMetadata(MonitorType.PHYSICAL_DISK));
+		attributesMap.put(MonitorType.POWER_SUPPLY, concatDefaultAttributesWithMetadata(MonitorType.POWER_SUPPLY));
+		attributesMap.put(MonitorType.ROBOTICS, concatDefaultAttributesWithMetadata(MonitorType.ROBOTICS));
+		attributesMap.put(MonitorType.TAPE_DRIVE, concatDefaultAttributesWithMetadata(MonitorType.TAPE_DRIVE));
+		attributesMap.put(MonitorType.TEMPERATURE, concatDefaultAttributesWithMetadata(MonitorType.TEMPERATURE));
+		attributesMap.put(MonitorType.VOLTAGE, concatDefaultAttributesWithMetadata(MonitorType.VOLTAGE));
+		attributesMap.put(MonitorType.VM, concatDefaultAttributesWithMetadata(MonitorType.VM));
+
+		monitorTypeToAttributeMap = Collections.unmodifiableMap(attributesMap);
+	}
+
+	/**
+	 * Build host metrics map
+	 *
+	 * @return  {@link Map} where the metrics are indexed by the matrix parameter name
+	 */
+	private static Map<String, MetricInfo> buildTargetMetricsMapping() {
+		final Map<String, MetricInfo> map = new TreeMap<>(String.CASE_INSENSITIVE_ORDER);
+
+		map.put(IMetaMonitor.STATUS.getName(), MetricInfo
+				.builder()
+				.name("hw.target.status")
+				.unit(IMetaMonitor.STATUS.getUnit())
+				.description("Target status.")
+				.build());
+		map.put(IMetaMonitor.ENERGY.getName(), MetricInfo
+				.builder()
+				.name("hw.target.energy_joules_total")
+				.unit(JOULES)
+				.type(MetricType.COUNTER)
+				.description("Energy consumed by the components since the start of the Hardware Sentry agent.")
+				.build());
+		map.put(IMetaMonitor.POWER_CONSUMPTION.getName(), MetricInfo
+				.builder()
+				.name("hw.target.power_watts")
+				.unit(WATTS)
+				.type(MetricType.GAUGE)
+				.description("Energy consumed by all the components discovered for the monitored target.")
+				.build());
+		map.put(IMetaMonitor.HEATING_MARGIN.getName(), MetricInfo
+				.builder()
+				.name("hw.target.heating_margin_celsius")
+				.unit(CELSIUS)
+				.description("Number of degrees Celsius (°C) remaining before the temperature reaches the closest warning threshold.")
+				.build());
+		map.put(Host.AMBIENT_TEMPERATURE.getName(), MetricInfo
+				.builder()
+				.name("hw.target.ambient_temperature_celsius")
+				.unit(CELSIUS)
+				.description("Target's current ambient temperature in degrees Celsius (°C).")
+				.build());
+		map.put(Host.CPU_TEMPERATURE.getName(), MetricInfo
+				.builder()
+				.name("hw.target.cpu_temperature_celsius")
+				.unit(CELSIUS)
+				.description("Target's CPU temperature in degrees Celsius (°C).")
+				.build());
+		map.put(IMetaMonitor.PRESENT.getName(), MetricInfo
+				.builder()
+				.name("hw.target.present")
+				.unit(IMetaMonitor.PRESENT.getUnit())
+				.description("Whether the target is found or not.")
+				.build());
+		map.put(Host.SNMP_UP.getName(), MetricInfo
+				.builder()
+				.name("hw.target.snmp.up")
+				.unit(UP_PARAMETER_UNIT)
+				.description("Whether the SNMP protocol is up or not.")
+				.build());
+		map.put(Host.WMI_UP.getName(), MetricInfo
+				.builder()
+				.name("hw.target.wmi.up")
+				.unit(UP_PARAMETER_UNIT)
+				.description("Whether the WMI protocol is up or not.")
+				.build());
+		map.put(Host.WBEM_UP.getName(), MetricInfo
+				.builder()
+				.name("hw.target.wbem.up")
+				.unit(UP_PARAMETER_UNIT)
+				.description("Whether the WBEM protocol is up or not.")
+				.build());
+		map.put(Host.SSH_UP.getName(), MetricInfo
+				.builder()
+				.name("hw.target.ssh.up")
+				.unit(UP_PARAMETER_UNIT)
+				.description("Whether the SSH protocol is up or not.")
+				.build());
+		map.put(Host.HTTP_UP.getName(), MetricInfo
+				.builder()
+				.name("hw.target.http.up")
+				.unit(UP_PARAMETER_UNIT)
+				.description("Whether the HTTP protocol is up or not.")
+				.build());
+		map.put(Host.IPMI_UP.getName(), MetricInfo
+				.builder()
+				.name("hw.target.ipmi.up")
+				.unit(UP_PARAMETER_UNIT)
+				.description("Whether the IPMI protocol is up or not.")
+				.build());
+
+		return map;
+	}
+
+	/**
+	 * Create Robotics Metadata to metrics map
+	 * 
+	 * @return {@link Map} of {@link MetricInfo} instances indexed by the matrix parameter names
+	 */
+	private static Map<String, MetricInfo> roboticsMetadataToMetrics() {
+		final Map<String, MetricInfo> map = new TreeMap<>(String.CASE_INSENSITIVE_ORDER);
+
+		map.put(ERROR_COUNT_WARNING_THRESHOLD, MetricInfo
+			.builder()
+			.name("hw.robotics.errors_warning")
+			.description(WARNING_THRESHOLD_OF_ERRORS)
+			.build());
+
+		map.put(ERROR_COUNT_ALARM_THRESHOLD, MetricInfo
+			.builder()
+			.name("hw.robotics.errors_alarm")
+			.description(ALARM_THRESHOLD_OF_ERRORS)
+			.build());
+
+		return map;
+	}
+
+	/**
+	 * Create Voltage Metadata to metrics map
+	 * 
+	 * @return {@link Map} of {@link MetricInfo} instances indexed by the matrix parameter names
+	 */
+	private static Map<String, MetricInfo> voltageMetadataToMetrics() {
+		final Map<String, MetricInfo> map = new TreeMap<>(String.CASE_INSENSITIVE_ORDER);
+
+		map.put(UPPER_THRESHOLD, MetricInfo
+			.builder()
+			.name("hw.voltage.voltage_volts_upper")
+			.unit(VOLTS)
+			.factor(0.001)
+			.description("Upper threshold of the voltage.")
+			.build());
+
+		map.put(LOWER_THRESHOLD, MetricInfo
+			.builder()
+			.name("hw.voltage.voltage_volts_lower")
+			.unit(VOLTS)
+			.factor(0.001)
+			.description("Lower threshold of the voltage.")
+			.build());
+
+		return map;
+	}
+
+	/**
+	 * Create Temperature Metadata to metrics map
+	 * 
+	 * @return {@link Map} of {@link MetricInfo} instances indexed by the matrix parameter names
+	 */
+	private static Map<String, MetricInfo> temperatureMetadataToMetrics() {
+		final Map<String, MetricInfo> map = new TreeMap<>(String.CASE_INSENSITIVE_ORDER);
+
+		map.put(WARNING_THRESHOLD, MetricInfo
+			.builder()
+			.name("hw.temperature.temperature_celsius_warning")
+			.unit(CELSIUS)
+			.description("Current temperature in degrees Celsius (°C) that will generate a warning when reached.")
+			.build());
+
+		map.put(ALARM_THRESHOLD, MetricInfo
+			.builder()
+			.name("hw.temperature.temperature_celsius_alarm")
+			.unit(CELSIUS)
+			.description("Current temperature in degrees Celsius (°C) that will generate an alarm when reached.")
+			.build());
+
+		return map;
+	}
+
+	/**
+	 * Create Tape Drive Metadata to metrics map
+	 * 
+	 * @return {@link Map} of {@link MetricInfo} instances indexed by the matrix parameter names
+	 */
+	private static Map<String, MetricInfo> tapeDriveMetadataToMetrics() {
+		final Map<String, MetricInfo> map = new TreeMap<>(String.CASE_INSENSITIVE_ORDER);
+
+		map.put(ERROR_COUNT_WARNING_THRESHOLD, MetricInfo
+			.builder()
+			.name("hw.tape_drive.errors_warning")
+			.description(WARNING_THRESHOLD_OF_ERRORS)
+			.build());
+
+		map.put(ERROR_COUNT_ALARM_THRESHOLD, MetricInfo
+			.builder()
+			.name("hw.tape_drive.errors_alarm")
+			.description(ALARM_THRESHOLD_OF_ERRORS)
+			.build());
+
+		return map;
+	}
+
+	/**
+	 * Create Other Device Metadata to metrics map
+	 * 
+	 * @return {@link Map} of {@link MetricInfo} instances indexed by the matrix parameter names
+	 */
+	private static Map<String, MetricInfo> otherDeviceMetadataToMetrics() {
+		final Map<String, MetricInfo> map = new TreeMap<>(String.CASE_INSENSITIVE_ORDER);
+
+		map.put(USAGE_COUNT_WARNING_THRESHOLD, MetricInfo
+			.builder()
+			.name("hw.other_device.usage_times_warning")
+			.description("Number of times the device has been used which will generate a warning when reached.")
+			.build());
+		map.put(USAGE_COUNT_ALARM_THRESHOLD, MetricInfo
+			.builder()
+			.name("hw.other_device.usage_times_alarm")
+			.description("Number of times the device has been used which will generate an alarm when reached.")
+			.build());
+
+		map.put(VALUE_WARNING_THRESHOLD, MetricInfo
+			.builder()
+			.name("hw.other_device.value_warning")
+			.description("Device reported value that will generate a warning when reached.")
+			.build());
+		map.put(VALUE_ALARM_THRESHOLD, MetricInfo
+			.builder()
+			.name("hw.other_device.value_alarm")
+			.description("Device reported value that will generate an alarm when reached.")
+			.build());
+
+		return map;
+	}
+
+	/**
+	 * Create NetworkCard Metadata to metrics map
+	 * 
+	 * @return {@link Map} of {@link MetricInfo} instances indexed by the matrix parameter names
+	 */
+	private static Map<String, MetricInfo> networkCardMetadataToMetrics() {
+		final Map<String, MetricInfo> map = new TreeMap<>(String.CASE_INSENSITIVE_ORDER);
+
+		map.put(ERROR_PERCENT_WARNING_THRESHOLD, MetricInfo
+			.builder()
+			.name("hw.network_card.error_ratio_warning")
+			.factor(0.01)
+			.description("Network interface error ratio that will generate a warning when reached.")
+			.build());
+
+		map.put(ERROR_PERCENT_ALARM_THRESHOLD, MetricInfo
+			.builder()
+			.name("hw.network_card.error_ratio_alarm")
+			.factor(0.01)
+			.description("Network interface error ratio that will generate an alarm when reached.")
+			.build());
+
+		return map;
+	}
+
+	/**
+	 * Create LUN Metadata to metrics map
+	 * 
+	 * @return {@link Map} of {@link MetricInfo} instances indexed by the matrix parameter names
+	 */
+	private static Map<String, MetricInfo> lunMetadataToMetrics() {
+		final Map<String, MetricInfo> map = new TreeMap<>(String.CASE_INSENSITIVE_ORDER);
+
+		map.put(AVAILABLE_PATH_WARNING, MetricInfo
+			.builder()
+			.name("hw.lun.available_paths_warning")
+			.description("Number of available paths that will generate a warning when reached.")
+			.build());
+
+		map.put(EXPECTED_PATH_COUNT, MetricInfo
+			.builder()
+			.name("hw.lun.expected_paths")
+			.description("Number of paths that are expected to be available to the remote volume.")
+			.build());
+
+		return map;
+	}
+
+	/**
+	 * Create Fan Metadata to metrics map
+	 * 
+	 * @return {@link Map} of {@link MetricInfo} instances indexed by the matrix parameter names
+	 */
+	private static Map<String, MetricInfo> fanMetadataToMetrics() {
+		final Map<String, MetricInfo> map = new TreeMap<>(String.CASE_INSENSITIVE_ORDER);
+
+		map.put(WARNING_THRESHOLD, MetricInfo
+			.builder()
+			.name("hw.fan.speed_rpm_warning")
+			.unit(RPM)
+			.description("Speed of the corresponding fan (in revolutions/minute) that will generate a warning when reached.")
+			.build());
+
+		map.put(ALARM_THRESHOLD, MetricInfo
+			.builder()
+			.name("hw.fan.speed_rpm_alarm")
+			.unit(RPM)
+			.description("Speed of the corresponding fan (in revolutions/minute) that will generate an alarm when reached.")
+			.build());
+
+		map.put(PERCENT_WARNING_THRESHOLD, MetricInfo
+			.builder()
+			.name("hw.fan.speed_ratio_warning")
+			.factor(0.01)
+			.description("Fan speed ratio that will generate a warning when reached.")
+			.build());
+
+		map.put(PERCENT_ALARM_THRESHOLD, MetricInfo
+			.builder()
+			.name("hw.fan.speed_ratio_alarm")
+			.factor(0.01)
+			.description("Fan speed ratio that will generate an alarm when reached.")
+			.build());
+
+		return map;
+	}
+
+	/**
+	 * Create PhysicalDisk Metadata to metrics map
+	 * 
+	 * @return {@link Map} of {@link MetricInfo} instances indexed by the matrix parameter names
+	 */
+	private static Map<String, MetricInfo> physicalDiskMetadataToMetrics() {
+		final Map<String, MetricInfo> map = new TreeMap<>(String.CASE_INSENSITIVE_ORDER);
+
+		map.put(SIZE, MetricInfo
+			.builder()
+			.name("hw.physical_disk.size_bytes")
+			.unit(BYTES)
+			.description("Physical disk size.")
+			.build());
+
+		map.put(ERROR_COUNT_WARNING_THRESHOLD, MetricInfo
+			.builder()
+			.name("hw.physical_disk.errors_warning")
+			.description(WARNING_THRESHOLD_OF_ERRORS)
+			.build());
+
+		map.put(ERROR_COUNT_ALARM_THRESHOLD, MetricInfo
+			.builder()
+			.name("hw.physical_disk.errors_alarm")
+			.description(ALARM_THRESHOLD_OF_ERRORS)
+			.build());
+
+		return map;
+	}
+
+	/**
+	 * Create Memory Metadata to metrics map
+	 * 
+	 * @return {@link Map} of {@link MetricInfo} instances indexed by the matrix parameter names
+	 */
+	private static Map<String, MetricInfo> memoryMetadataToMetrics() {
+		final Map<String, MetricInfo> map = new TreeMap<>(String.CASE_INSENSITIVE_ORDER);
+
+		map.put(SIZE, MetricInfo
+			.builder()
+			.name("hw.memory.size_bytes")
+			.unit(BYTES)
+			.factor(1000000.0) // MB to Bytes
+			.description("Memory module size.")
+			.build());
+
+		map.put(ERROR_COUNT_WARNING_THRESHOLD, MetricInfo
+			.builder()
+			.name("hw.memory.errors_warning")
+			.description(WARNING_THRESHOLD_OF_ERRORS)
+			.build());
+
+		map.put(ERROR_COUNT_ALARM_THRESHOLD, MetricInfo
+			.builder()
+			.name("hw.memory.errors_alarm")
+			.description(ALARM_THRESHOLD_OF_ERRORS)
+			.build());
+
+		return map;
+	}
+
+	/**
+	 * Create LogicalDisk Metadata to metrics map
+	 * 
+	 * @return {@link Map} of {@link MetricInfo} instances indexed by the matrix parameter names
+	 */
+	private static Map<String, MetricInfo> logicalDiskMetadataToMetrics() {
+		final Map<String, MetricInfo> map = new TreeMap<>(String.CASE_INSENSITIVE_ORDER);
+
+		map.put(SIZE, MetricInfo
+			.builder()
+			.name("hw.logical_disk.size_bytes")
+			.unit(BYTES)
+			.description("Logical disk size.")
+			.build());
+
+		map.put(ERROR_COUNT_WARNING_THRESHOLD, MetricInfo
+			.builder()
+			.name("hw.logical_disk.errors_warning")
+			.description(WARNING_THRESHOLD_OF_ERRORS)
+			.build());
+
+		map.put(ERROR_COUNT_ALARM_THRESHOLD, MetricInfo
+			.builder()
+			.name("hw.logical_disk.errors_alarm")
+			.description(ALARM_THRESHOLD_OF_ERRORS)
+			.build());
+
+		return map;
+	}
+
+	/**
+	 * Build CPU Metadata to metrics
+	 * 
+	 * @return {@link Map} of {@link MetricInfo} instances indexed by the matrix parameter names
+	 */
+	private static Map<String, MetricInfo> cpuMetadataToMetrics() {
+		final Map<String, MetricInfo> map = new TreeMap<>(String.CASE_INSENSITIVE_ORDER);
+
+		map.put(MAXIMUM_SPEED, MetricInfo
+			.builder()
+			.name("hw.cpu.maximum_speed_hertz")
+			.unit(HERTZ)
+			.factor(1000000.0)
+			.description("CPU maximum speed.")
+			.build());
+
+		map.put(CORRECTED_ERROR_WARNING_THRESHOLD, MetricInfo
+			.builder()
+			.name("hw.cpu.corrected_errors_warning")
+			.description("Number of detected and corrected errors that will generate a warning.")
+			.build());
+
+		map.put(CORRECTED_ERROR_ALARM_THRESHOLD, MetricInfo
+			.builder()
+			.name("hw.cpu.corrected_errors_alarm")
+			.description("Number of detected and corrected errors that will generate an alarm.")
+			.build());
+
+		return map;
+	}
+
+	/**
+	 * Build GPU Metadata to metrics
+	 *
+	 * @return {@link Map} of {@link MetricInfo} instances indexed by the matrix parameter names
+	 */
+	private static Map<String, MetricInfo> gpuMetadataToMetrics() {
+		final Map<String, MetricInfo> map = new TreeMap<>(String.CASE_INSENSITIVE_ORDER);
+
+		map.put(SIZE, MetricInfo
+			.builder()
+			.name("hw.gpu.size_bytes")
+			.unit(BYTES)
+			.factor(1000000.0) // MB to Bytes
+			.description("GPU memory size.")
+			.build());
+
+		map.put(CORRECTED_ERROR_WARNING_THRESHOLD, MetricInfo
+			.builder()
+			.name("hw.gpu.corrected_errors_warning")
+			.description("Number of detected and corrected errors that will generate a warning.")
+			.build());
+
+		map.put(CORRECTED_ERROR_ALARM_THRESHOLD, MetricInfo
+			.builder()
+			.name("hw.gpu.corrected_errors_alarm")
+			.description("Number of detected and corrected errors that will generate an alarm.")
+			.build());
+
+		return map;
+	}
+
+	/**
+	 * Build Power Supply Metadata to metrics
+	 *
+	 * @return {@link Map} of {@link MetricInfo} instances indexed by the matrix parameter names
+	 */
+	private static Map<String, MetricInfo> powerSupplyMetadataToMetrics() {
+		final Map<String, MetricInfo> map = new TreeMap<>(String.CASE_INSENSITIVE_ORDER);
+
+		map.put(POWER_SUPPLY_POWER, MetricInfo
+				.builder()
+				.name("hw.power_supply.power_watts")
+				.unit(WATTS)
+				.description("Maximum power output.")
+				.build());
+
+		return map;
+	}
+
+	/**
+	 * Build voltage metrics map
+	 *
+	 * @return  {@link Map} where the metrics are indexed by the matrix parameter name
+	 */
+	private static Map<String, MetricInfo> buildVoltageMetricsMapping() {
+		final Map<String, MetricInfo> map = new TreeMap<>(String.CASE_INSENSITIVE_ORDER);
+
+		map.put(IMetaMonitor.STATUS.getName(), MetricInfo
+			.builder()
+			.name("hw.voltage.status")
+			.unit(IMetaMonitor.STATUS.getUnit())
+			.description("Voltage status.")
+			.build());
+		map.put(Voltage._VOLTAGE.getName(), MetricInfo
+			.builder()
+			.name("hw.voltage.voltage_volts")
+			.unit(VOLTS)
+			.factor(0.001)
+			.description("Voltage output.")
+			.build());
+		map.put(IMetaMonitor.PRESENT.getName(), MetricInfo
+			.builder()
+			.name("hw.voltage.present")
+			.unit(IMetaMonitor.PRESENT.getUnit())
+			.description("Whether the voltage sensor is found or not.")
+			.build());
+
+		return map;
+	}
+
+	/**
+	 * Build temperature metrics map
+	 *
+	 * @return  {@link Map} where the metrics are indexed by the matrix parameter name
+	 */
+	private static Map<String, MetricInfo> buildTemperatureMetricsMapping() {
+		final Map<String, MetricInfo> map = new TreeMap<>(String.CASE_INSENSITIVE_ORDER);
+
+		map.put(IMetaMonitor.STATUS.getName(), MetricInfo
+			.builder()
+			.name("hw.temperature.status")
+			.unit(IMetaMonitor.STATUS.getUnit())
+			.description("Temperature status.")
+			.build());
+		map.put(Temperature._TEMPERATURE.getName(), MetricInfo
+			.builder()
+			.name("hw.temperature.temperature_celsius")
+			.unit(CELSIUS)
+			.description("Current temperature reading in Celsius degrees.")
+			.build());
+		map.put(IMetaMonitor.PRESENT.getName(), MetricInfo
+			.builder()
+			.name("hw.temperature.present")
+			.unit(IMetaMonitor.PRESENT.getUnit())
+			.description("Whether the temperature sensor is found or not.")
+			.build());
+
+		return map;
+	}
+
+	/**
+	 * Build tape drive metrics map
+	 *
+	 * @return  {@link Map} where the metrics are indexed by the matrix parameter name
+	 */
+	private static Map<String, MetricInfo> buildTapeDriveMetricsMapping() {
+		final Map<String, MetricInfo> map = new TreeMap<>(String.CASE_INSENSITIVE_ORDER);
+
+		map.put(IMetaMonitor.STATUS.getName(), MetricInfo
+			.builder()
+			.name("hw.tape_drive.status")
+			.unit(IMetaMonitor.STATUS.getUnit())
+			.description("Tape drive status.")
+			.build());
+		map.put(IMetaMonitor.PRESENT.getName(), MetricInfo
+			.builder()
+			.name("hw.tape_drive.present")
+			.unit(IMetaMonitor.PRESENT.getUnit())
+			.description("Whether the tape drive is found or not.")
+			.build());
+		map.put(IMetaMonitor.ERROR_COUNT.getName(), MetricInfo
+			.builder()
+			.name("hw.tape_drive.errors_total")
+			.type(MetricType.COUNTER)
+			.description("Number of errors encountered by the tape drive since the start of the Hardware Sentry Agent.")
+			.build());
+		map.put(TapeDrive.MOUNT_COUNT.getName(), MetricInfo
+			.builder()
+			.name("hw.tape_drive.mounts_total")
+			.type(MetricType.COUNTER)
+			.description("Number of mount operations that occurred during the last collect interval.")
+			.build());
+		map.put(TapeDrive.NEEDS_CLEANING.getName(), MetricInfo
+			.builder()
+			.name("hw.tape_drive.needs_cleaning")
+			.unit(TapeDrive.NEEDS_CLEANING.getUnit())
+			.description("Whether the tape drive needs cleaning.")
+			.build());
+		map.put(TapeDrive.UNMOUNT_COUNT.getName(), MetricInfo
+			.builder()
+			.name("hw.tape_drive.unmounts_total")
+			.unit("unmounts")
+			.type(MetricType.COUNTER)
+			.description("Number of unmount operations that occurred during the last collect interval.")
+			.build());
+		map.put(IMetaMonitor.ENERGY.getName(), MetricInfo
+			.builder()
+			.name("hw.tape_drive.energy_joules_total")
+			.unit(JOULES)
+			.type(MetricType.COUNTER)
+			.description("Energy consumed by the tape drive since the start of the Hardware Sentry Agent.")
+			.build());
+		map.put(IMetaMonitor.POWER_CONSUMPTION.getName(), MetricInfo
+			.builder()
+			.name("hw.tape_drive.power_watts")
+			.unit(WATTS)
+			.type(MetricType.GAUGE)
+			.description("Energy consumed by the tape drive.")
+			.build());
+
+		return map;
+	}
+
+	/**
+	 * Build robotics metrics map
+	 *
+	 * @return  {@link Map} where the metrics are indexed by the matrix parameter name
+	 */
+	private static Map<String, MetricInfo> buildRoboticsMetricsMapping() {
+		final Map<String, MetricInfo> map = new TreeMap<>(String.CASE_INSENSITIVE_ORDER);
+
+		map.put(IMetaMonitor.STATUS.getName(), MetricInfo
+			.builder()
+			.name("hw.robotics.status")
+			.unit(IMetaMonitor.STATUS.getUnit())
+			.description("Robotic device status.")
+			.build());
+		map.put(IMetaMonitor.PRESENT.getName(), MetricInfo
+			.builder()
+			.name("hw.robotics.present")
+			.unit(IMetaMonitor.PRESENT.getUnit())
+			.description("Whether the robotic device is found or not.")
+			.build());
+		map.put(IMetaMonitor.ERROR_COUNT.getName(), MetricInfo
+			.builder()
+			.name("hw.robotics.errors_total")
+			.type(MetricType.COUNTER)
+			.description("Number of errors encountered by the robotic device since the start of the Hardware Sentry Agent.")
+			.build());
+		map.put(Robotics.MOVE_COUNT.getName(), MetricInfo
+			.builder()
+			.name("hw.robotics.moves_total")
+			.unit("moves")
+			.type(MetricType.COUNTER)
+			.description("Number of moves operations that occurred during the last collect interval.")
+			.build());
+		map.put(IMetaMonitor.ENERGY.getName(), MetricInfo
+			.builder()
+			.name("hw.robotics.energy_joules_total")
+			.unit(JOULES)
+			.type(MetricType.COUNTER)
+			.description("Energy consumed by the robotic device since the start of the Hardware Sentry Agent.")
+			.build());
+		map.put(IMetaMonitor.POWER_CONSUMPTION.getName(), MetricInfo
+			.builder()
+			.name("hw.robotics.power_watts")
+			.unit(WATTS)
+			.type(MetricType.GAUGE)
+			.description("Energy consumed by the robotic device.")
+			.build());
+
+		return map;
+	}
+
+	/**
+	 * Build power supply metrics map
+	 *
+	 * @return  {@link Map} where the metrics are indexed by the matrix parameter name
+	 */
+	private static Map<String, MetricInfo> buildPowerSupplyMetricsMapping() {
+		final Map<String, MetricInfo> map = new TreeMap<>(String.CASE_INSENSITIVE_ORDER);
+
+		map.put(IMetaMonitor.STATUS.getName(), MetricInfo
+			.builder()
+			.name("hw.power_supply.status")
+			.unit(IMetaMonitor.STATUS.getUnit())
+			.description("Power supply status.")
+			.build());
+		map.put(IMetaMonitor.PRESENT.getName(), MetricInfo
+			.builder()
+			.name("hw.power_supply.present")
+			.unit(IMetaMonitor.PRESENT.getUnit())
+			.description("Whether the power supply is found or not.")
+			.build());
+		map.put(PowerSupply.USED_CAPACITY.getName(), MetricInfo
+			.builder()
+			.name("hw.power_supply.used_capacity_ratio")
+			.factor(0.01)
+			.description("Ratio of the power supply power currently in use.")
+			.build());
+
+		return map;
+	}
+
+	/**
+	 * Build physical disk metrics map
+	 *
+	 * @return  {@link Map} where the metrics are indexed by the matrix parameter name
+	 */
+	private static Map<String, MetricInfo> buildPhysicalDiskMetricsMapping() {
+		final Map<String, MetricInfo> map = new TreeMap<>(String.CASE_INSENSITIVE_ORDER);
+
+		map.put(IMetaMonitor.STATUS.getName(), MetricInfo
+			.builder()
+			.name("hw.physical_disk.status")
+			.unit(IMetaMonitor.STATUS.getUnit())
+			.description("Physical disk status.")
+			.build());
+		map.put(IMetaMonitor.PRESENT.getName(), MetricInfo
+			.builder()
+			.name("hw.physical_disk.present")
+			.unit(IMetaMonitor.PRESENT.getUnit())
+			.description("Whether the physical disk is found or not.")
+			.build());
+		map.put(PhysicalDisk.ENDURANCE_REMAINING.getName(), MetricInfo
+			.builder()
+			.name("hw.physical_disk.endurance_remaining_ratio")
+			.factor(0.01)
+			.description("Physical disk remaining endurance ratio.")
+			.build());
+		map.put(IMetaMonitor.ERROR_COUNT.getName(), MetricInfo
+			.builder()
+			.name("hw.physical_disk.errors_total")
+			.type(MetricType.COUNTER)
+			.description("Number of errors encountered by the physical disk since the start of the Hardware Sentry Agent.")
+			.build());
+		map.put(IMetaMonitor.PREDICTED_FAILURE.getName(), MetricInfo
+			.builder()
+			.name("hw.physical_disk.predicted_failure")
+			.unit(IMetaMonitor.PREDICTED_FAILURE.getUnit())
+			.description("Informs if a failure is predicted.")
+			.build());
+		map.put(IMetaMonitor.ENERGY.getName(), MetricInfo
+			.builder()
+			.name("hw.physical_disk.energy_joules_total")
+			.unit(JOULES)
+			.type(MetricType.COUNTER)
+			.description("Energy consumed by the physical disk since the start of the Hardware Sentry Agent.")
+			.build());
+		map.put(IMetaMonitor.POWER_CONSUMPTION.getName(), MetricInfo
+			.builder()
+			.name("hw.physical_disk.power_watts")
+			.unit(WATTS)
+			.type(MetricType.GAUGE)
+			.description("Energy consumed by the physical disk.")
+			.build());
+
+		return map;
+	}
+
+	/**
+	 * Build other device metrics map
+	 *
+	 * @return  {@link Map} where the metrics are indexed by the matrix parameter name
+	 */
+	private static Map<String, MetricInfo> buildOtherDeviceMetricsMapping() {
+		final Map<String, MetricInfo> map = new TreeMap<>(String.CASE_INSENSITIVE_ORDER);
+
+		map.put(IMetaMonitor.STATUS.getName(), MetricInfo
+			.builder()
+			.name("hw.other_device.status")
+			.unit(IMetaMonitor.STATUS.getUnit())
+			.description("Other device status.")
+			.build());
+		map.put(IMetaMonitor.PRESENT.getName(), MetricInfo
+			.builder()
+			.name("hw.other_device.present")
+			.unit(IMetaMonitor.PRESENT.getUnit())
+			.description("Whether the device is found or not.")
+			.build());
+		map.put(OtherDevice.USAGE_COUNT.getName(), MetricInfo
+			.builder()
+			.name("hw.other_device.usage_times_total")
+			.type(MetricType.COUNTER)
+			.description("Number of times the device has been used.")
+			.build());
+		map.put(OtherDevice.VALUE.getName(), MetricInfo
+			.builder()
+			.name("hw.other_device.value")
+			.description("Currently reported value of the device.")
+			.build());
+
+		return map;
+	}
+
+	/**
+	 * Build network card metrics map
+	 *
+	 * @return  {@link Map} where the metrics are indexed by the matrix parameter name
+	 */
+	private static Map<String, MetricInfo> buildNetworkCardMetricsMapping() {
+		final Map<String, MetricInfo> map = new TreeMap<>(String.CASE_INSENSITIVE_ORDER);
+
+		map.put(IMetaMonitor.STATUS.getName(), MetricInfo.builder()
+			.name("hw.network_card.status")
+			.unit(IMetaMonitor.STATUS.getUnit())
+			.description("Network interface status.")
+			.build());
+		map.put(IMetaMonitor.PRESENT.getName(), MetricInfo.builder()
+			.name("hw.network_card.present")
+			.unit(IMetaMonitor.PRESENT.getUnit())
+			.description("Whether the network interface is found or not.")
+			.build());
+		map.put(NetworkCard.BANDWIDTH_UTILIZATION.getName(), MetricInfo.builder()
+			.name("hw.network_card.bandwidth_utilization_ratio")
+			.factor(0.01)
+			.description("Ratio of the available bandwidth utilization.")
+			.build());
+		map.put(NetworkCard.DUPLEX_MODE.getName(), MetricInfo.builder()
+			.name("hw.network_card.duplex_mode")
+			.unit(NetworkCard.DUPLEX_MODE.getUnit())
+			.description("Whether the port is configured to operate in half-duplex or full-duplex mode.")
+			.build());
+		map.put(IMetaMonitor.ERROR_COUNT.getName(), MetricInfo.builder()
+			.name("hw.network_card.errors_total")
+			.type(MetricType.COUNTER)
+			.description("Number of sent and received packets that were in error.")
+			.build());
+		map.put(NetworkCard.LINK_SPEED.getName(), MetricInfo.builder()
+			.name("hw.network_card.link_speed_bytes_per_second")
+			.unit(BYTES_PER_SECOND)
+			.factor(125000.0)
+			.description("Speed that the network adapter and its remote counterpart currently use to communicate with each other.")
+			.build());
+		map.put(NetworkCard.LINK_STATUS.getName(), MetricInfo.builder()
+			.name("hw.network_card.link_status")
+			.unit(NetworkCard.LINK_STATUS.getUnit())
+			.description("Whether the network interface is plugged-in to the network or not.")
+			.build());
+		map.put(NetworkCard.RECEIVED_BYTES.getName(), MetricInfo.builder()
+			.name("hw.network_card.received_bytes_total")
+			.unit(BYTES)
+			.type(MetricType.COUNTER)
+			.description("Total number of bytes received through the network interface.")
+			.build());
+		map.put(NetworkCard.RECEIVED_PACKETS.getName(), MetricInfo.builder()
+			.name("hw.network_card.received_packets_total")
+			.unit(PACKETS)
+			.type(MetricType.COUNTER)
+			.description("Total number of packets received through the network interface.")
+			.build());
+		map.put(NetworkCard.TRANSMITTED_BYTES.getName(), MetricInfo.builder()
+			.name("hw.network_card.transmitted_bytes_total")
+			.unit(BYTES)
+			.type(MetricType.COUNTER)
+			.description("Total number of bytes transmitted through the network interface.")
+			.build());
+		map.put(NetworkCard.TRANSMITTED_PACKETS.getName(), MetricInfo.builder()
+			.name("hw.network_card.transmitted_packets_total")
+			.unit(PACKETS)
+			.type(MetricType.COUNTER)
+			.description("Total number of packets transmitted through the network interface.")
+			.build());
+		map.put(NetworkCard.ZERO_BUFFER_CREDIT_COUNT.getName(), MetricInfo.builder()
+			.name("hw.network_card.zero_buffer_credits_total")
+			.type(MetricType.COUNTER)
+			.description("Total number of zero buffer credits that occurred.")
+			.build());
+		map.put(IMetaMonitor.ENERGY.getName(), MetricInfo.builder()
+			.name("hw.network_card.energy_joules_total")
+			.unit(JOULES)
+			.type(MetricType.COUNTER)
+			.description("Energy consumed by the network interface since the start of the Hardware Sentry Agent.")
+			.build());
+		map.put(IMetaMonitor.POWER_CONSUMPTION.getName(), MetricInfo.builder()
+			.name("hw.network_card.power_watts")
+			.unit(WATTS)
+			.type(MetricType.GAUGE)
+			.description("Energy consumed by the network interface.")
+			.build());
+		map.put(NetworkCard.ERROR_PERCENT.getName(), MetricInfo.builder()
+			.name("hw.network_card.error_ratio")
+			.factor(0.01)
+			.description("Ratio of sent and received packets that were in error.")
+			.build());
+		return map;
+	}
+
+	/**
+	 * Build memory metrics map
+	 *
+	 * @return  {@link Map} where the metrics are indexed by the matrix parameter name
+	 */
+	private static Map<String, MetricInfo> buildMemoryMetricsMapping() {
+		final Map<String, MetricInfo> map = new TreeMap<>(String.CASE_INSENSITIVE_ORDER);
+
+		map.put(IMetaMonitor.STATUS.getName(), MetricInfo.builder()
+			.name("hw.memory.status")
+			.unit(IMetaMonitor.STATUS.getUnit())
+			.description("Memory module status.")
+			.build());
+		map.put(IMetaMonitor.PRESENT.getName(), MetricInfo.builder()
+			.name("hw.memory.present")
+			.unit(IMetaMonitor.PRESENT.getUnit())
+			.description("Whether the memory module is found or not.")
+			.build());
+		map.put(IMetaMonitor.ERROR_COUNT.getName(), MetricInfo.builder()
+			.name("hw.memory.errors_total")
+			.type(MetricType.COUNTER)
+			.description("Number of errors encountered by the memory module since the start of the Hardware Sentry Agent.")
+			.build());
+		map.put(Memory.ERROR_STATUS.getName(),  MetricInfo.builder()
+			.name("hw.memory.error_status")
+			.unit(Memory.ERROR_STATUS.getUnit())
+			.description("Error status of the memory module.")
+			.build());
+		map.put(IMetaMonitor.PREDICTED_FAILURE.getName(), MetricInfo.builder()
+			.name("hw.memory.predicted_failure")
+			.unit(IMetaMonitor.PREDICTED_FAILURE.getUnit())
+			.description("Predicted failure set by analyzing the trend of the number of detected/corrected errors with the ECC technology.")
+			.build());
+		map.put(IMetaMonitor.ENERGY.getName(), MetricInfo.builder()
+			.name("hw.memory.energy_joules_total")
+			.unit(JOULES)
+			.type(MetricType.COUNTER)
+			.description("Energy consumed by the memory module since the start of the Hardware Sentry Agent.")
+			.build());
+		map.put(IMetaMonitor.POWER_CONSUMPTION.getName(), MetricInfo.builder()
+			.name("hw.memory.power_watts")
+			.unit(WATTS)
+			.type(MetricType.GAUGE)
+			.description("Energy consumed by the memory module.")
+			.build());
+
+		return map;
+	}
+
+	/**
+	 * Build lun metrics map
+	 *
+	 * @return  {@link Map} where the metrics are indexed by the matrix parameter name
+	 */
+	private static Map<String, MetricInfo> buildLunMetricsMapping() {
+		final Map<String, MetricInfo> map = new TreeMap<>(String.CASE_INSENSITIVE_ORDER);
+
+		map.put(IMetaMonitor.STATUS.getName(), MetricInfo
+			.builder()
+			.name("hw.lun.status")
+			.unit(IMetaMonitor.STATUS.getUnit())
+			.description("LUN status.")
+			.build());
+		map.put(Lun.AVAILABLE_PATH_COUNT.getName(), MetricInfo
+			.builder()
+			.name("hw.lun.available_paths")
+			.description("Number of distinct paths available to the remote volume.")
+			.build());
+		map.put(IMetaMonitor.PRESENT.getName(), MetricInfo
+			.builder()
+			.name("hw.lun.present")
+			.unit(IMetaMonitor.PRESENT.getUnit())
+			.description("Whether the LUN is found or not.")
+			.build());
+
+		return map;
+	}
+
+	/**
+	 * Build logical disk metrics map
+	 *
+	 * @return  {@link Map} where the metrics are indexed by the matrix parameter name
+	 */
+	private static Map<String, MetricInfo> buildLogicalDiskMetricsMapping() {
+		final Map<String, MetricInfo> map = new TreeMap<>(String.CASE_INSENSITIVE_ORDER);
+
+		map.put(IMetaMonitor.STATUS.getName(), MetricInfo.builder()
+			.name("hw.logical_disk.status")
+			.unit(IMetaMonitor.STATUS.getUnit())
+			.description("Logical disk status.")
+			.build());
+		map.put(IMetaMonitor.ERROR_COUNT.getName(), MetricInfo.builder()
+			.name("hw.logical_disk.errors_total")
+			.type(MetricType.COUNTER)
+			.description("Number of errors encountered by the logical disk since the start of the Hardware Sentry Agent.")
+			.build());
+		map.put(LogicalDisk.UNALLOCATED_SPACE.getName(), MetricInfo.builder()
+			.name("hw.logical_disk.unallocated_space_bytes")
+			.unit(BYTES)
+			.factor(1073741824.0)
+			.description("Amount of unused disk space in the logical disk.")
+			.build());
+		map.put(IMetaMonitor.PRESENT.getName(), MetricInfo
+			.builder()
+			.name("hw.logical_disk.present")
+			.unit(IMetaMonitor.PRESENT.getUnit())
+			.description("Whether the logical disk is found or not.")
+			.build());
+
+		return map;
+	}
+
+	/**
+	 * Build led metrics map
+	 *
+	 * @return  {@link Map} where the metrics are indexed by the matrix parameter name
+	 */
+	private static Map<String, MetricInfo> buildLedMetricsMapping() {
+		final Map<String, MetricInfo> map = new TreeMap<>(String.CASE_INSENSITIVE_ORDER);
+
+		map.put(IMetaMonitor.STATUS.getName(), MetricInfo.builder()
+			.name("hw.led.status")
+			.unit(IMetaMonitor.STATUS.getUnit())
+			.description("LED status")
+			.build());
+		map.put(Led.COLOR.getName(), MetricInfo.builder()
+			.name("hw.led.color_status")
+			.unit(Led.COLOR.getUnit())
+			.description("Color status of the LED as per the LED color definition.")
+			.build());
+		map.put(Led.LED_INDICATOR.getName(), MetricInfo.builder()
+			.name("hw.led.indicator_status")
+			.unit(Led.LED_INDICATOR.getUnit())
+			.description("LED indicator status.")
+			.build());
+		map.put(IMetaMonitor.PRESENT.getName(), MetricInfo
+			.builder()
+			.name("hw.led.present")
+			.unit(IMetaMonitor.PRESENT.getUnit())
+			.description("Whether the LED is found or not.")
+			.build());
+		return map;
+	}
+
+	/**
+	 * Build fan metrics map
+	 *
+	 * @return  {@link Map} where the metrics are indexed by the matrix parameter name
+	 */
+	private static Map<String, MetricInfo> buildFanMetricsMapping() {
+		final Map<String, MetricInfo> map = new TreeMap<>(String.CASE_INSENSITIVE_ORDER);
+
+		map.put(IMetaMonitor.STATUS.getName(), MetricInfo.builder()
+			.name("hw.fan.status")
+			.unit(IMetaMonitor.STATUS.getUnit())
+			.description("Fan status.")
+			.build());
+		map.put(IMetaMonitor.PRESENT.getName(), MetricInfo.builder()
+			.name("hw.fan.present")
+			.unit(IMetaMonitor.PRESENT.getUnit())
+			.description("Whether the fan is found or not.")
+			.build());
+		map.put(Fan.SPEED.getName(), MetricInfo.builder()
+			.name("hw.fan.speed_rpm")
+			.unit(RPM)
+			.description("Fan speed.")
+			.build());
+		map.put(Fan.SPEED_PERCENT.getName(), MetricInfo.builder()
+			.name("hw.fan.speed_ratio")
+			.factor(0.01)
+			.description("Fan speed ratio.")
+			.build());
+		map.put(IMetaMonitor.ENERGY.getName(), MetricInfo.builder()
+			.name("hw.fan.energy_joules_total")
+			.unit(JOULES)
+			.type(MetricType.COUNTER)
+			.description("Energy consumed by the fan since the start of the Hardware Sentry Agent.")
+			.build());
+		map.put(IMetaMonitor.POWER_CONSUMPTION.getName(), MetricInfo.builder()
+			.name("hw.fan.power_watts")
+			.unit(WATTS)
+			.type(MetricType.GAUGE)
+			.description("Energy consumed by the fan.")
+			.build());
+
+		return map;
+	}
+
+	/**
+	 * Build enclosure metrics map
+	 *
+	 * @return {@link Map} where the metrics are indexed by the matrix parameter name
+	 */
+	private static Map<String, MetricInfo> buildEnclosureMetricsMapping() {
+		final Map<String, MetricInfo> map = new TreeMap<>(String.CASE_INSENSITIVE_ORDER);
+
+		map.put(IMetaMonitor.STATUS.getName(), MetricInfo.builder()
+			.name("hw.enclosure.status")
+			.unit(IMetaMonitor.STATUS.getUnit())
+			.description("Enclosure status.")
+			.build());
+		map.put(IMetaMonitor.PRESENT.getName(), MetricInfo.builder()
+			.name("hw.enclosure.present")
+			.unit(IMetaMonitor.PRESENT.getUnit())
+			.description("Whether the enclosure is found or not.")
+			.build());
+		map.put(Enclosure.INTRUSION_STATUS.getName(), MetricInfo.builder()
+			.name("hw.enclosure.intrusion_status")
+			.unit(Enclosure.INTRUSION_STATUS.getUnit())
+			.description("Enclosure intrusion status. If the enclosure is open or not properly closed, it is set to 1.")
+			.build());
+		map.put(IMetaMonitor.ENERGY.getName(), MetricInfo.builder()
+			.name("hw.enclosure.energy_joules_total")
+			.unit(JOULES)
+			.type(MetricType.COUNTER)
+			.description("Energy consumed by the enclosure since the start of the Hardware Sentry Agent.")
+			.build());
+		map.put(IMetaMonitor.POWER_CONSUMPTION.getName(), MetricInfo.builder()
+			.name("hw.enclosure.power_watts")
+			.unit(WATTS)
+			.type(MetricType.GAUGE)
+			.description("Energy consumed by the enclosure.")
+			.build());
+
+		return map;
+	}
+
+	/**
+	 * Build disk controller metrics map
+	 *
+	 * @return {@link Map} where the metrics are indexed by the matrix parameter name
+	 */
+	private static Map<String, MetricInfo> buildDiskControllerMetricsMapping() {
+		final Map<String, MetricInfo> map = new TreeMap<>(String.CASE_INSENSITIVE_ORDER);
+
+		map.put(IMetaMonitor.STATUS.getName(), MetricInfo.builder()
+			.name("hw.disk_controller.status")
+			.unit(IMetaMonitor.STATUS.getUnit())
+			.description("Disk controller overall status.")
+			.build());
+		map.put(IMetaMonitor.PRESENT.getName(), MetricInfo.builder()
+			.name("hw.disk_controller.present")
+			.unit(IMetaMonitor.PRESENT.getUnit())
+			.description("Whether the disk controller is found or not.")
+			.build());
+		map.put(DiskController.BATTERY_STATUS.getName(), MetricInfo.builder()
+			.name("hw.disk_controller.battery_status")
+			.unit(DiskController.BATTERY_STATUS.getUnit())
+			.description("Disk controller battery status.")
+			.build());
+		map.put(DiskController.CONTROLLER_STATUS.getName(), MetricInfo.builder()
+			.name("hw.disk_controller.controller_status")
+			.unit(DiskController.CONTROLLER_STATUS.getUnit())
+			.description("Disk controller status.")
+			.build());
+		map.put(IMetaMonitor.ENERGY.getName(), MetricInfo.builder()
+			.name("hw.disk_controller.energy_joules_total")
+			.unit(JOULES)
+			.type(MetricType.COUNTER)
+			.description("Energy consumed by the disk controller since the start of the Hardware Sentry Agent.")
+			.build());
+		map.put(IMetaMonitor.POWER_CONSUMPTION.getName(), MetricInfo.builder()
+			.name("hw.disk_controller.power_watts")
+			.unit(WATTS)
+			.type(MetricType.GAUGE)
+			.description("Energy consumed by the disk controller.")
+			.build());
+
+		return map;
+	}
+
+	/**
+	 * Build CPU core metrics map
+	 *
+	 * @return {@link Map} where the metrics are indexed by the matrix parameter name
+	 */
+	private static Map<String, MetricInfo> buildCpuCoreMetricsMapping() {
+		final Map<String, MetricInfo> map = new TreeMap<>(String.CASE_INSENSITIVE_ORDER);
+
+		map.put(IMetaMonitor.STATUS.getName(), MetricInfo.builder()
+			.name("hw.cpu_core.status")
+			.unit(IMetaMonitor.STATUS.getUnit())
+			.description("CPU core status.")
+			.build());
+		map.put(IMetaMonitor.PRESENT.getName(), MetricInfo.builder()
+			.name("hw.cpu_core.present")
+			.unit(IMetaMonitor.PRESENT.getUnit())
+			.description("Whether the CPU core is found or not.")
+			.build());
+		map.put(CpuCore.CURRENT_SPEED.getName(), MetricInfo.builder()
+			.name("hw.cpu_core.current_speed_hertz")
+			.unit(HERTZ)
+			.factor(1000000.0)
+			.description("Current speed of the CPU core.")
+			.build());
+		map.put(CpuCore.USED_TIME_PERCENT.getName(), MetricInfo.builder()
+			.name("hw.cpu_core.used_time_ratio")
+			.factor(0.01)
+			.description("Ratio of the CPU core usage.")
+			.build());
+
+		return map;
+	}
+
+	/**
+	 * Build CPU metrics map
+	 *
+	 * @return {@link Map} where the metrics are indexed by the matrix parameter name
+	 */
+	private static Map<String, MetricInfo> buildCpuMetricsMapping() {
+		final Map<String, MetricInfo> map = new TreeMap<>(String.CASE_INSENSITIVE_ORDER);
+
+		map.put(IMetaMonitor.STATUS.getName(), MetricInfo.builder()
+			.name("hw.cpu.status")
+			.unit(IMetaMonitor.STATUS.getUnit())
+			.description("CPU status.")
+			.build());
+		map.put(IMetaMonitor.PRESENT.getName(), MetricInfo.builder()
+			.name("hw.cpu.present")
+			.unit(IMetaMonitor.PRESENT.getUnit())
+			.description("Whether the CPU is found or not.")
+			.build());
+		map.put(Cpu.CORRECTED_ERROR_COUNT.getName(), MetricInfo.builder()
+			.name("hw.cpu.corrected_errors_total")
+			.type(MetricType.COUNTER)
+			.description("Number of detected and corrected errors.")
+			.build());
+		map.put(Cpu.CURRENT_SPEED.getName(), MetricInfo.builder()
+			.name("hw.cpu.current_speed_hertz")
+			.unit(HERTZ)
+			.factor(1000000.0)
+			.description("CPU current speed.")
+			.build());
+		map.put(IMetaMonitor.PREDICTED_FAILURE.getName(), MetricInfo.builder()
+			.name("hw.cpu.predicted_failure")
+			.unit(IMetaMonitor.PREDICTED_FAILURE.getUnit())
+			.description("Predicted failure analysis performed by the CPU itself.")
+			.build());
+		map.put(IMetaMonitor.ENERGY.getName(), MetricInfo.builder()
+			.name("hw.cpu.energy_joules_total")
+			.unit(JOULES)
+			.type(MetricType.COUNTER)
+			.description("Energy consumed by the CPU since the start of the Hardware Sentry Agent.")
+			.build());
+		map.put(IMetaMonitor.POWER_CONSUMPTION.getName(), MetricInfo.builder()
+			.name("hw.cpu.power_watts")
+			.unit(WATTS)
+			.type(MetricType.GAUGE)
+			.description("Energy consumed by the CPU.")
+			.build());
+
+		return map;
+	}
+
+	/**
+	 * Build connector metrics map
+	 *
+	 * @return {@link Map} where the metrics are indexed by the matrix parameter name
+	 */
+	private static Map<String, MetricInfo> buildConnectorMetricsMapping() {
+		final Map<String, MetricInfo> map = new TreeMap<>(String.CASE_INSENSITIVE_ORDER);
+
+		map.put(IMetaMonitor.STATUS.getName(), MetricInfo.builder()
+			.name("hw.connector.status")
+			.unit(IMetaMonitor.STATUS.getUnit())
+			.description("Connector status.")
+			.build());
+
+		return map;
+	}
+
+	/**
+	 * Build blade metrics map
+	 *
+	 * @return {@link Map} where the metrics are indexed by the matrix parameter name
+	 */
+	private static Map<String, MetricInfo> buildBladeMetricsMapping() {
+		final Map<String, MetricInfo> map = new TreeMap<>(String.CASE_INSENSITIVE_ORDER);
+
+		map.put(IMetaMonitor.STATUS.getName(), MetricInfo.builder()
+			.name("hw.blade.status")
+			.unit(IMetaMonitor.STATUS.getUnit())
+			.description("Blade status.")
+			.build());
+		map.put(IMetaMonitor.PRESENT.getName(), MetricInfo.builder()
+			.name("hw.blade.present")
+			.unit(IMetaMonitor.PRESENT.getUnit())
+			.description("Whether the blade is found or not.")
+			.build());
+		map.put(Blade.POWER_STATE.getName(), MetricInfo.builder()
+			.name("hw.blade.power_state")
+			.unit(Blade.POWER_STATE.getUnit())
+			.description("Whether the blade is currently on or off.")
+			.build());
+
+		return map;
+	}
+
+	/**
+	 * Build battery metrics map
+	 *
+	 * @return {@link Map} where the metrics are indexed by the matrix parameter name
+	 */
+	private static Map<String, MetricInfo> buildBatteryMetricsMapping() {
+		final Map<String, MetricInfo> map = new TreeMap<>(String.CASE_INSENSITIVE_ORDER);
+
+		map.put(IMetaMonitor.STATUS.getName(), MetricInfo.builder()
+			.name("hw.battery.status")
+			.unit(IMetaMonitor.STATUS.getUnit())
+			.description("Battery status.")
+			.build());
+		map.put(IMetaMonitor.PRESENT.getName(), MetricInfo.builder()
+			.name("hw.battery.present")
+			.unit(IMetaMonitor.PRESENT.getUnit())
+			.description("Whether the battery is found or not.")
+			.build());
+		map.put(Battery.CHARGE.getName(), MetricInfo.builder()
+			.name("hw.battery.charge_ratio")
+			.factor(0.01)
+			.description("Battery charge ratio.")
+			.build());
+		map.put(Battery.TIME_LEFT.getName(), MetricInfo.builder()
+			.name("hw.battery.time_left_seconds")
+			.unit(SECONDS)
+			.description("Number of seconds left before recharging the battery.")
+			.build());
+
+		return map;
+	}
+
+	/**
+	 * Build VM metrics map
+	 *
+	 * @return {@link Map} where the metrics are indexed by the matrix parameter name
+	 */
+	private static Map<String, MetricInfo> buildVmMetricsMapping() {
+
+		final Map<String, MetricInfo> map = new TreeMap<>(String.CASE_INSENSITIVE_ORDER);
+
+		map.put(IMetaMonitor.STATUS.getName(), MetricInfo.builder()
+			.name("hw.vm.status")
+			.unit(IMetaMonitor.STATUS.getUnit())
+			.description("Virtual machine status.")
+			.build());
+		map.put(IMetaMonitor.PRESENT.getName(), MetricInfo.builder()
+			.name("hw.vm.present")
+			.unit(IMetaMonitor.PRESENT.getUnit())
+			.description("Whether the virtual machine is found or not.")
+			.build());
+		map.put(Vm.POWER_STATE.getName(), MetricInfo.builder()
+			.name("hw.vm.power_state")
+			.unit(Vm.POWER_STATE.getUnit())
+			.description("Whether the state of the virtual machine is currently on, off or standby.")
+			.build());
+		map.put(IMetaMonitor.ENERGY.getName(), MetricInfo.builder()
+			.name("hw.vm.energy_joules_total")
+			.unit(JOULES)
+			.type(MetricType.COUNTER)
+			.description("Energy consumed by the virtual machine since the start of the Hardware Sentry Agent.")
+			.build());
+		map.put(IMetaMonitor.POWER_CONSUMPTION.getName(), MetricInfo.builder()
+			.name("hw.vm.power_watts")
+			.unit(WATTS)
+			.type(MetricType.GAUGE)
+			.description("Energy consumed by the virtual machine.")
+			.build());
+
+		return map;
+	}
+
+	/**
+	 * Build GPU metrics map
+	 *
+	 * @return {@link Map} where the metrics are indexed by the matrix parameter name
+	 */
+	private static Map<String, MetricInfo> buildGpuMetricsMapping() {
+
+		final Map<String, MetricInfo> map = new TreeMap<>(String.CASE_INSENSITIVE_ORDER);
+
+		map.put(IMetaMonitor.STATUS.getName(), MetricInfo.builder()
+			.name("hw.gpu.status")
+			.unit(IMetaMonitor.STATUS.getUnit())
+			.description("GPU status.")
+			.build());
+		map.put(IMetaMonitor.PRESENT.getName(), MetricInfo.builder()
+			.name("hw.gpu.present")
+			.unit(IMetaMonitor.PRESENT.getUnit())
+			.description("Whether the GPU is found or not.")
+			.build());
+		map.put(Gpu.CORRECTED_ERROR_COUNT.getName(), MetricInfo.builder()
+			.name("hw.gpu.corrected_errors_total")
+			.type(MetricType.COUNTER)
+			.description("Number of detected and corrected errors.")
+			.build());
+		map.put(IMetaMonitor.PREDICTED_FAILURE.getName(), MetricInfo.builder()
+			.name("hw.gpu.predicted_failure")
+			.unit(IMetaMonitor.PREDICTED_FAILURE.getUnit())
+			.description("Predicted failure analysis performed by the GPU itself.")
+			.build());
+		map.put(Gpu.USED_TIME_PERCENT.getName(), MetricInfo.builder()
+			.name("hw.gpu.used_time_ratio")
+			.factor(0.01)
+			.description("Ratio of time spent by the GPU doing any work.")
+			.build());
+		map.put(Gpu.DECODER_USED_TIME_PERCENT.getName(), MetricInfo.builder()
+			.name("hw.gpu.decoder_used_time_ratio")
+			.factor(0.01)
+			.description("Ratio of time spent by the GPU decoding videos.")
+			.build());
+		map.put(Gpu.ENCODER_USED_TIME_PERCENT.getName(), MetricInfo.builder()
+			.name("hw.gpu.encoder_used_time_ratio")
+			.factor(0.01)
+			.description("Ratio of time spent by the GPU encoding videos.")
+			.build());
+		map.put(Gpu.MEMORY_UTILIZATION.getName(), MetricInfo.builder()
+			.name("hw.gpu.memory_utilization_ratio")
+			.factor(0.01)
+			.description("GPU memory utilization ratio.")
+			.build());
+		map.put(Gpu.RECEIVED_BYTES.getName(), MetricInfo.builder()
+			.name("hw.gpu.received_bytes_total")
+			.unit(BYTES)
+			.type(MetricType.COUNTER)
+			.description("Number of bytes received through the GPU.")
+			.build());
+		map.put(Gpu.TRANSMITTED_BYTES.getName(), MetricInfo.builder()
+			.name("hw.gpu.transmitted_bytes_total")
+			.unit(BYTES)
+			.type(MetricType.COUNTER)
+			.description("Number of bytes transmitted through the GPU.")
+			.build());
+		map.put(IMetaMonitor.ENERGY.getName(), MetricInfo.builder()
+			.name("hw.gpu.energy_joules_total")
+			.unit(JOULES)
+			.type(MetricType.COUNTER)
+			.description("Energy consumed by the GPU since the start of the Hardware Sentry Agent.")
+			.build());
+		map.put(IMetaMonitor.POWER_CONSUMPTION.getName(), MetricInfo.builder()
+			.name("hw.gpu.power_watts")
+			.unit(WATTS)
+			.type(MetricType.GAUGE)
+			.description("Energy consumed by the GPU.")
+			.build());
+		map.put(Gpu.ERROR_COUNT.getName(), MetricInfo.builder()
+				.name("hw.gpu.errors_total")
+				.type(MetricType.COUNTER)
+				.description("Number of errors encountered by the GPU since the start of the Hardware Sentry Agent.")
+				.build());
+
+		return map;
+	}
+
+	/**
+	 * Get the predefined attributes for the given monitor type
+	 *
+	 * @param monitorType The type of monitor
+	 * @return Map of attribute key to matrix metadata name
+	 */
+	public static Map<String, String> getAttributesMap(final MonitorType monitorType) {
+		return monitorTypeToAttributeMap.get(monitorType);
+	}
+
+	/**
+	 * Concatenate the predefined labels with the specific monitor metadata
+	 *
+	 * @param monitorType The monitor type we want to get its metadata
+	 * 
+	 * @return Map of attribute key to matrix metadata name
+	 */
+	private static Map<String, String> concatDefaultAttributesWithMetadata(final MonitorType monitorType) {
+
+		return Stream
+			.concat(DEFAULT_ATTRIBUTE_NAMES.stream(), monitorType.getMetaMonitor().getMetadata().stream())
+			.filter(matrixMetadata -> !isMetadataMappedAsMetric(monitorType, matrixMetadata))
+			.sorted()
+			.collect(Collectors.toMap(
+						metadataKey -> monitorTypeToOverriddenAttributeMap
+											.getOrDefault(monitorType, Collections.emptyMap())
+											.getOrDefault(metadataKey, ServiceHelper.camelCaseToSnakeCase(metadataKey)),
+						Function.identity(),
+						(k1, k2) -> k2
+					)
+			);
+	}
+
+	/**
+	 * Checks if the given matrix metadata is mapped as metric
+	 * 
+	 * @param monitorType        The type of the monitor defined by matrix engine
+	 * @param matrixMetadataName The name of the metadata (key)
+	 * @return <code>true</code> if the metadata is mapped as metric otherwise <code>false</code>
+	 */
+	private static boolean isMetadataMappedAsMetric(final MonitorType monitorType, final String matrixMetadataName) {
+		final Map<String, MetricInfo> metadataToMetricMap = matrixMetadataToMetricMap.get(monitorType);
+
+		return metadataToMetricMap != null && metadataToMetricMap.containsKey(matrixMetadataName);
+	}
+
+	/**
+	 * Get the corresponding MetricInfo object which gives the correct syntax for the parameter name and its corresponding unit and
+	 * conversion factor
+	 *
+	 * @param monitorType         The type of monitor defined by matrix
+	 * @param matrixParameterName The name of the matrix predefined parameter
+	 * @return {@link Optional} {@link MetricInfo} since the parameter could be
+	 */
+	public static Optional<MetricInfo> getMetricInfo(final MonitorType monitorType, final String matrixParameterName) {
+		final Map<String, MetricInfo> parametersMap = matrixParamToMetricMap.get(monitorType);
+		return parametersMap == null ? Optional.empty() : Optional.ofNullable(parametersMap.get(matrixParameterName));
+	}
+
+	/**
+	 * Get the corresponding MetricInfo object which gives the correct syntax for the matrix metadata, its corresponding unit and
+	 * conversion factor
+	 *
+	 * @param monitorType     The type of monitor defined by matrix
+	 * @param matrixMetadataKey  The name of the matrix predefined metadata
+	 * @return {@link Optional} {@link MetricInfo} since the parameter could be
+	 */
+	public static Optional<MetricInfo> getMetadataAsMetricInfo(final MonitorType monitorType, final String matrixMetadataKey) {
+		final Map<String, MetricInfo> parametersMap = matrixMetadataToMetricMap.get(monitorType);
+		return (parametersMap == null || matrixMetadataKey == null) ? Optional.empty() : Optional.ofNullable(parametersMap.get(matrixMetadataKey));
+	}
+
+}