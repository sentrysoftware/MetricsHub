--- conflicted
+++ resolved
@@ -1,565 +1,525 @@
-package com.sentrysoftware.hardware.agent.service.opentelemetry;
-
-import static com.sentrysoftware.matrix.common.helpers.HardwareConstants.COMPUTER;
-import static com.sentrysoftware.matrix.common.helpers.HardwareConstants.CONNECTOR;
-import static com.sentrysoftware.matrix.common.helpers.HardwareConstants.FQDN;
-import static com.sentrysoftware.matrix.common.helpers.HardwareConstants.ID_COUNT;
-import static com.sentrysoftware.matrix.common.helpers.HardwareConstants.MODEL;
-import static com.sentrysoftware.matrix.common.helpers.HardwareConstants.SERIAL_NUMBER;
-import static com.sentrysoftware.matrix.common.helpers.HardwareConstants.SIZE;
-import static com.sentrysoftware.matrix.common.helpers.HardwareConstants.STATUS_PARAMETER;
-import static com.sentrysoftware.matrix.common.helpers.HardwareConstants.HOST_FQDN;
-import static com.sentrysoftware.matrix.common.helpers.HardwareConstants.VENDOR;
-import static com.sentrysoftware.matrix.common.helpers.HardwareConstants.*;
-import static org.junit.jupiter.api.Assertions.assertEquals;
-import static org.junit.jupiter.api.Assertions.assertNotEquals;
-import static org.junit.jupiter.api.Assertions.assertThrows;
-import static org.junit.jupiter.api.Assertions.assertTrue;
-
-import java.util.Map;
-import java.util.Optional;
-import java.util.TreeMap;
-import java.util.function.Consumer;
-
-import org.junit.jupiter.api.Test;
-
-import com.sentrysoftware.hardware.agent.dto.MultiHostsConfigurationDto;
-import com.sentrysoftware.matrix.common.helpers.ResourceHelper;
-import com.sentrysoftware.matrix.common.meta.monitor.Battery;
-import com.sentrysoftware.matrix.common.meta.parameter.state.Present;
-import com.sentrysoftware.matrix.common.meta.parameter.state.Status;
-import com.sentrysoftware.matrix.connector.model.monitor.MonitorType;
-import com.sentrysoftware.matrix.engine.strategy.collect.CollectHelper;
-import com.sentrysoftware.matrix.model.alert.AlertDetails;
-import com.sentrysoftware.matrix.model.alert.AlertInfo;
-import com.sentrysoftware.matrix.model.alert.AlertRule;
-import com.sentrysoftware.matrix.model.alert.Severity;
-import com.sentrysoftware.matrix.model.monitor.Monitor;
-import com.sentrysoftware.matrix.model.monitoring.HostMonitoring;
-import com.sentrysoftware.matrix.model.monitoring.IHostMonitoring;
-
-import com.sentrysoftware.matrix.engine.host.HardwareHost;
-import com.sentrysoftware.matrix.engine.host.HostType;
-
-public class OtelAlertHelperTest {
-
-	private static long collectTime = System.currentTimeMillis(); 
-<<<<<<< HEAD
-	private static final String HOSTNAME = "localhost";
-=======
-	private static final String HOST_HOSTNAME = "localhost";
->>>>>>> 184531f9
-
-	@Test
-	void testBuildHardwareProblem() {
-
-		{
-			final IHostMonitoring hostMonitoring = new HostMonitoring();
-
-			initMonitorsForAlert(hostMonitoring);
-
-			final Monitor physicalDisk = hostMonitoring.findById("localhost@connector1_physical_disk_1");
-
-			// Inject the alert information and a custom testing trigger verifying that our generated report ;)
-			injectAlertInfoAndTriggerTest(hostMonitoring, physicalDisk, this::assertAlertMessage);
-
-			CollectHelper.updateNumberParameter(physicalDisk, ENERGY_PARAMETER, EMPTY, collectTime, 1000D, 1000D);
-			CollectHelper.updateStatusInformation(physicalDisk, collectTime, "Disk Failure X001256", Status.FAILED);
-			CollectHelper.updateDiscreteParameter(physicalDisk, STATUS_PARAMETER, collectTime, Status.FAILED);
-
-		}
-
-		{
-			final IHostMonitoring hostMonitoring = new HostMonitoring();
-
-			initMonitorsForAlert(hostMonitoring);
-
-			final Monitor physicalDisk = hostMonitoring.findById("localhost@connector1_physical_disk_1");
-
-			// Inject the alert information and a custom testing trigger verifying that our generated report ;)
-			injectAlertInfoAndTriggerTest(hostMonitoring, physicalDisk,
-					info -> assertEquals("Physical Disk", OtelAlertHelper.buildHardwareProblem(info, "${MONITOR_TYPE}")));
-
-			CollectHelper.updateDiscreteParameter(physicalDisk, STATUS_PARAMETER, collectTime, Status.FAILED);
-		}
-
-		{
-			final IHostMonitoring hostMonitoring = new HostMonitoring();
-
-			initMonitorsForAlert(hostMonitoring);
-
-			final Monitor physicalDisk = hostMonitoring.findById("localhost@connector1_physical_disk_1");
-
-			// Inject the alert information and a custom testing trigger verifying that our generated report ;)
-			injectAlertInfoAndTriggerTest(hostMonitoring, physicalDisk,
-					info -> assertEquals("hw.physical_disk.status{state=\"failed\"}", OtelAlertHelper.buildHardwareProblem(info, "${METRIC_NAME}")));
-
-			CollectHelper.updateDiscreteParameter(physicalDisk, STATUS_PARAMETER, collectTime, Status.FAILED);
-		}
-
-		{
-			final IHostMonitoring hostMonitoring = new HostMonitoring();
-
-			initMonitorsForAlert(hostMonitoring);
-
-			final Monitor physicalDisk = hostMonitoring.findById("localhost@connector1_physical_disk_1");
-
-			// Inject the alert information and a custom testing trigger verifying that our generated report ;)
-			injectAlertInfoAndTriggerTest(hostMonitoring, physicalDisk,
-					info -> assertEquals("1 (Failed)", OtelAlertHelper.buildHardwareProblem(info, "${METRIC_VALUE}")));
-
-			CollectHelper.updateDiscreteParameter(physicalDisk, STATUS_PARAMETER, collectTime, Status.FAILED);
-		}
-
-		{
-			final IHostMonitoring hostMonitoring = new HostMonitoring();
-
-			initMonitorsForAlert(hostMonitoring);
-
-			final Monitor physicalDisk = hostMonitoring.findById("localhost@connector1_physical_disk_1");
-
-			// Inject the alert information and a custom testing trigger verifying that our generated report ;)
-			injectAlertInfoAndTriggerTest(hostMonitoring, physicalDisk,
-					info -> assertEquals("ALARM", OtelAlertHelper.buildHardwareProblem(info, "${SEVERITY}")));
-
-			CollectHelper.updateDiscreteParameter(physicalDisk, STATUS_PARAMETER, collectTime, Status.FAILED);
-		}
-
-		{
-			final IHostMonitoring hostMonitoring = new HostMonitoring();
-
-			initMonitorsForAlert(hostMonitoring);
-
-			final Monitor physicalDisk = hostMonitoring.findById("localhost@connector1_physical_disk_1");
-
-			// Inject the alert information and a custom testing trigger verifying that our generated report ;)
-			injectAlertInfoAndTriggerTest(hostMonitoring, physicalDisk,
-					info -> assertEquals("hw.physical_disk.status{state=\"failed\"} == 1", OtelAlertHelper.buildHardwareProblem(info, "${ALERT_RULE}")));
-
-			CollectHelper.updateDiscreteParameter(physicalDisk, STATUS_PARAMETER, collectTime, Status.FAILED);
-		}
-
-		{
-			final IHostMonitoring hostMonitoring = new HostMonitoring();
-
-			initMonitorsForAlert(hostMonitoring);
-
-			final Monitor physicalDisk = hostMonitoring.findById("localhost@connector1_physical_disk_1");
-
-			// Inject the alert information and a custom testing trigger verifying that our generated report ;)
-			injectAlertInfoAndTriggerTest(hostMonitoring, physicalDisk,
-					info ->
-						assertTrue(OtelAlertHelper.buildHardwareProblem(info, "${ALERT_DATE}")
-							.matches("^\\d{4}\\-\\d{2}\\-\\d{2}T\\d{2}\\:\\d{2}\\:\\d{2}\\.\\d+$")));
-
-			CollectHelper.updateDiscreteParameter(physicalDisk, STATUS_PARAMETER, collectTime, Status.FAILED);
-		}
-
-		{
-			final IHostMonitoring hostMonitoring = new HostMonitoring();
-
-			initMonitorsForAlert(hostMonitoring);
-
-			final Monitor physicalDisk = hostMonitoring.findById("localhost@connector1_physical_disk_1");
-
-			// Inject the alert information and a custom testing trigger verifying that our generated report ;)
-			injectAlertInfoAndTriggerTest(hostMonitoring, physicalDisk,
-					info -> assertNotEquals("${CONSEQUENCE}", OtelAlertHelper.buildHardwareProblem(info, "${CONSEQUENCE}")));
-
-			CollectHelper.updateDiscreteParameter(physicalDisk, STATUS_PARAMETER, collectTime, Status.FAILED);
-		}
-
-		{
-			final IHostMonitoring hostMonitoring = new HostMonitoring();
-
-			initMonitorsForAlert(hostMonitoring);
-
-			final Monitor physicalDisk = hostMonitoring.findById("localhost@connector1_physical_disk_1");
-
-			// Inject the alert information and a custom testing trigger verifying that our generated report ;)
-			injectAlertInfoAndTriggerTest(hostMonitoring, physicalDisk,
-					info -> assertNotEquals("${RECOMMENDED_ACTION}", OtelAlertHelper.buildHardwareProblem(info, "${RECOMMENDED_ACTION}")));
-
-			CollectHelper.updateDiscreteParameter(physicalDisk, STATUS_PARAMETER, collectTime, Status.FAILED);
-		}
-
-		{
-			final IHostMonitoring hostMonitoring = new HostMonitoring();
-
-			initMonitorsForAlert(hostMonitoring);
-
-			final Monitor physicalDisk = hostMonitoring.findById("localhost@connector1_physical_disk_1");
-
-			// Inject the alert information and a custom testing trigger verifying that our generated report ;)
-			injectAlertInfoAndTriggerTest(hostMonitoring, physicalDisk,
-					info -> assertNotEquals("${PROBLEM}", OtelAlertHelper.buildHardwareProblem(info, "${PROBLEM}")));
-
-			CollectHelper.updateDiscreteParameter(physicalDisk, STATUS_PARAMETER, collectTime, Status.FAILED);
-		}
-
-		{
-			final IHostMonitoring hostMonitoring = new HostMonitoring();
-
-			initMonitorsForAlert(hostMonitoring);
-
-			final Monitor physicalDisk = hostMonitoring.findById("localhost@connector1_physical_disk_1");
-
-			// Inject the alert information and a custom testing trigger verifying that our generated report ;)
-			injectAlertInfoAndTriggerTest(hostMonitoring, physicalDisk,
-					info -> assertNotEquals("${ALERT_DETAILS}", OtelAlertHelper.buildHardwareProblem(info, "${ALERT_DETAILS}")));
-
-			CollectHelper.updateDiscreteParameter(physicalDisk, STATUS_PARAMETER, collectTime, Status.FAILED);
-		}
-
-	}
-
-	@Test
-	void testBuildHardwareProblemEdgeCases() {
-
-		assertEquals(EMPTY, OtelAlertHelper.buildHardwareProblem(
-				AlertInfo
-					.builder()
-					.alertRule(new AlertRule())
-					.parameterName("unknownParam")
-					.hostMonitoring(new HostMonitoring())
-					.hardwareHost(HardwareHost.builder().build())
-					.monitor(Monitor.builder().build())
-					.build(), "template"));
-		assertEquals(EMPTY, OtelAlertHelper.buildHardwareProblem(
-				AlertInfo
-					.builder()
-					.alertRule(new AlertRule())
-					.parameterName(STATUS_PARAMETER)
-					.hostMonitoring(new HostMonitoring())
-					.hardwareHost(HardwareHost.builder().build())
-					.monitor(Monitor.builder().monitorType(MonitorType.BATTERY).build())
-					.build(), ""));
-		assertEquals(EMPTY, OtelAlertHelper.buildHardwareProblem(
-				AlertInfo
-					.builder()
-					.alertRule(new AlertRule())
-					.parameterName(STATUS_PARAMETER)
-					.hostMonitoring(new HostMonitoring())
-					.hardwareHost(HardwareHost.builder().build())
-					.monitor(Monitor.builder().monitorType(MonitorType.BATTERY).build())
-					.build(), null));
-		assertThrows(IllegalArgumentException.class, () -> OtelAlertHelper.buildHardwareProblem(null, "template"));
-	}
-	/**
-	 * Initialize host, enclosure and disk for alert testing
-	 * 
-	 * @param hostMonitoring
-	 */
-	public static void initMonitorsForAlert(final IHostMonitoring hostMonitoring) {
-		final Monitor host = Monitor
-				.builder()
-<<<<<<< HEAD
-				.id(HOSTNAME)
-				.parentId(null)
-				.targetId(HOSTNAME)
-				.name(HOSTNAME)
-				.monitorType(MonitorType.TARGET)
-				.metadata(Map.of(FQDN, HOSTNAME))
-=======
-				.id(HOST_HOSTNAME)
-				.parentId(null)
-				.hostId(HOST_HOSTNAME)
-				.name(HOST_HOSTNAME)
-				.monitorType(MonitorType.HOST)
-				.metadata(Map.of(FQDN, HOST_HOSTNAME))
->>>>>>> 184531f9
-				.build();
-
-		hostMonitoring.addMonitor(host);
-
-		final Map<String, String> enclosureMetadata = new TreeMap<>(String.CASE_INSENSITIVE_ORDER);
-		enclosureMetadata.put(ID_COUNT, "1");
-		enclosureMetadata.put(VENDOR, "Pure");
-		enclosureMetadata.put(MODEL, "FA-X20R2");
-		enclosureMetadata.put(SERIAL_NUMBER, "FA-123456789");
-<<<<<<< HEAD
-		enclosureMetadata.put(TARGET_FQDN, HOSTNAME);
-=======
-		enclosureMetadata.put(HOST_FQDN, HOST_HOSTNAME);
->>>>>>> 184531f9
-
-		final Monitor enclosure = Monitor.builder()
-				.id("localhost@connector1_enclosure_1")
-				.name("PureStorage FA-X20R2")
-<<<<<<< HEAD
-				.parentId(HOSTNAME)
-				.targetId(HOSTNAME)
-=======
-				.parentId(HOST_HOSTNAME)
-				.hostId(HOST_HOSTNAME)
->>>>>>> 184531f9
-				.monitorType(MonitorType.ENCLOSURE)
-				.extendedType(COMPUTER)
-				.metadata(enclosureMetadata)
-				.build();
-
-		hostMonitoring.addMonitor(enclosure);
-
-		final Map<String, String> diskMetadata = new TreeMap<>(String.CASE_INSENSITIVE_ORDER);
-		diskMetadata.put(VENDOR, "Pure");
-		diskMetadata.put(MODEL, "SAS Flash Module");
-		diskMetadata.put(SERIAL_NUMBER, "FM-123456789");
-		diskMetadata.put(SIZE, "1000000000000");
-<<<<<<< HEAD
-		diskMetadata.put(TARGET_FQDN, HOSTNAME);
-=======
-		diskMetadata.put(HOST_FQDN, HOST_HOSTNAME);
->>>>>>> 184531f9
-		diskMetadata.put(CONNECTOR, "Connector1");
-
-		final Monitor physicalDisk = Monitor.builder()
-				.id("localhost@connector1_physical_disk_1")
-				.name("SAS Flash Module - CH0.BAY9")
-				.parentId(enclosure.getId())
-<<<<<<< HEAD
-				.targetId(HOSTNAME)
-=======
-				.hostId(HOST_HOSTNAME)
->>>>>>> 184531f9
-				.metadata(diskMetadata)
-				.monitorType(MonitorType.PHYSICAL_DISK)
-				.build();
-
-		hostMonitoring.addMonitor(physicalDisk);
-	}
-
-	/**
-	 * Loop over all the monitor alert rules and set the alert information bean and
-	 * the alertTrigger consumer
-	 * 
-	 * @param hostMonitoring  Wrapper of all the monitors
-	 * @param monitor         Monitor instance
-	 * @param alertTrigger    Consumer
-	 */
-	private static void injectAlertInfoAndTriggerTest(final IHostMonitoring hostMonitoring, final Monitor monitor,
-			final Consumer<AlertInfo> alertTrigger) {
-
-		// Loop over all the alert rules
-		monitor.getAlertRules().entrySet().forEach(alertRulesEntry -> {
-			final String parameterName = alertRulesEntry.getKey();
-			// A parameter can have several alert rules
-			alertRulesEntry.getValue().forEach(alertRule -> {
-				// The trigger passed by the hws-agent
-				alertRule.setTrigger(alertTrigger);
-				// Create and set a new AlertInfo
-				alertRule.setAlertInfo(AlertInfo
-						.builder()
-						.alertRule(alertRule)
-						.monitor(monitor)
-						.parameterName(parameterName)
-<<<<<<< HEAD
-						.hardwareTarget(HardwareTarget.builder().type(TargetType.LINUX).id(HOSTNAME).hostname(HOSTNAME).build())
-=======
-						.hardwareHost(HardwareHost.builder().type(HostType.LINUX).id(HOST_HOSTNAME).hostname(HOST_HOSTNAME).build())
->>>>>>> 184531f9
-						.hostMonitoring(hostMonitoring)
-						.build()
-				);
-			});
-		});
-	}
-
-	/**
-	 * Assert the alert message
-	 * 
-	 * @param alertInfo
-	 */
-	private void assertAlertMessage(final AlertInfo alertInfo) {
-		String actual = OtelAlertHelper.buildHardwareProblem(alertInfo, MultiHostsConfigurationDto.HW_PROBLEM_DEFAULT_TEMPLATE);
-		// Replace the Local ISO date as it is impossible to get the exact platform date
-		actual = actual.replaceAll("\\(\\d{4}\\-\\d{2}\\-\\d{2}T\\d{2}\\:\\d{2}\\:\\d{2}\\.\\d+\\)", "(2022-04-13T18:37:02.212)");
-		String expected = ResourceHelper.getResourceAsString("/data/hardware-problem.txt", this.getClass());
-		assertEquals(expected, actual);
-	}
-
-	@Test
-	void testGetStatusInformation() {
-		final Monitor physicalDisk = Monitor.builder()
-				.monitorType(MonitorType.PHYSICAL_DISK)
-				.build();
-		CollectHelper.updateStatusInformation(physicalDisk, collectTime, Status.FAILED.name(), Status.FAILED);
-		assertEquals(Status.FAILED.name(), OtelAlertHelper.getStatusInformation(physicalDisk).get());
-		assertEquals(Optional.empty(), OtelAlertHelper.getStatusInformation(Monitor.builder().build()));
-		assertThrows(IllegalArgumentException.class, () -> OtelAlertHelper.getStatusInformation(null));
-	}
-
-	@Test
-	void testGetAlertTime() {
-		final AlertRule alertRule = new AlertRule();
-		alertRule.setFirstTriggerTimestamp(collectTime);
-		final AlertInfo alertInfo = AlertInfo.builder().alertRule(alertRule).build();
-		assertEquals(collectTime, OtelAlertHelper.getAlertTime(alertInfo));
-		assertThrows(IllegalArgumentException.class, () -> OtelAlertHelper.getAlertTime(null));
-		
-	}
-
-	@Test
-	void testConvertToOtelSeverity() {
-		final AlertRule alertRule = new AlertRule();
-		final AlertInfo alertInfo = AlertInfo.builder().alertRule(alertRule).build();
-
-		alertRule.setSeverity(Severity.ALARM);
-		assertEquals(io.opentelemetry.sdk.logs.data.Severity.ERROR, OtelAlertHelper.convertToOtelSeverity(alertInfo));
-
-		alertRule.setSeverity(Severity.WARN);
-		assertEquals(io.opentelemetry.sdk.logs.data.Severity.WARN, OtelAlertHelper.convertToOtelSeverity(alertInfo));
-
-		alertRule.setSeverity(Severity.INFO);
-		assertEquals(io.opentelemetry.sdk.logs.data.Severity.INFO, OtelAlertHelper.convertToOtelSeverity(alertInfo));
-
-		assertThrows(IllegalArgumentException.class, () -> OtelAlertHelper.convertToOtelSeverity(null));
-	}
-
-	@Test
-	void testBuildAlertDetails() {
-		final Monitor monitor = Monitor.builder()
-							.id("battery")
-							.name("battery")
-							.parentId("enclosure")
-							.targetId(HOSTNAME)
-							.monitorType(MonitorType.BATTERY)
-							.build();
-
-		{
-			CollectHelper.updateDiscreteParameter(monitor, STATUS_PARAMETER, collectTime, Status.FAILED);
-
-			final AlertRule alertRule = Battery.STATUS_ALARM_ALERT_RULE.copy();
-			alertRule.setDetails(AlertDetails.builder().problem("Elbow problem").consequence("Cannot play babyfoot")
-					.recommendedAction("Do a massage").build());
-
-			final String expected = "Alert Severity    : ALARM\n"
-					+ "Alert Rule        : hw.battery.status{state=\"failed\"} == 1\n"
-					+ "\n"
-					+ "Alert Details\n"
-					+ "=============\n"
-					+ "Problem           : Elbow problem\n"
-					+ "Consequence       : Cannot play babyfoot\n"
-					+ "Recommended Action: Do a massage";
-
-			assertEquals(expected, OtelAlertHelper.buildAlertDetails(alertRule, monitor, STATUS_PARAMETER));
-			assertThrows(IllegalArgumentException.class, () -> OtelAlertHelper.buildAlertDetails(null, monitor, STATUS_PARAMETER));
-			assertThrows(IllegalArgumentException.class, () -> OtelAlertHelper.buildAlertDetails(alertRule, null, STATUS_PARAMETER));
-			assertThrows(IllegalArgumentException.class, () -> OtelAlertHelper.buildAlertDetails(null, monitor, null));
-		}
-
-		{
-			CollectHelper.updateDiscreteParameter(monitor, PRESENT_PARAMETER, collectTime, Present.MISSING);
-			final AlertRule alertRule = Battery.PRESENT_ALERT_RULE.copy();
-			alertRule.setDetails(AlertDetails.builder().problem("Elbow problem").consequence("Cannot play babyfoot")
-					.recommendedAction("Do a massage").build());
-
-			final String expected = "Alert Severity    : ALARM\n"
-					+ "Alert Rule        : hw.battery.status{state=\"present\"} == 0\n"
-					+ "\n"
-					+ "Alert Details\n"
-					+ "=============\n"
-					+ "Problem           : Elbow problem\n"
-					+ "Consequence       : Cannot play babyfoot\n"
-					+ "Recommended Action: Do a massage";
-			assertEquals(expected, OtelAlertHelper.buildAlertDetails(alertRule, monitor, PRESENT_PARAMETER));
-		}
-
-
-		{
-			CollectHelper.updateNumberParameter(monitor, CHARGE_PARAMETER, "", collectTime, 10D, 10D);
-			final AlertRule alertRule = Battery.CHARGE_ALARM_ALERT_RULE.copy();
-			alertRule.setDetails(AlertDetails.builder().problem("Elbow problem").consequence("Cannot play babyfoot")
-					.recommendedAction("Do a massage").build());
-
-			final String expected = "Alert Severity    : ALARM\n"
-					+ "Alert Rule        : hw.battery.charge <= 0.3\n"
-					+ "\n"
-					+ "Alert Details\n"
-					+ "=============\n"
-					+ "Problem           : Elbow problem\n"
-					+ "Consequence       : Cannot play babyfoot\n"
-					+ "Recommended Action: Do a massage";
-			assertEquals(expected, OtelAlertHelper.buildAlertDetails(alertRule, monitor, CHARGE_PARAMETER));
-		}
-	}
-
-	@Test
-	void testBuildMetricValue() {
-		final Monitor physicalDisk = Monitor.builder()
-				.monitorType(MonitorType.PHYSICAL_DISK)
-				.build();
-
-		CollectHelper.updateDiscreteParameter(physicalDisk, STATUS_PARAMETER, collectTime, Status.FAILED);
-		CollectHelper.updateNumberParameter(physicalDisk, ERROR_COUNT_PARAMETER, "", collectTime, 2d, 2d);
-
-		assertEquals("1 (Failed)", OtelAlertHelper.buildMetricValue(physicalDisk, STATUS_PARAMETER));
-		assertEquals("2", OtelAlertHelper.buildMetricValue(physicalDisk, ERROR_COUNT_PARAMETER));
-		assertEquals(EMPTY, OtelAlertHelper.buildMetricValue(physicalDisk, ENDURANCE_REMAINING_PARAMETER));
-		assertThrows(IllegalArgumentException.class, () -> OtelAlertHelper.buildMetricValue(physicalDisk, null));
-		assertThrows(IllegalArgumentException.class, () -> OtelAlertHelper.buildMetricValue(null, STATUS_PARAMETER));
-		assertEquals("", OtelAlertHelper.buildMetricValue(Monitor.builder().build(), STATUS_PARAMETER));
-	}
-
-	@Test
-	void testBuildMetricName() {
-		final Monitor physicalDisk = Monitor.builder()
-				.monitorType(MonitorType.PHYSICAL_DISK)
-				.build();
-		CollectHelper.updateDiscreteParameter(physicalDisk, STATUS_PARAMETER, collectTime, Status.FAILED);
-
-		assertEquals("hw.physical_disk.status{state=\"failed\"}", OtelAlertHelper.buildMetricName(physicalDisk, STATUS_PARAMETER));
-		assertThrows(IllegalArgumentException.class, () -> OtelAlertHelper.buildMetricName(null, STATUS_PARAMETER));
-		assertThrows(IllegalArgumentException.class, () -> OtelAlertHelper.buildMetricName(physicalDisk, (String) null));
-
-		CollectHelper.updateNumberParameter(physicalDisk, ENERGY_PARAMETER, EMPTY, collectTime, 1000D, 1000D);
-		assertEquals("hw.physical_disk.energy", OtelAlertHelper.buildMetricName(physicalDisk, ENERGY_PARAMETER));
-	}
-
-	@Test
-	void testBuildParentInformation() {
-		assertEquals("host is the root monitor", OtelAlertHelper.buildParentInformation("host", null, new HostMonitoring()));
-		assertEquals("No information available on the parent", OtelAlertHelper.buildParentInformation(null, "parent_id", new HostMonitoring()));
-
-		final IHostMonitoring hostMonitoring = new HostMonitoring();
-
-		final Map<String, String> enclosureMetadata = new TreeMap<>(String.CASE_INSENSITIVE_ORDER);
-
-		enclosureMetadata.put(ID_COUNT, "1");
-		enclosureMetadata.put(VENDOR, "Pure");
-		enclosureMetadata.put(MODEL, "FA-X20R2");
-		enclosureMetadata.put(SERIAL_NUMBER, "FA-123456789");
-<<<<<<< HEAD
-		enclosureMetadata.put(TARGET_FQDN, HOSTNAME);
-=======
-		enclosureMetadata.put(HOST_FQDN, HOST_HOSTNAME);
->>>>>>> 184531f9
-
-		final Monitor enclosure = Monitor.builder()
-				.id("localhost@connector1_enclosure_1")
-				.name("PureStorage FA-X20R2")
-<<<<<<< HEAD
-				.parentId(HOSTNAME)
-				.targetId(HOSTNAME)
-=======
-				.parentId(HOST_HOSTNAME)
-				.hostId(HOST_HOSTNAME)
->>>>>>> 184531f9
-				.metadata(enclosureMetadata)
-				.monitorType(MonitorType.ENCLOSURE)
-				.extendedType(COMPUTER)
-				.build();
-
-		hostMonitoring.addMonitor(enclosure);
-
-		final String id = enclosure.getId();
-
-		assertEquals("This object is attached to: PureStorage FA-X20R2\n"
-				+ "Type              : Enclosure\n"
-				+ "Manufacturer      : Pure\n"
-				+ "Model             : FA-X20R2\n"
-				+ "Serial Number     : FA-123456789", OtelAlertHelper.buildParentInformation("disk", id, hostMonitoring));
-		
-		assertThrows(IllegalArgumentException.class, () -> OtelAlertHelper.buildParentInformation("disk", id, null));
-	}
-
-}
+package com.sentrysoftware.hardware.agent.service.opentelemetry;
+
+import static com.sentrysoftware.matrix.common.helpers.HardwareConstants.COMPUTER;
+import static com.sentrysoftware.matrix.common.helpers.HardwareConstants.CONNECTOR;
+import static com.sentrysoftware.matrix.common.helpers.HardwareConstants.FQDN;
+import static com.sentrysoftware.matrix.common.helpers.HardwareConstants.ID_COUNT;
+import static com.sentrysoftware.matrix.common.helpers.HardwareConstants.MODEL;
+import static com.sentrysoftware.matrix.common.helpers.HardwareConstants.SERIAL_NUMBER;
+import static com.sentrysoftware.matrix.common.helpers.HardwareConstants.SIZE;
+import static com.sentrysoftware.matrix.common.helpers.HardwareConstants.STATUS_PARAMETER;
+import static com.sentrysoftware.matrix.common.helpers.HardwareConstants.HOST_FQDN;
+import static com.sentrysoftware.matrix.common.helpers.HardwareConstants.VENDOR;
+import static com.sentrysoftware.matrix.common.helpers.HardwareConstants.*;
+import static org.junit.jupiter.api.Assertions.assertEquals;
+import static org.junit.jupiter.api.Assertions.assertNotEquals;
+import static org.junit.jupiter.api.Assertions.assertThrows;
+import static org.junit.jupiter.api.Assertions.assertTrue;
+
+import java.util.Map;
+import java.util.Optional;
+import java.util.TreeMap;
+import java.util.function.Consumer;
+
+import org.junit.jupiter.api.Test;
+
+import com.sentrysoftware.hardware.agent.dto.MultiHostsConfigurationDto;
+import com.sentrysoftware.matrix.common.helpers.ResourceHelper;
+import com.sentrysoftware.matrix.common.meta.monitor.Battery;
+import com.sentrysoftware.matrix.common.meta.parameter.state.Present;
+import com.sentrysoftware.matrix.common.meta.parameter.state.Status;
+import com.sentrysoftware.matrix.connector.model.monitor.MonitorType;
+import com.sentrysoftware.matrix.engine.strategy.collect.CollectHelper;
+import com.sentrysoftware.matrix.model.alert.AlertDetails;
+import com.sentrysoftware.matrix.model.alert.AlertInfo;
+import com.sentrysoftware.matrix.model.alert.AlertRule;
+import com.sentrysoftware.matrix.model.alert.Severity;
+import com.sentrysoftware.matrix.model.monitor.Monitor;
+import com.sentrysoftware.matrix.model.monitoring.HostMonitoring;
+import com.sentrysoftware.matrix.model.monitoring.IHostMonitoring;
+
+import com.sentrysoftware.matrix.engine.host.HardwareHost;
+import com.sentrysoftware.matrix.engine.host.HostType;
+
+public class OtelAlertHelperTest {
+
+	private static long collectTime = System.currentTimeMillis(); 
+	private static final String HOSTNAME = "localhost";
+
+	@Test
+	void testBuildHardwareProblem() {
+
+		{
+			final IHostMonitoring hostMonitoring = new HostMonitoring();
+
+			initMonitorsForAlert(hostMonitoring);
+
+			final Monitor physicalDisk = hostMonitoring.findById("localhost@connector1_physical_disk_1");
+
+			// Inject the alert information and a custom testing trigger verifying that our generated report ;)
+			injectAlertInfoAndTriggerTest(hostMonitoring, physicalDisk, this::assertAlertMessage);
+
+			CollectHelper.updateNumberParameter(physicalDisk, ENERGY_PARAMETER, EMPTY, collectTime, 1000D, 1000D);
+			CollectHelper.updateStatusInformation(physicalDisk, collectTime, "Disk Failure X001256", Status.FAILED);
+			CollectHelper.updateDiscreteParameter(physicalDisk, STATUS_PARAMETER, collectTime, Status.FAILED);
+
+		}
+
+		{
+			final IHostMonitoring hostMonitoring = new HostMonitoring();
+
+			initMonitorsForAlert(hostMonitoring);
+
+			final Monitor physicalDisk = hostMonitoring.findById("localhost@connector1_physical_disk_1");
+
+			// Inject the alert information and a custom testing trigger verifying that our generated report ;)
+			injectAlertInfoAndTriggerTest(hostMonitoring, physicalDisk,
+					info -> assertEquals("Physical Disk", OtelAlertHelper.buildHardwareProblem(info, "${MONITOR_TYPE}")));
+
+			CollectHelper.updateDiscreteParameter(physicalDisk, STATUS_PARAMETER, collectTime, Status.FAILED);
+		}
+
+		{
+			final IHostMonitoring hostMonitoring = new HostMonitoring();
+
+			initMonitorsForAlert(hostMonitoring);
+
+			final Monitor physicalDisk = hostMonitoring.findById("localhost@connector1_physical_disk_1");
+
+			// Inject the alert information and a custom testing trigger verifying that our generated report ;)
+			injectAlertInfoAndTriggerTest(hostMonitoring, physicalDisk,
+					info -> assertEquals("hw.physical_disk.status{state=\"failed\"}", OtelAlertHelper.buildHardwareProblem(info, "${METRIC_NAME}")));
+
+			CollectHelper.updateDiscreteParameter(physicalDisk, STATUS_PARAMETER, collectTime, Status.FAILED);
+		}
+
+		{
+			final IHostMonitoring hostMonitoring = new HostMonitoring();
+
+			initMonitorsForAlert(hostMonitoring);
+
+			final Monitor physicalDisk = hostMonitoring.findById("localhost@connector1_physical_disk_1");
+
+			// Inject the alert information and a custom testing trigger verifying that our generated report ;)
+			injectAlertInfoAndTriggerTest(hostMonitoring, physicalDisk,
+					info -> assertEquals("1 (Failed)", OtelAlertHelper.buildHardwareProblem(info, "${METRIC_VALUE}")));
+
+			CollectHelper.updateDiscreteParameter(physicalDisk, STATUS_PARAMETER, collectTime, Status.FAILED);
+		}
+
+		{
+			final IHostMonitoring hostMonitoring = new HostMonitoring();
+
+			initMonitorsForAlert(hostMonitoring);
+
+			final Monitor physicalDisk = hostMonitoring.findById("localhost@connector1_physical_disk_1");
+
+			// Inject the alert information and a custom testing trigger verifying that our generated report ;)
+			injectAlertInfoAndTriggerTest(hostMonitoring, physicalDisk,
+					info -> assertEquals("ALARM", OtelAlertHelper.buildHardwareProblem(info, "${SEVERITY}")));
+
+			CollectHelper.updateDiscreteParameter(physicalDisk, STATUS_PARAMETER, collectTime, Status.FAILED);
+		}
+
+		{
+			final IHostMonitoring hostMonitoring = new HostMonitoring();
+
+			initMonitorsForAlert(hostMonitoring);
+
+			final Monitor physicalDisk = hostMonitoring.findById("localhost@connector1_physical_disk_1");
+
+			// Inject the alert information and a custom testing trigger verifying that our generated report ;)
+			injectAlertInfoAndTriggerTest(hostMonitoring, physicalDisk,
+					info -> assertEquals("hw.physical_disk.status{state=\"failed\"} == 1", OtelAlertHelper.buildHardwareProblem(info, "${ALERT_RULE}")));
+
+			CollectHelper.updateDiscreteParameter(physicalDisk, STATUS_PARAMETER, collectTime, Status.FAILED);
+		}
+
+		{
+			final IHostMonitoring hostMonitoring = new HostMonitoring();
+
+			initMonitorsForAlert(hostMonitoring);
+
+			final Monitor physicalDisk = hostMonitoring.findById("localhost@connector1_physical_disk_1");
+
+			// Inject the alert information and a custom testing trigger verifying that our generated report ;)
+			injectAlertInfoAndTriggerTest(hostMonitoring, physicalDisk,
+					info ->
+						assertTrue(OtelAlertHelper.buildHardwareProblem(info, "${ALERT_DATE}")
+							.matches("^\\d{4}\\-\\d{2}\\-\\d{2}T\\d{2}\\:\\d{2}\\:\\d{2}\\.\\d+$")));
+
+			CollectHelper.updateDiscreteParameter(physicalDisk, STATUS_PARAMETER, collectTime, Status.FAILED);
+		}
+
+		{
+			final IHostMonitoring hostMonitoring = new HostMonitoring();
+
+			initMonitorsForAlert(hostMonitoring);
+
+			final Monitor physicalDisk = hostMonitoring.findById("localhost@connector1_physical_disk_1");
+
+			// Inject the alert information and a custom testing trigger verifying that our generated report ;)
+			injectAlertInfoAndTriggerTest(hostMonitoring, physicalDisk,
+					info -> assertNotEquals("${CONSEQUENCE}", OtelAlertHelper.buildHardwareProblem(info, "${CONSEQUENCE}")));
+
+			CollectHelper.updateDiscreteParameter(physicalDisk, STATUS_PARAMETER, collectTime, Status.FAILED);
+		}
+
+		{
+			final IHostMonitoring hostMonitoring = new HostMonitoring();
+
+			initMonitorsForAlert(hostMonitoring);
+
+			final Monitor physicalDisk = hostMonitoring.findById("localhost@connector1_physical_disk_1");
+
+			// Inject the alert information and a custom testing trigger verifying that our generated report ;)
+			injectAlertInfoAndTriggerTest(hostMonitoring, physicalDisk,
+					info -> assertNotEquals("${RECOMMENDED_ACTION}", OtelAlertHelper.buildHardwareProblem(info, "${RECOMMENDED_ACTION}")));
+
+			CollectHelper.updateDiscreteParameter(physicalDisk, STATUS_PARAMETER, collectTime, Status.FAILED);
+		}
+
+		{
+			final IHostMonitoring hostMonitoring = new HostMonitoring();
+
+			initMonitorsForAlert(hostMonitoring);
+
+			final Monitor physicalDisk = hostMonitoring.findById("localhost@connector1_physical_disk_1");
+
+			// Inject the alert information and a custom testing trigger verifying that our generated report ;)
+			injectAlertInfoAndTriggerTest(hostMonitoring, physicalDisk,
+					info -> assertNotEquals("${PROBLEM}", OtelAlertHelper.buildHardwareProblem(info, "${PROBLEM}")));
+
+			CollectHelper.updateDiscreteParameter(physicalDisk, STATUS_PARAMETER, collectTime, Status.FAILED);
+		}
+
+		{
+			final IHostMonitoring hostMonitoring = new HostMonitoring();
+
+			initMonitorsForAlert(hostMonitoring);
+
+			final Monitor physicalDisk = hostMonitoring.findById("localhost@connector1_physical_disk_1");
+
+			// Inject the alert information and a custom testing trigger verifying that our generated report ;)
+			injectAlertInfoAndTriggerTest(hostMonitoring, physicalDisk,
+					info -> assertNotEquals("${ALERT_DETAILS}", OtelAlertHelper.buildHardwareProblem(info, "${ALERT_DETAILS}")));
+
+			CollectHelper.updateDiscreteParameter(physicalDisk, STATUS_PARAMETER, collectTime, Status.FAILED);
+		}
+
+	}
+
+	@Test
+	void testBuildHardwareProblemEdgeCases() {
+
+		assertEquals(EMPTY, OtelAlertHelper.buildHardwareProblem(
+				AlertInfo
+					.builder()
+					.alertRule(new AlertRule())
+					.parameterName("unknownParam")
+					.hostMonitoring(new HostMonitoring())
+					.hardwareHost(HardwareHost.builder().build())
+					.monitor(Monitor.builder().build())
+					.build(), "template"));
+		assertEquals(EMPTY, OtelAlertHelper.buildHardwareProblem(
+				AlertInfo
+					.builder()
+					.alertRule(new AlertRule())
+					.parameterName(STATUS_PARAMETER)
+					.hostMonitoring(new HostMonitoring())
+					.hardwareHost(HardwareHost.builder().build())
+					.monitor(Monitor.builder().monitorType(MonitorType.BATTERY).build())
+					.build(), ""));
+		assertEquals(EMPTY, OtelAlertHelper.buildHardwareProblem(
+				AlertInfo
+					.builder()
+					.alertRule(new AlertRule())
+					.parameterName(STATUS_PARAMETER)
+					.hostMonitoring(new HostMonitoring())
+					.hardwareHost(HardwareHost.builder().build())
+					.monitor(Monitor.builder().monitorType(MonitorType.BATTERY).build())
+					.build(), null));
+		assertThrows(IllegalArgumentException.class, () -> OtelAlertHelper.buildHardwareProblem(null, "template"));
+	}
+	/**
+	 * Initialize host, enclosure and disk for alert testing
+	 * 
+	 * @param hostMonitoring
+	 */
+	public static void initMonitorsForAlert(final IHostMonitoring hostMonitoring) {
+		final Monitor host = Monitor
+				.builder()
+				.id(HOSTNAME)
+				.parentId(null)
+				.hostId(HOSTNAME)
+				.name(HOSTNAME)
+				.monitorType(MonitorType.HOST)
+				.metadata(Map.of(FQDN, HOSTNAME))
+				.build();
+
+		hostMonitoring.addMonitor(host);
+
+		final Map<String, String> enclosureMetadata = new TreeMap<>(String.CASE_INSENSITIVE_ORDER);
+		enclosureMetadata.put(ID_COUNT, "1");
+		enclosureMetadata.put(VENDOR, "Pure");
+		enclosureMetadata.put(MODEL, "FA-X20R2");
+		enclosureMetadata.put(SERIAL_NUMBER, "FA-123456789");
+		enclosureMetadata.put(HOST_FQDN, HOSTNAME);
+
+		final Monitor enclosure = Monitor
+			.builder()
+			.id("localhost@connector1_enclosure_1")
+			.name("PureStorage FA-X20R2")
+			.parentId(HOSTNAME)
+			.hostId(HOSTNAME)
+			.monitorType(MonitorType.ENCLOSURE)
+			.extendedType(COMPUTER)
+			.metadata(enclosureMetadata)
+			.build();
+
+		hostMonitoring.addMonitor(enclosure);
+
+		final Map<String, String> diskMetadata = new TreeMap<>(String.CASE_INSENSITIVE_ORDER);
+		diskMetadata.put(VENDOR, "Pure");
+		diskMetadata.put(MODEL, "SAS Flash Module");
+		diskMetadata.put(SERIAL_NUMBER, "FM-123456789");
+		diskMetadata.put(SIZE, "1000000000000");
+		diskMetadata.put(HOST_FQDN, HOSTNAME);
+		diskMetadata.put(CONNECTOR, "Connector1");
+
+		final Monitor physicalDisk = Monitor
+			.builder()
+			.id("localhost@connector1_physical_disk_1")
+			.name("SAS Flash Module - CH0.BAY9")
+			.parentId(enclosure.getId())
+			.hostId(HOSTNAME)
+			.metadata(diskMetadata)
+			.monitorType(MonitorType.PHYSICAL_DISK)
+			.build();
+
+		hostMonitoring.addMonitor(physicalDisk);
+	}
+
+	/**
+	 * Loop over all the monitor alert rules and set the alert information bean and
+	 * the alertTrigger consumer
+	 * 
+	 * @param hostMonitoring  Wrapper of all the monitors
+	 * @param monitor         Monitor instance
+	 * @param alertTrigger    Consumer
+	 */
+	private static void injectAlertInfoAndTriggerTest(final IHostMonitoring hostMonitoring, final Monitor monitor,
+			final Consumer<AlertInfo> alertTrigger) {
+
+		// Loop over all the alert rules
+		monitor.getAlertRules().entrySet().forEach(alertRulesEntry -> {
+			final String parameterName = alertRulesEntry.getKey();
+			// A parameter can have several alert rules
+			alertRulesEntry.getValue().forEach(alertRule -> {
+				// The trigger passed by the hws-agent
+				alertRule.setTrigger(alertTrigger);
+				// Create and set a new AlertInfo
+				alertRule.setAlertInfo(AlertInfo
+						.builder()
+						.alertRule(alertRule)
+						.monitor(monitor)
+						.parameterName(parameterName)
+						.hardwareHost(HardwareHost.builder().type(HostType.LINUX).id(HOSTNAME).hostname(HOSTNAME).build())
+						.hostMonitoring(hostMonitoring)
+						.build()
+				);
+			});
+		});
+	}
+
+	/**
+	 * Assert the alert message
+	 * 
+	 * @param alertInfo
+	 */
+	private void assertAlertMessage(final AlertInfo alertInfo) {
+		String actual = OtelAlertHelper.buildHardwareProblem(alertInfo, MultiHostsConfigurationDto.HW_PROBLEM_DEFAULT_TEMPLATE);
+		// Replace the Local ISO date as it is impossible to get the exact platform date
+		actual = actual.replaceAll("\\(\\d{4}\\-\\d{2}\\-\\d{2}T\\d{2}\\:\\d{2}\\:\\d{2}\\.\\d+\\)", "(2022-04-13T18:37:02.212)");
+		String expected = ResourceHelper.getResourceAsString("/data/hardware-problem.txt", this.getClass());
+		assertEquals(expected, actual);
+	}
+
+	@Test
+	void testGetStatusInformation() {
+		final Monitor physicalDisk = Monitor.builder()
+				.monitorType(MonitorType.PHYSICAL_DISK)
+				.build();
+		CollectHelper.updateStatusInformation(physicalDisk, collectTime, Status.FAILED.name(), Status.FAILED);
+		assertEquals(Status.FAILED.name(), OtelAlertHelper.getStatusInformation(physicalDisk).get());
+		assertEquals(Optional.empty(), OtelAlertHelper.getStatusInformation(Monitor.builder().build()));
+		assertThrows(IllegalArgumentException.class, () -> OtelAlertHelper.getStatusInformation(null));
+	}
+
+	@Test
+	void testGetAlertTime() {
+		final AlertRule alertRule = new AlertRule();
+		alertRule.setFirstTriggerTimestamp(collectTime);
+		final AlertInfo alertInfo = AlertInfo.builder().alertRule(alertRule).build();
+		assertEquals(collectTime, OtelAlertHelper.getAlertTime(alertInfo));
+		assertThrows(IllegalArgumentException.class, () -> OtelAlertHelper.getAlertTime(null));
+		
+	}
+
+	@Test
+	void testConvertToOtelSeverity() {
+		final AlertRule alertRule = new AlertRule();
+		final AlertInfo alertInfo = AlertInfo.builder().alertRule(alertRule).build();
+
+		alertRule.setSeverity(Severity.ALARM);
+		assertEquals(io.opentelemetry.sdk.logs.data.Severity.ERROR, OtelAlertHelper.convertToOtelSeverity(alertInfo));
+
+		alertRule.setSeverity(Severity.WARN);
+		assertEquals(io.opentelemetry.sdk.logs.data.Severity.WARN, OtelAlertHelper.convertToOtelSeverity(alertInfo));
+
+		alertRule.setSeverity(Severity.INFO);
+		assertEquals(io.opentelemetry.sdk.logs.data.Severity.INFO, OtelAlertHelper.convertToOtelSeverity(alertInfo));
+
+		assertThrows(IllegalArgumentException.class, () -> OtelAlertHelper.convertToOtelSeverity(null));
+	}
+
+	@Test
+	void testBuildAlertDetails() {
+		final Monitor monitor = Monitor.builder()
+							.id("battery")
+							.name("battery")
+							.parentId("enclosure")
+							.hostId(HOSTNAME)
+							.monitorType(MonitorType.BATTERY)
+							.build();
+
+		{
+			CollectHelper.updateDiscreteParameter(monitor, STATUS_PARAMETER, collectTime, Status.FAILED);
+
+			final AlertRule alertRule = Battery.STATUS_ALARM_ALERT_RULE.copy();
+			alertRule.setDetails(AlertDetails.builder().problem("Elbow problem").consequence("Cannot play babyfoot")
+					.recommendedAction("Do a massage").build());
+
+			final String expected = "Alert Severity    : ALARM\n"
+					+ "Alert Rule        : hw.battery.status{state=\"failed\"} == 1\n"
+					+ "\n"
+					+ "Alert Details\n"
+					+ "=============\n"
+					+ "Problem           : Elbow problem\n"
+					+ "Consequence       : Cannot play babyfoot\n"
+					+ "Recommended Action: Do a massage";
+
+			assertEquals(expected, OtelAlertHelper.buildAlertDetails(alertRule, monitor, STATUS_PARAMETER));
+			assertThrows(IllegalArgumentException.class, () -> OtelAlertHelper.buildAlertDetails(null, monitor, STATUS_PARAMETER));
+			assertThrows(IllegalArgumentException.class, () -> OtelAlertHelper.buildAlertDetails(alertRule, null, STATUS_PARAMETER));
+			assertThrows(IllegalArgumentException.class, () -> OtelAlertHelper.buildAlertDetails(null, monitor, null));
+		}
+
+		{
+			CollectHelper.updateDiscreteParameter(monitor, PRESENT_PARAMETER, collectTime, Present.MISSING);
+			final AlertRule alertRule = Battery.PRESENT_ALERT_RULE.copy();
+			alertRule.setDetails(AlertDetails.builder().problem("Elbow problem").consequence("Cannot play babyfoot")
+					.recommendedAction("Do a massage").build());
+
+			final String expected = "Alert Severity    : ALARM\n"
+					+ "Alert Rule        : hw.battery.status{state=\"present\"} == 0\n"
+					+ "\n"
+					+ "Alert Details\n"
+					+ "=============\n"
+					+ "Problem           : Elbow problem\n"
+					+ "Consequence       : Cannot play babyfoot\n"
+					+ "Recommended Action: Do a massage";
+			assertEquals(expected, OtelAlertHelper.buildAlertDetails(alertRule, monitor, PRESENT_PARAMETER));
+		}
+
+
+		{
+			CollectHelper.updateNumberParameter(monitor, CHARGE_PARAMETER, "", collectTime, 10D, 10D);
+			final AlertRule alertRule = Battery.CHARGE_ALARM_ALERT_RULE.copy();
+			alertRule.setDetails(AlertDetails.builder().problem("Elbow problem").consequence("Cannot play babyfoot")
+					.recommendedAction("Do a massage").build());
+
+			final String expected = "Alert Severity    : ALARM\n"
+					+ "Alert Rule        : hw.battery.charge <= 0.3\n"
+					+ "\n"
+					+ "Alert Details\n"
+					+ "=============\n"
+					+ "Problem           : Elbow problem\n"
+					+ "Consequence       : Cannot play babyfoot\n"
+					+ "Recommended Action: Do a massage";
+			assertEquals(expected, OtelAlertHelper.buildAlertDetails(alertRule, monitor, CHARGE_PARAMETER));
+		}
+	}
+
+	@Test
+	void testBuildMetricValue() {
+		final Monitor physicalDisk = Monitor.builder()
+				.monitorType(MonitorType.PHYSICAL_DISK)
+				.build();
+
+		CollectHelper.updateDiscreteParameter(physicalDisk, STATUS_PARAMETER, collectTime, Status.FAILED);
+		CollectHelper.updateNumberParameter(physicalDisk, ERROR_COUNT_PARAMETER, "", collectTime, 2d, 2d);
+
+		assertEquals("1 (Failed)", OtelAlertHelper.buildMetricValue(physicalDisk, STATUS_PARAMETER));
+		assertEquals("2", OtelAlertHelper.buildMetricValue(physicalDisk, ERROR_COUNT_PARAMETER));
+		assertEquals(EMPTY, OtelAlertHelper.buildMetricValue(physicalDisk, ENDURANCE_REMAINING_PARAMETER));
+		assertThrows(IllegalArgumentException.class, () -> OtelAlertHelper.buildMetricValue(physicalDisk, null));
+		assertThrows(IllegalArgumentException.class, () -> OtelAlertHelper.buildMetricValue(null, STATUS_PARAMETER));
+		assertEquals("", OtelAlertHelper.buildMetricValue(Monitor.builder().build(), STATUS_PARAMETER));
+	}
+
+	@Test
+	void testBuildMetricName() {
+		final Monitor physicalDisk = Monitor.builder()
+				.monitorType(MonitorType.PHYSICAL_DISK)
+				.build();
+		CollectHelper.updateDiscreteParameter(physicalDisk, STATUS_PARAMETER, collectTime, Status.FAILED);
+
+		assertEquals("hw.physical_disk.status{state=\"failed\"}", OtelAlertHelper.buildMetricName(physicalDisk, STATUS_PARAMETER));
+		assertThrows(IllegalArgumentException.class, () -> OtelAlertHelper.buildMetricName(null, STATUS_PARAMETER));
+		assertThrows(IllegalArgumentException.class, () -> OtelAlertHelper.buildMetricName(physicalDisk, (String) null));
+
+		CollectHelper.updateNumberParameter(physicalDisk, ENERGY_PARAMETER, EMPTY, collectTime, 1000D, 1000D);
+		assertEquals("hw.physical_disk.energy", OtelAlertHelper.buildMetricName(physicalDisk, ENERGY_PARAMETER));
+	}
+
+	@Test
+	void testBuildParentInformation() {
+		assertEquals("host is the root monitor", OtelAlertHelper.buildParentInformation("host", null, new HostMonitoring()));
+		assertEquals("No information available on the parent", OtelAlertHelper.buildParentInformation(null, "parent_id", new HostMonitoring()));
+
+		final IHostMonitoring hostMonitoring = new HostMonitoring();
+
+		final Map<String, String> enclosureMetadata = new TreeMap<>(String.CASE_INSENSITIVE_ORDER);
+
+		enclosureMetadata.put(ID_COUNT, "1");
+		enclosureMetadata.put(VENDOR, "Pure");
+		enclosureMetadata.put(MODEL, "FA-X20R2");
+		enclosureMetadata.put(SERIAL_NUMBER, "FA-123456789");
+		enclosureMetadata.put(HOST_FQDN, HOSTNAME);
+
+		final Monitor enclosure = Monitor
+			.builder()
+			.id("localhost@connector1_enclosure_1")
+			.name("PureStorage FA-X20R2")
+			.parentId(HOSTNAME)
+			.hostId(HOSTNAME)
+			.metadata(enclosureMetadata)
+			.monitorType(MonitorType.ENCLOSURE)
+			.extendedType(COMPUTER)
+			.build();
+
+		hostMonitoring.addMonitor(enclosure);
+
+		final String id = enclosure.getId();
+
+		assertEquals("This object is attached to: PureStorage FA-X20R2\n"
+				+ "Type              : Enclosure\n"
+				+ "Manufacturer      : Pure\n"
+				+ "Model             : FA-X20R2\n"
+				+ "Serial Number     : FA-123456789", OtelAlertHelper.buildParentInformation("disk", id, hostMonitoring));
+		
+		assertThrows(IllegalArgumentException.class, () -> OtelAlertHelper.buildParentInformation("disk", id, null));
+	}
+
+}