--- conflicted
+++ resolved
@@ -1,310 +1,294 @@
-package org.sentrysoftware.metricshub.extension.wmi;
-
-/*-
- * ╱╲╱╲╱╲╱╲╱╲╱╲╱╲╱╲╱╲╱╲╱╲╱╲╱╲╱╲╱╲╱╲╱╲╱╲╱╲╱╲
- * MetricsHub WMI Extension
- * ჻჻჻჻჻჻
- * Copyright 2023 - 2024 Sentry Software
- * ჻჻჻჻჻჻
- * This program is free software: you can redistribute it and/or modify
- * it under the terms of the GNU Affero General Public License as published by
- * the Free Software Foundation, either version 3 of the License, or
- * (at your option) any later version.
- *
- * This program is distributed in the hope that it will be useful,
- * but WITHOUT ANY WARRANTY; without even the implied warranty of
- * MERCHANTABILITY or FITNESS FOR A PARTICULAR PURPOSE.  See the
- * GNU General Public License for more details.
- *
- * You should have received a copy of the GNU Affero General Public License
- * along with this program.  If not, see <http://www.gnu.org/licenses/>.
- * ╲╱╲╱╲╱╲╱╲╱╲╱╲╱╲╱╲╱╲╱╲╱╲╱╲╱╲╱╲╱╲╱╲╱╲╱╲╱╲╱
- */
-
-import com.fasterxml.jackson.databind.DeserializationFeature;
-import com.fasterxml.jackson.databind.JsonNode;
-import com.fasterxml.jackson.databind.MapperFeature;
-import com.fasterxml.jackson.databind.SerializationFeature;
-import com.fasterxml.jackson.databind.json.JsonMapper;
-import com.fasterxml.jackson.dataformat.yaml.YAMLFactory;
-import java.util.List;
-import java.util.Map;
-import java.util.Set;
-import java.util.function.Function;
-import java.util.function.UnaryOperator;
-import lombok.NonNull;
-import lombok.extern.slf4j.Slf4j;
-import org.sentrysoftware.metricshub.engine.common.exception.InvalidConfigurationException;
-import org.sentrysoftware.metricshub.engine.configuration.IConfiguration;
-import org.sentrysoftware.metricshub.engine.connector.model.identity.criterion.CommandLineCriterion;
-import org.sentrysoftware.metricshub.engine.connector.model.identity.criterion.Criterion;
-import org.sentrysoftware.metricshub.engine.connector.model.identity.criterion.IpmiCriterion;
-import org.sentrysoftware.metricshub.engine.connector.model.identity.criterion.ProcessCriterion;
-import org.sentrysoftware.metricshub.engine.connector.model.identity.criterion.ServiceCriterion;
-import org.sentrysoftware.metricshub.engine.connector.model.identity.criterion.WmiCriterion;
-import org.sentrysoftware.metricshub.engine.connector.model.monitor.task.source.CommandLineSource;
-import org.sentrysoftware.metricshub.engine.connector.model.monitor.task.source.IpmiSource;
-import org.sentrysoftware.metricshub.engine.connector.model.monitor.task.source.Source;
-import org.sentrysoftware.metricshub.engine.connector.model.monitor.task.source.WmiSource;
-import org.sentrysoftware.metricshub.engine.extension.IProtocolExtension;
-import org.sentrysoftware.metricshub.engine.strategy.detection.CriterionTestResult;
-import org.sentrysoftware.metricshub.engine.strategy.source.SourceTable;
-import org.sentrysoftware.metricshub.engine.telemetry.MetricFactory;
-import org.sentrysoftware.metricshub.engine.telemetry.Monitor;
-import org.sentrysoftware.metricshub.engine.telemetry.TelemetryManager;
-import org.sentrysoftware.metricshub.extension.win.IWinConfiguration;
-import org.sentrysoftware.metricshub.extension.win.WinCommandService;
-import org.sentrysoftware.metricshub.extension.win.detection.WinCommandLineCriterionProcessor;
-import org.sentrysoftware.metricshub.extension.win.detection.WinIpmiCriterionProcessor;
-import org.sentrysoftware.metricshub.extension.win.detection.WinProcessCriterionProcessor;
-import org.sentrysoftware.metricshub.extension.win.detection.WinServiceCriterionProcessor;
-import org.sentrysoftware.metricshub.extension.win.detection.WmiCriterionProcessor;
-import org.sentrysoftware.metricshub.extension.win.detection.WmiDetectionService;
-<<<<<<< HEAD
-import org.sentrysoftware.metricshub.extension.win.source.CommandLineSourceProcessor;
-import org.sentrysoftware.metricshub.extension.win.source.IpmiSourceProcessor;
-=======
-import org.sentrysoftware.metricshub.extension.win.source.WinCommandLineSourceProcessor;
-import org.sentrysoftware.metricshub.extension.win.source.WinIpmiSourceProcessor;
->>>>>>> e6596190
-import org.sentrysoftware.metricshub.extension.win.source.WmiSourceProcessor;
-
-/**
- * This class implements the {@link IProtocolExtension} contract, reports the supported features,
- * processes WMI sources and criteria.
- */
-@Slf4j
-public class WmiExtension implements IProtocolExtension {
-
-	/**
-	 * Protocol up status value '1.0'
-	 */
-	public static final Double UP = 1.0;
-
-	/**
-	 * Protocol down status value '0.0'
-	 */
-	public static final Double DOWN = 0.0;
-
-	/**
-	 * Up metric name format that will be saved by the metric factory
-	 */
-	public static final String WMI_UP_METRIC = "metricshub.host.up{protocol=\"wmi\"}";
-
-	/**
-	 * WMI namespace
-	 */
-	public static final String WMI_TEST_NAMESPACE = "root\\cimv2";
-
-	/**
-	 * WMI Query used by the protocol health check
-	 */
-	public static final String WMI_TEST_QUERY = "SELECT Name FROM Win32_ComputerSystem";
-
-	private WmiRequestExecutor wmiRequestExecutor;
-	private WmiDetectionService wmiDetectionService;
-	private WinCommandService winCommandService;
-
-	/**
-	 * Creates a new instance of the {@link WmiExtension} implementation.
-	 */
-	public WmiExtension() {
-		wmiRequestExecutor = new WmiRequestExecutor();
-		wmiDetectionService = new WmiDetectionService(wmiRequestExecutor);
-		winCommandService = new WinCommandService(wmiRequestExecutor);
-	}
-
-	@Override
-	public boolean isValidConfiguration(IConfiguration configuration) {
-		return configuration instanceof WmiConfiguration;
-	}
-
-	@Override
-	public Set<Class<? extends Source>> getSupportedSources() {
-		return Set.of(WmiSource.class, CommandLineSource.class, IpmiSource.class);
-	}
-
-	@Override
-	public Map<Class<? extends IConfiguration>, Set<Class<? extends Source>>> getConfigurationToSourceMapping() {
-		return Map.of(WmiConfiguration.class, Set.of(WmiSource.class));
-	}
-
-	@Override
-	public Set<Class<? extends Criterion>> getSupportedCriteria() {
-		return Set.of(WmiCriterion.class, ServiceCriterion.class, CommandLineCriterion.class, IpmiCriterion.class);
-	}
-
-	@Override
-	public void checkProtocol(TelemetryManager telemetryManager) {
-		// Create and set the WMI result to null
-		List<List<String>> wmiResult = null;
-		final String hostname = telemetryManager.getHostname();
-
-		// Retrieve WMI Configuration from the telemetry manager host configuration
-		final WmiConfiguration wmiConfiguration = (WmiConfiguration) telemetryManager
-			.getHostConfiguration()
-			.getConfigurations()
-			.get(WmiConfiguration.class);
-
-		// Retrieve the host endpoint monitor
-		final Monitor hostMonitor = telemetryManager.getEndpointHostMonitor();
-
-		// Stop the health check if there is not an WMI configuration
-		if (wmiConfiguration == null) {
-			return;
-		}
-
-		log.info(
-			"Hostname {} - Checking WMI protocol status. Sending a WQL SELECT request on {} namespace.",
-			hostname,
-			WMI_TEST_NAMESPACE
-		);
-
-		// Create the MetricFactory in order to collect the up metric
-		final MetricFactory metricFactory = new MetricFactory();
-
-		// Get the strategy time which represents the collect time of the up metric
-		final Long strategyTime = telemetryManager.getStrategyTime();
-
-		try {
-			wmiResult = wmiRequestExecutor.executeWmi(hostname, wmiConfiguration, WMI_TEST_QUERY, WMI_TEST_NAMESPACE);
-		} catch (Exception e) {
-			if (wmiRequestExecutor.isAcceptableException(e)) {
-				// Generate a metric from the WMI result
-				metricFactory.collectNumberMetric(hostMonitor, WMI_UP_METRIC, UP, strategyTime);
-				return;
-			}
-			log.debug(
-				"Hostname {} - Checking WMI protocol status. WMI exception when performing a WQL SELECT request on {} namespace: ",
-				hostname,
-				WMI_TEST_NAMESPACE,
-				e
-			);
-		}
-
-		// Generate a metric from the WMI result
-		metricFactory.collectNumberMetric(hostMonitor, WMI_UP_METRIC, wmiResult != null ? UP : DOWN, strategyTime);
-	}
-
-	@Override
-	public CriterionTestResult processCriterion(
-		Criterion criterion,
-		String connectorId,
-		TelemetryManager telemetryManager
-	) {
-		final Function<TelemetryManager, IWinConfiguration> configurationRetriever = manager ->
-			(IWinConfiguration) manager.getHostConfiguration().getConfigurations().get(WmiConfiguration.class);
-
-		if (criterion instanceof WmiCriterion wmiCriterion) {
-			return new WmiCriterionProcessor(wmiDetectionService, configurationRetriever, connectorId)
-				.process(wmiCriterion, telemetryManager);
-		} else if (criterion instanceof ServiceCriterion serviceCriterion) {
-			return new WinServiceCriterionProcessor(wmiDetectionService, configurationRetriever)
-				.process(serviceCriterion, telemetryManager);
-		} else if (criterion instanceof CommandLineCriterion commandLineCriterion) {
-			return new WinCommandLineCriterionProcessor(winCommandService, configurationRetriever)
-				.process(commandLineCriterion, telemetryManager);
-		} else if (criterion instanceof IpmiCriterion ipmiCriterion) {
-<<<<<<< HEAD
-			return new IpmiCriterionProcessor(wmiDetectionService, configurationRetriever)
-=======
-			return new WinIpmiCriterionProcessor(wmiDetectionService, configurationRetriever)
->>>>>>> e6596190
-				.process(ipmiCriterion, telemetryManager);
-		} else if (criterion instanceof ProcessCriterion processCriterion) {
-			return new WinProcessCriterionProcessor(wmiDetectionService)
-				.process(processCriterion, WmiConfiguration.builder().username(null).password(null).timeout(30L).build());
-		}
-
-		throw new IllegalArgumentException(
-			String.format(
-				"Hostname %s - Cannot process criterion %s.",
-				telemetryManager.getHostname(),
-				criterion != null ? criterion.getClass().getSimpleName() : "<null>"
-			)
-		);
-	}
-
-	@Override
-	public SourceTable processSource(Source source, String connectorId, TelemetryManager telemetryManager) {
-		final Function<TelemetryManager, IWinConfiguration> configurationRetriever = manager ->
-			(IWinConfiguration) manager.getHostConfiguration().getConfigurations().get(WmiConfiguration.class);
-
-		if (source instanceof WmiSource wmiSource) {
-			return new WmiSourceProcessor(wmiRequestExecutor, configurationRetriever, connectorId)
-				.process(wmiSource, telemetryManager);
-		} else if (source instanceof IpmiSource ipmiSource) {
-<<<<<<< HEAD
-			return new IpmiSourceProcessor(wmiRequestExecutor, configurationRetriever, connectorId)
-				.process(ipmiSource, telemetryManager);
-		} else if (source instanceof CommandLineSource commandLineSource) {
-			return new CommandLineSourceProcessor(winCommandService, configurationRetriever, connectorId)
-=======
-			return new WinIpmiSourceProcessor(wmiRequestExecutor, configurationRetriever, connectorId)
-				.process(ipmiSource, telemetryManager);
-		} else if (source instanceof CommandLineSource commandLineSource) {
-			return new WinCommandLineSourceProcessor(winCommandService, configurationRetriever, connectorId)
->>>>>>> e6596190
-				.process(commandLineSource, telemetryManager);
-		}
-
-		throw new IllegalArgumentException(
-			String.format(
-				"Hostname %s - Cannot process source %s.",
-				telemetryManager.getHostname(),
-				source != null ? source.getClass().getSimpleName() : "<null>"
-			)
-		);
-	}
-
-	@Override
-	public boolean isSupportedConfigurationType(String configurationType) {
-		return "wmi".equalsIgnoreCase(configurationType);
-	}
-
-	@Override
-	public IConfiguration buildConfiguration(
-		@NonNull String configurationType,
-		@NonNull JsonNode jsonNode,
-		UnaryOperator<char[]> decrypt
-	) throws InvalidConfigurationException {
-		try {
-			final WmiConfiguration wmiConfiguration = newObjectMapper().treeToValue(jsonNode, WmiConfiguration.class);
-
-			if (decrypt != null) {
-				final char[] password = wmiConfiguration.getPassword();
-				if (password != null) {
-					// Decrypt the password
-					wmiConfiguration.setPassword(decrypt.apply(password));
-				}
-			}
-
-			return wmiConfiguration;
-		} catch (Exception e) {
-			final String errorMessage = String.format(
-				"Error while reading WMI Configuration: %s. Error: %s",
-				jsonNode,
-				e.getMessage()
-			);
-			log.error(errorMessage);
-			log.debug("Error while reading WMI Configuration: {}. Stack trace:", jsonNode, e);
-			throw new InvalidConfigurationException(errorMessage, e);
-		}
-	}
-
-	/**
-	 * Creates and configures a new instance of the Jackson ObjectMapper for handling YAML data.
-	 *
-	 * @return A configured ObjectMapper instance.
-	 */
-	public static JsonMapper newObjectMapper() {
-		return JsonMapper
-			.builder(new YAMLFactory())
-			.enable(MapperFeature.ACCEPT_CASE_INSENSITIVE_ENUMS)
-			.enable(SerializationFeature.INDENT_OUTPUT)
-			.configure(SerializationFeature.FAIL_ON_EMPTY_BEANS, false)
-			.configure(DeserializationFeature.FAIL_ON_UNKNOWN_PROPERTIES, false)
-			.configure(DeserializationFeature.FAIL_ON_INVALID_SUBTYPE, false)
-			.build();
-	}
-}
+package org.sentrysoftware.metricshub.extension.wmi;
+
+/*-
+ * ╱╲╱╲╱╲╱╲╱╲╱╲╱╲╱╲╱╲╱╲╱╲╱╲╱╲╱╲╱╲╱╲╱╲╱╲╱╲╱╲
+ * MetricsHub WMI Extension
+ * ჻჻჻჻჻჻
+ * Copyright 2023 - 2024 Sentry Software
+ * ჻჻჻჻჻჻
+ * This program is free software: you can redistribute it and/or modify
+ * it under the terms of the GNU Affero General Public License as published by
+ * the Free Software Foundation, either version 3 of the License, or
+ * (at your option) any later version.
+ *
+ * This program is distributed in the hope that it will be useful,
+ * but WITHOUT ANY WARRANTY; without even the implied warranty of
+ * MERCHANTABILITY or FITNESS FOR A PARTICULAR PURPOSE.  See the
+ * GNU General Public License for more details.
+ *
+ * You should have received a copy of the GNU Affero General Public License
+ * along with this program.  If not, see <http://www.gnu.org/licenses/>.
+ * ╲╱╲╱╲╱╲╱╲╱╲╱╲╱╲╱╲╱╲╱╲╱╲╱╲╱╲╱╲╱╲╱╲╱╲╱╲╱╲╱
+ */
+
+import com.fasterxml.jackson.databind.DeserializationFeature;
+import com.fasterxml.jackson.databind.JsonNode;
+import com.fasterxml.jackson.databind.MapperFeature;
+import com.fasterxml.jackson.databind.SerializationFeature;
+import com.fasterxml.jackson.databind.json.JsonMapper;
+import com.fasterxml.jackson.dataformat.yaml.YAMLFactory;
+import java.util.List;
+import java.util.Map;
+import java.util.Set;
+import java.util.function.Function;
+import java.util.function.UnaryOperator;
+import lombok.NonNull;
+import lombok.extern.slf4j.Slf4j;
+import org.sentrysoftware.metricshub.engine.common.exception.InvalidConfigurationException;
+import org.sentrysoftware.metricshub.engine.configuration.IConfiguration;
+import org.sentrysoftware.metricshub.engine.connector.model.identity.criterion.CommandLineCriterion;
+import org.sentrysoftware.metricshub.engine.connector.model.identity.criterion.Criterion;
+import org.sentrysoftware.metricshub.engine.connector.model.identity.criterion.IpmiCriterion;
+import org.sentrysoftware.metricshub.engine.connector.model.identity.criterion.ProcessCriterion;
+import org.sentrysoftware.metricshub.engine.connector.model.identity.criterion.ServiceCriterion;
+import org.sentrysoftware.metricshub.engine.connector.model.identity.criterion.WmiCriterion;
+import org.sentrysoftware.metricshub.engine.connector.model.monitor.task.source.CommandLineSource;
+import org.sentrysoftware.metricshub.engine.connector.model.monitor.task.source.IpmiSource;
+import org.sentrysoftware.metricshub.engine.connector.model.monitor.task.source.Source;
+import org.sentrysoftware.metricshub.engine.connector.model.monitor.task.source.WmiSource;
+import org.sentrysoftware.metricshub.engine.extension.IProtocolExtension;
+import org.sentrysoftware.metricshub.engine.strategy.detection.CriterionTestResult;
+import org.sentrysoftware.metricshub.engine.strategy.source.SourceTable;
+import org.sentrysoftware.metricshub.engine.telemetry.MetricFactory;
+import org.sentrysoftware.metricshub.engine.telemetry.Monitor;
+import org.sentrysoftware.metricshub.engine.telemetry.TelemetryManager;
+import org.sentrysoftware.metricshub.extension.win.IWinConfiguration;
+import org.sentrysoftware.metricshub.extension.win.WinCommandService;
+import org.sentrysoftware.metricshub.extension.win.detection.WinCommandLineCriterionProcessor;
+import org.sentrysoftware.metricshub.extension.win.detection.WinIpmiCriterionProcessor;
+import org.sentrysoftware.metricshub.extension.win.detection.WinProcessCriterionProcessor;
+import org.sentrysoftware.metricshub.extension.win.detection.WinServiceCriterionProcessor;
+import org.sentrysoftware.metricshub.extension.win.detection.WmiCriterionProcessor;
+import org.sentrysoftware.metricshub.extension.win.detection.WmiDetectionService;
+import org.sentrysoftware.metricshub.extension.win.source.WinCommandLineSourceProcessor;
+import org.sentrysoftware.metricshub.extension.win.source.WinIpmiSourceProcessor;
+import org.sentrysoftware.metricshub.extension.win.source.WmiSourceProcessor;
+
+/**
+ * This class implements the {@link IProtocolExtension} contract, reports the supported features,
+ * processes WMI sources and criteria.
+ */
+@Slf4j
+public class WmiExtension implements IProtocolExtension {
+
+	/**
+	 * Protocol up status value '1.0'
+	 */
+	public static final Double UP = 1.0;
+
+	/**
+	 * Protocol down status value '0.0'
+	 */
+	public static final Double DOWN = 0.0;
+
+	/**
+	 * Up metric name format that will be saved by the metric factory
+	 */
+	public static final String WMI_UP_METRIC = "metricshub.host.up{protocol=\"wmi\"}";
+
+	/**
+	 * WMI namespace
+	 */
+	public static final String WMI_TEST_NAMESPACE = "root\\cimv2";
+
+	/**
+	 * WMI Query used by the protocol health check
+	 */
+	public static final String WMI_TEST_QUERY = "SELECT Name FROM Win32_ComputerSystem";
+
+	private WmiRequestExecutor wmiRequestExecutor;
+	private WmiDetectionService wmiDetectionService;
+	private WinCommandService winCommandService;
+
+	/**
+	 * Creates a new instance of the {@link WmiExtension} implementation.
+	 */
+	public WmiExtension() {
+		wmiRequestExecutor = new WmiRequestExecutor();
+		wmiDetectionService = new WmiDetectionService(wmiRequestExecutor);
+		winCommandService = new WinCommandService(wmiRequestExecutor);
+	}
+
+	@Override
+	public boolean isValidConfiguration(IConfiguration configuration) {
+		return configuration instanceof WmiConfiguration;
+	}
+
+	@Override
+	public Set<Class<? extends Source>> getSupportedSources() {
+		return Set.of(WmiSource.class, CommandLineSource.class, IpmiSource.class);
+	}
+
+	@Override
+	public Map<Class<? extends IConfiguration>, Set<Class<? extends Source>>> getConfigurationToSourceMapping() {
+		return Map.of(WmiConfiguration.class, Set.of(WmiSource.class));
+	}
+
+	@Override
+	public Set<Class<? extends Criterion>> getSupportedCriteria() {
+		return Set.of(WmiCriterion.class, ServiceCriterion.class, CommandLineCriterion.class, IpmiCriterion.class);
+	}
+
+	@Override
+	public void checkProtocol(TelemetryManager telemetryManager) {
+		// Create and set the WMI result to null
+		List<List<String>> wmiResult = null;
+		final String hostname = telemetryManager.getHostname();
+
+		// Retrieve WMI Configuration from the telemetry manager host configuration
+		final WmiConfiguration wmiConfiguration = (WmiConfiguration) telemetryManager
+			.getHostConfiguration()
+			.getConfigurations()
+			.get(WmiConfiguration.class);
+
+		// Retrieve the host endpoint monitor
+		final Monitor hostMonitor = telemetryManager.getEndpointHostMonitor();
+
+		// Stop the health check if there is not an WMI configuration
+		if (wmiConfiguration == null) {
+			return;
+		}
+
+		log.info(
+			"Hostname {} - Checking WMI protocol status. Sending a WQL SELECT request on {} namespace.",
+			hostname,
+			WMI_TEST_NAMESPACE
+		);
+
+		// Create the MetricFactory in order to collect the up metric
+		final MetricFactory metricFactory = new MetricFactory();
+
+		// Get the strategy time which represents the collect time of the up metric
+		final Long strategyTime = telemetryManager.getStrategyTime();
+
+		try {
+			wmiResult = wmiRequestExecutor.executeWmi(hostname, wmiConfiguration, WMI_TEST_QUERY, WMI_TEST_NAMESPACE);
+		} catch (Exception e) {
+			if (wmiRequestExecutor.isAcceptableException(e)) {
+				// Generate a metric from the WMI result
+				metricFactory.collectNumberMetric(hostMonitor, WMI_UP_METRIC, UP, strategyTime);
+				return;
+			}
+			log.debug(
+				"Hostname {} - Checking WMI protocol status. WMI exception when performing a WQL SELECT request on {} namespace: ",
+				hostname,
+				WMI_TEST_NAMESPACE,
+				e
+			);
+		}
+
+		// Generate a metric from the WMI result
+		metricFactory.collectNumberMetric(hostMonitor, WMI_UP_METRIC, wmiResult != null ? UP : DOWN, strategyTime);
+	}
+
+	@Override
+	public CriterionTestResult processCriterion(
+		Criterion criterion,
+		String connectorId,
+		TelemetryManager telemetryManager
+	) {
+		final Function<TelemetryManager, IWinConfiguration> configurationRetriever = manager ->
+			(IWinConfiguration) manager.getHostConfiguration().getConfigurations().get(WmiConfiguration.class);
+
+		if (criterion instanceof WmiCriterion wmiCriterion) {
+			return new WmiCriterionProcessor(wmiDetectionService, configurationRetriever, connectorId)
+				.process(wmiCriterion, telemetryManager);
+		} else if (criterion instanceof ServiceCriterion serviceCriterion) {
+			return new WinServiceCriterionProcessor(wmiDetectionService, configurationRetriever)
+				.process(serviceCriterion, telemetryManager);
+		} else if (criterion instanceof CommandLineCriterion commandLineCriterion) {
+			return new WinCommandLineCriterionProcessor(winCommandService, configurationRetriever)
+				.process(commandLineCriterion, telemetryManager);
+		} else if (criterion instanceof IpmiCriterion ipmiCriterion) {
+			return new WinIpmiCriterionProcessor(wmiDetectionService, configurationRetriever)
+				.process(ipmiCriterion, telemetryManager);
+		} else if (criterion instanceof ProcessCriterion processCriterion) {
+			return new WinProcessCriterionProcessor(wmiDetectionService)
+				.process(processCriterion, WmiConfiguration.builder().username(null).password(null).timeout(30L).build());
+		}
+
+		throw new IllegalArgumentException(
+			String.format(
+				"Hostname %s - Cannot process criterion %s.",
+				telemetryManager.getHostname(),
+				criterion != null ? criterion.getClass().getSimpleName() : "<null>"
+			)
+		);
+	}
+
+	@Override
+	public SourceTable processSource(Source source, String connectorId, TelemetryManager telemetryManager) {
+		final Function<TelemetryManager, IWinConfiguration> configurationRetriever = manager ->
+			(IWinConfiguration) manager.getHostConfiguration().getConfigurations().get(WmiConfiguration.class);
+
+		if (source instanceof WmiSource wmiSource) {
+			return new WmiSourceProcessor(wmiRequestExecutor, configurationRetriever, connectorId)
+				.process(wmiSource, telemetryManager);
+		} else if (source instanceof IpmiSource ipmiSource) {
+			return new WinIpmiSourceProcessor(wmiRequestExecutor, configurationRetriever, connectorId)
+				.process(ipmiSource, telemetryManager);
+		} else if (source instanceof CommandLineSource commandLineSource) {
+			return new WinCommandLineSourceProcessor(winCommandService, configurationRetriever, connectorId)
+				.process(commandLineSource, telemetryManager);
+		}
+
+		throw new IllegalArgumentException(
+			String.format(
+				"Hostname %s - Cannot process source %s.",
+				telemetryManager.getHostname(),
+				source != null ? source.getClass().getSimpleName() : "<null>"
+			)
+		);
+	}
+
+	@Override
+	public boolean isSupportedConfigurationType(String configurationType) {
+		return "wmi".equalsIgnoreCase(configurationType);
+	}
+
+	@Override
+	public IConfiguration buildConfiguration(
+		@NonNull String configurationType,
+		@NonNull JsonNode jsonNode,
+		UnaryOperator<char[]> decrypt
+	) throws InvalidConfigurationException {
+		try {
+			final WmiConfiguration wmiConfiguration = newObjectMapper().treeToValue(jsonNode, WmiConfiguration.class);
+
+			if (decrypt != null) {
+				final char[] password = wmiConfiguration.getPassword();
+				if (password != null) {
+					// Decrypt the password
+					wmiConfiguration.setPassword(decrypt.apply(password));
+				}
+			}
+
+			return wmiConfiguration;
+		} catch (Exception e) {
+			final String errorMessage = String.format(
+				"Error while reading WMI Configuration: %s. Error: %s",
+				jsonNode,
+				e.getMessage()
+			);
+			log.error(errorMessage);
+			log.debug("Error while reading WMI Configuration: {}. Stack trace:", jsonNode, e);
+			throw new InvalidConfigurationException(errorMessage, e);
+		}
+	}
+
+	/**
+	 * Creates and configures a new instance of the Jackson ObjectMapper for handling YAML data.
+	 *
+	 * @return A configured ObjectMapper instance.
+	 */
+	public static JsonMapper newObjectMapper() {
+		return JsonMapper
+			.builder(new YAMLFactory())
+			.enable(MapperFeature.ACCEPT_CASE_INSENSITIVE_ENUMS)
+			.enable(SerializationFeature.INDENT_OUTPUT)
+			.configure(SerializationFeature.FAIL_ON_EMPTY_BEANS, false)
+			.configure(DeserializationFeature.FAIL_ON_UNKNOWN_PROPERTIES, false)
+			.configure(DeserializationFeature.FAIL_ON_INVALID_SUBTYPE, false)
+			.build();
+	}
+}