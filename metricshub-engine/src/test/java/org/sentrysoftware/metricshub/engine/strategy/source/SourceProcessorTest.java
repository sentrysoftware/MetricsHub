--- conflicted
+++ resolved
@@ -41,13 +41,7 @@
 import org.sentrysoftware.metricshub.engine.common.exception.ClientException;
 import org.sentrysoftware.metricshub.engine.configuration.HostConfiguration;
 import org.sentrysoftware.metricshub.engine.configuration.IWinConfiguration;
-<<<<<<< HEAD
-import org.sentrysoftware.metricshub.engine.configuration.IpmiConfiguration;
 import org.sentrysoftware.metricshub.engine.configuration.TestConfiguration;
-=======
-import org.sentrysoftware.metricshub.engine.configuration.OsCommandConfiguration;
-import org.sentrysoftware.metricshub.engine.configuration.SshConfiguration;
->>>>>>> 1c351199
 import org.sentrysoftware.metricshub.engine.configuration.WbemConfiguration;
 import org.sentrysoftware.metricshub.engine.configuration.WmiConfiguration;
 import org.sentrysoftware.metricshub.engine.connector.model.common.DeviceKind;
@@ -64,12 +58,6 @@
 import org.sentrysoftware.metricshub.engine.connector.model.monitor.task.source.WmiSource;
 import org.sentrysoftware.metricshub.engine.extension.ExtensionManager;
 import org.sentrysoftware.metricshub.engine.extension.IProtocolExtension;
-<<<<<<< HEAD
-=======
-import org.sentrysoftware.metricshub.engine.extension.TestConfiguration;
-import org.sentrysoftware.metricshub.engine.strategy.utils.OsCommandHelper;
-import org.sentrysoftware.metricshub.engine.strategy.utils.OsCommandResult;
->>>>>>> 1c351199
 import org.sentrysoftware.metricshub.engine.telemetry.ConnectorNamespace;
 import org.sentrysoftware.metricshub.engine.telemetry.HostProperties;
 import org.sentrysoftware.metricshub.engine.telemetry.TelemetryManager;
@@ -932,184 +920,6 @@
 		assertEquals(SourceTable.empty(), sourceProcessor.process(wmiSource));
 	}
 
-	@Test
-<<<<<<< HEAD
-	void testProcessIpmiSourceStorageHost() {
-		final HostConfiguration hostConfiguration = HostConfiguration
-			.builder()
-			.hostname(ECS1_01)
-			.hostId(ECS1_01)
-			.hostType(DeviceKind.STORAGE)
-			.build();
-		final TelemetryManager telemetryManager = TelemetryManager.builder().hostConfiguration(hostConfiguration).build();
-		final SourceProcessor sourceProcessor = SourceProcessor
-=======
-	void testProcessOsCommandSource() {
-		final OsCommandConfiguration osCommandConfiguration = OsCommandConfiguration.builder().timeout(120L).build();
-
-		final HostProperties hostProperties = HostProperties.builder().isLocalhost(true).build();
-
-		final TelemetryManager telemetryManager = TelemetryManager
-			.builder()
-			.hostConfiguration(
-				HostConfiguration
-					.builder()
-					.hostname(LOCALHOST)
-					.hostId(LOCALHOST)
-					.hostType(DeviceKind.LINUX)
-					.configurations(Map.of(OsCommandConfiguration.class, osCommandConfiguration))
-					.build()
-			)
-			.hostProperties(hostProperties)
-			.build();
-		final SourceProcessor sourceProcessor = SourceProcessor
-			.builder()
-			.telemetryManager(telemetryManager)
-			.clientsExecutor(clientsExecutorMock)
-			.build();
-		assertEquals(SourceTable.empty(), sourceProcessor.process((CommandLineSource) null));
-		assertEquals(SourceTable.empty(), sourceProcessor.process(new CommandLineSource()));
-		assertEquals(SourceTable.empty(), sourceProcessor.process(CommandLineSource.builder().commandLine("").build()));
-
-		final String commandLine = "/usr/sbin/ioscan -kFC ext_bus";
-		final String keepOnlyRegExp = ":ext_bus:";
-		final String separators = ":";
-		final String selectColumns = "2-4,5,6";
-
-		final CommandLineSource commandSource = new CommandLineSource();
-		commandSource.setCommandLine(commandLine);
-		commandSource.setKeep(keepOnlyRegExp);
-		commandSource.setSeparators(separators);
-		commandSource.setSelectColumns(selectColumns);
-		commandSource.setExecuteLocally(true);
-
-		try (final MockedStatic<OsCommandHelper> mockedOsCommandHelper = mockStatic(OsCommandHelper.class)) {
-			mockedOsCommandHelper
-				.when(() ->
-					OsCommandHelper.runOsCommand(
-						commandLine,
-						telemetryManager,
-						commandSource.getTimeout(),
-						commandSource.getExecuteLocally(),
-						hostProperties.isLocalhost()
-					)
-				)
-				.thenThrow(NoCredentialProvidedException.class);
-
-			assertEquals(SourceTable.empty(), sourceProcessor.process(commandSource));
-		}
-
-		try (final MockedStatic<OsCommandHelper> mockedOsCommandHelper = mockStatic(OsCommandHelper.class)) {
-			mockedOsCommandHelper
-				.when(() ->
-					OsCommandHelper.runOsCommand(
-						commandLine,
-						telemetryManager,
-						commandSource.getTimeout(),
-						commandSource.getExecuteLocally(),
-						hostProperties.isLocalhost()
-					)
-				)
-				.thenThrow(IOException.class);
-
-			assertEquals(SourceTable.empty(), sourceProcessor.process(commandSource));
-		}
-
-		try (final MockedStatic<OsCommandHelper> mockedOsCommandHelper = mockStatic(OsCommandHelper.class)) {
-			final String result = "xxxxxx\n" + "xxxxxx\n" + "0:1:ext_bus:3:4:5:6:7:8\n" + "xxxxxx\n" + "xxxxxx\n";
-			final OsCommandResult commandResult = new OsCommandResult(result, commandLine);
-
-			mockedOsCommandHelper
-				.when(() ->
-					OsCommandHelper.runOsCommand(
-						commandLine,
-						telemetryManager,
-						commandSource.getTimeout(),
-						commandSource.getExecuteLocally(),
-						hostProperties.isLocalhost()
-					)
-				)
-				.thenReturn(commandResult);
-
-			final SourceTable expected = SourceTable
-				.builder()
-				.rawData("1;ext_bus;3;4;5")
-				.table(List.of(List.of("1", "ext_bus", "3", "4", "5")))
-				.build();
-			assertEquals(expected, sourceProcessor.process(commandSource));
-		}
-	}
-
-	@Test
-	void testProcessIpmiSourceOob() throws Exception {
-		final TelemetryManager telemetryManager = TelemetryManager
->>>>>>> 1c351199
-			.builder()
-			.hostConfiguration(HostConfiguration.builder().build())
-			.build();
-
-		final ExtensionManager extensionManager = ExtensionManager
-			.builder()
-			.withProtocolExtensions(List.of(protocolExtensionMock))
-			.build();
-
-		final SourceProcessor sourceProcessor = SourceProcessor
-			.builder()
-			.telemetryManager(telemetryManager)
-			.clientsExecutor(clientsExecutorMock)
-			.extensionManager(extensionManager)
-			.connectorId(CONNECTOR_ID)
-			.build();
-
-		final TestConfiguration ipmiConfiguration = TestConfiguration.builder().build();
-
-		final HostConfiguration hostConfiguration = HostConfiguration
-			.builder()
-			.hostname(ECS1_01)
-			.hostId(ECS1_01)
-			.hostType(DeviceKind.OOB)
-			.configurations(Collections.singletonMap(TestConfiguration.class, ipmiConfiguration))
-			.build();
-		telemetryManager.setHostConfiguration(hostConfiguration);
-
-		final IpmiSource ipmiSource = IpmiSource.builder().build();
-
-		doReturn(true).when(protocolExtensionMock).isValidConfiguration(ipmiConfiguration);
-		doReturn(Set.of(IpmiSource.class)).when(protocolExtensionMock).getSupportedSources();
-
-		final SourceTable expected = SourceTable.builder().table(Arrays.asList(Arrays.asList(ECS1_01))).build();
-		doReturn(expected)
-			.when(protocolExtensionMock)
-			.processSource(eq(ipmiSource), anyString(), any(TelemetryManager.class));
-
-		final SourceTable actual = sourceProcessor.process(ipmiSource);
-		assertEquals(expected, actual);
-	}
-
-	@Test
-	void testProcessIpmiSourceOobNullResult() throws Exception {
-		final TelemetryManager telemetryManager = TelemetryManager
-			.builder()
-			.hostConfiguration(HostConfiguration.builder().hostType(DeviceKind.OOB).build())
-			.build();
-
-		final ExtensionManager extensionManager = ExtensionManager
-			.builder()
-			.withProtocolExtensions(List.of(protocolExtensionMock))
-			.build();
-
-		final SourceProcessor sourceProcessor = SourceProcessor
-			.builder()
-			.telemetryManager(telemetryManager)
-			.clientsExecutor(clientsExecutorMock)
-			.extensionManager(extensionManager)
-			.connectorId(CONNECTOR_ID)
-			.build();
-
-		assertEquals(SourceTable.empty(), sourceProcessor.process(new IpmiSource()));
-	}
-
-	@Test
 	void testProcessIpmiSourceStorageHost() {
 		final HostConfiguration hostConfiguration = HostConfiguration
 			.builder()
@@ -1236,111 +1046,4 @@
 
 		assertEquals(SourceTable.empty(), sourceProcessor.process(new IpmiSource()));
 	}
-<<<<<<< HEAD
-=======
-
-	@Test
-	void testProcessUnixIpmiSource() {
-		// classic case
-		final SshConfiguration sshConfiguration = SshConfiguration
-			.sshConfigurationBuilder()
-			.username("root")
-			.password("nationale".toCharArray())
-			.build();
-		final HostConfiguration hostConfiguration = HostConfiguration
-			.builder()
-			.hostname("localhost")
-			.hostId("localhost")
-			.hostType(DeviceKind.LINUX)
-			.configurations(
-				Map.of(
-					TestConfiguration.class,
-					OsCommandConfiguration.builder().build(),
-					SshConfiguration.class,
-					sshConfiguration
-				)
-			)
-			.build();
-
-		final HostProperties hostProperties = HostProperties
-			.builder()
-			.isLocalhost(true)
-			.ipmitoolCommand("ipmiCommand")
-			.build();
-		final TelemetryManager telemetryManager = TelemetryManager
-			.builder()
-			.hostConfiguration(hostConfiguration)
-			.hostProperties(hostProperties)
-			.build();
-		final SourceProcessor sourceProcessor = SourceProcessor
-			.builder()
-			.telemetryManager(telemetryManager)
-			.clientsExecutor(clientsExecutorMock)
-			.build();
-
-		// local
-		try (MockedStatic<OsCommandHelper> oscmd = mockStatic(OsCommandHelper.class)) {
-			oscmd
-				.when(() -> OsCommandHelper.runLocalCommand(eq("ipmiCommandfru"), anyLong(), eq(null)))
-				.thenReturn("impiResultFru");
-			oscmd
-				.when(() -> OsCommandHelper.runLocalCommand(eq("ipmiCommand-v sdr elist all"), anyLong(), eq(null)))
-				.thenReturn("impiResultSdr");
-			final SourceTable ipmiResult = sourceProcessor.process(new IpmiSource());
-			assertEquals(SourceTable.empty(), ipmiResult);
-		}
-
-		String fru = "/data/IpmiFruBabbage";
-		String sensor = "/data/IpmiSensorBabbage";
-		String expected = "/data/ipmiProcessingResult";
-		String fruResult = ResourceHelper.getResourceAsString(fru, this.getClass());
-		String sensorResult = ResourceHelper.getResourceAsString(sensor, this.getClass());
-
-		try (MockedStatic<OsCommandHelper> oscmd = mockStatic(OsCommandHelper.class)) {
-			oscmd
-				.when(() -> OsCommandHelper.runLocalCommand(eq("ipmiCommand" + "fru"), anyLong(), any()))
-				.thenReturn(fruResult);
-			oscmd
-				.when(() -> OsCommandHelper.runLocalCommand(eq("ipmiCommand" + "-v sdr elist all"), anyLong(), any()))
-				.thenReturn(sensorResult);
-			final SourceTable ipmiResult = sourceProcessor.process(new IpmiSource());
-			String expectedResult = ResourceHelper.getResourceAsString(expected, this.getClass());
-			List<List<String>> result = new ArrayList<>();
-			Stream.of(expectedResult.split("\n")).forEach(line -> result.add(Arrays.asList(line.split(";"))));
-			assertEquals(result, ipmiResult.getTable());
-		}
-
-		// remote
-		hostProperties.setLocalhost(false);
-
-		try (MockedStatic<OsCommandHelper> oscmd = mockStatic(OsCommandHelper.class)) {
-			oscmd
-				.when(() -> OsCommandHelper.runSshCommand(eq("ipmiCommand" + "fru"), any(), any(), anyLong(), any(), any()))
-				.thenReturn("impiResultFru");
-			oscmd
-				.when(() ->
-					OsCommandHelper.runSshCommand(eq("ipmiCommand" + "-v sdr elist all"), any(), any(), anyLong(), any(), any())
-				)
-				.thenReturn("impiResultSdr");
-			final SourceTable ipmiResult = sourceProcessor.process(new IpmiSource());
-			assertEquals(SourceTable.empty(), ipmiResult);
-		}
-
-		// ipmiToolCommand is empty
-		hostProperties.setIpmitoolCommand("");
-		SourceTable ipmiResultEmpty = sourceProcessor.process(new IpmiSource());
-		assertEquals(SourceTable.empty(), ipmiResultEmpty);
-
-		// ipmiToolCommand is null
-		hostProperties.setIpmitoolCommand(null);
-		ipmiResultEmpty = sourceProcessor.process(new IpmiSource());
-		assertEquals(SourceTable.empty(), ipmiResultEmpty);
-
-		// osCommandConfig is null
-		hostProperties.setLocalhost(true);
-		hostProperties.setIpmitoolCommand("ipmiCommand");
-		ipmiResultEmpty = sourceProcessor.process(new IpmiSource());
-		assertEquals(SourceTable.empty(), ipmiResultEmpty);
-	}
->>>>>>> 1c351199
 }