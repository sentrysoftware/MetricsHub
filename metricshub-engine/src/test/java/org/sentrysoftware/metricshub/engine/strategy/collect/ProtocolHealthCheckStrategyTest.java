package org.sentrysoftware.metricshub.engine.strategy.collect;

import static org.junit.jupiter.api.Assertions.assertDoesNotThrow;
import static org.junit.jupiter.api.Assertions.assertEquals;
import static org.mockito.ArgumentMatchers.any;
import static org.mockito.ArgumentMatchers.anyLong;
import static org.mockito.ArgumentMatchers.anyString;
import static org.mockito.ArgumentMatchers.eq;
import static org.mockito.Mockito.doNothing;
import static org.mockito.Mockito.doReturn;
import static org.mockito.Mockito.doThrow;
import static org.sentrysoftware.metricshub.engine.common.helpers.KnownMonitorType.HOST;
import static org.sentrysoftware.metricshub.engine.constants.Constants.HOSTNAME;
import static org.sentrysoftware.metricshub.engine.strategy.collect.ProtocolHealthCheckStrategy.DOWN;
import static org.sentrysoftware.metricshub.engine.strategy.collect.ProtocolHealthCheckStrategy.UP;
import static org.sentrysoftware.metricshub.engine.strategy.collect.ProtocolHealthCheckStrategy.WINRM_UP_METRIC;
import static org.sentrysoftware.metricshub.engine.strategy.collect.ProtocolHealthCheckStrategy.WMI_AND_WINRM_TEST_NAMESPACE;
import static org.sentrysoftware.metricshub.engine.strategy.collect.ProtocolHealthCheckStrategy.WMI_AND_WINRM_TEST_QUERY;
import static org.sentrysoftware.metricshub.engine.strategy.collect.ProtocolHealthCheckStrategy.WMI_UP_METRIC;

import java.util.HashMap;
import java.util.List;
import java.util.Map;
import org.junit.jupiter.api.BeforeEach;
import org.junit.jupiter.api.Test;
import org.junit.jupiter.api.extension.ExtendWith;
import org.mockito.Mock;
import org.mockito.MockedStatic;
import org.mockito.Mockito;
import org.mockito.junit.jupiter.MockitoExtension;
import org.sentrysoftware.metricshub.engine.client.ClientsExecutor;
import org.sentrysoftware.metricshub.engine.common.exception.ClientException;
import org.sentrysoftware.metricshub.engine.configuration.HostConfiguration;
<<<<<<< HEAD
import org.sentrysoftware.metricshub.engine.configuration.SshConfiguration;
=======
import org.sentrysoftware.metricshub.engine.configuration.WbemConfiguration;
>>>>>>> 3021fd89
import org.sentrysoftware.metricshub.engine.configuration.WinRmConfiguration;
import org.sentrysoftware.metricshub.engine.configuration.WmiConfiguration;
import org.sentrysoftware.metricshub.engine.extension.ExtensionManager;
import org.sentrysoftware.metricshub.engine.extension.IProtocolExtension;
import org.sentrysoftware.metricshub.engine.extension.TestConfiguration;
import org.sentrysoftware.metricshub.engine.telemetry.Monitor;
import org.sentrysoftware.metricshub.engine.telemetry.TelemetryManager;
import org.sentrysoftware.winrm.exceptions.WqlQuerySyntaxException;
import org.sentrysoftware.wmi.exceptions.WmiComException;

@ExtendWith(MockitoExtension.class)
class ProtocolHealthCheckStrategyTest {

	private static final long CURRENT_TIME_MILLIS = System.currentTimeMillis();

	@Mock
	private static ClientsExecutor clientsExecutorMock;

	@Mock
	private static IProtocolExtension protocolExtensionMock;

	private static final String SUCCESS_RESPONSE = "Success";

	private static final List<List<String>> WQL_SUCCESS_RESPONSE = List.of(List.of(SUCCESS_RESPONSE));
	static Map<String, Map<String, Monitor>> monitors;

	/**
	 * Sets up the test environment before each test method is executed.
	 * Creates a endpoint host monitor with specific properties and initializes the monitors map.
	 */
	@BeforeEach
	void setup() {
		Monitor hostMonitor = Monitor.builder().type(HOST.getKey()).isEndpoint(true).build();
		monitors = new HashMap<>(Map.of(HOST.getKey(), Map.of(HOSTNAME, hostMonitor)));
	}

	/**
	 * Creates and returns a TelemetryManager instance with a Test configuration.
	 *
	 * @return A TelemetryManager instance configured with a Test configuration.
	 */
	private TelemetryManager createTelemetryManagerWithTestConfig() {
		// Create a telemetry manager
		return TelemetryManager
			.builder()
			.monitors(monitors)
			.hostConfiguration(
				HostConfiguration
					.builder()
					.hostId(HOSTNAME)
					.hostname(HOSTNAME)
					.configurations(Map.of(TestConfiguration.class, TestConfiguration.builder().build()))
					.build()
			)
			.build();
	}

	/**
<<<<<<< HEAD
	 * Creates and returns a TelemetryManager instance with an SSH configuration.
	 *
	 * @return A TelemetryManager instance configured with an SSH configuration.
	 */
	private TelemetryManager createTelemetryManagerWithSshConfig() {
=======
	 * Creates and returns a TelemetryManager instance with an WBEM configuration.
	 *
	 * @return A TelemetryManager instance configured with an WBEM configuration.
	 */
	private TelemetryManager createTelemetryManagerWithWbemConfig() {
>>>>>>> 3021fd89
		// Create a telemetry manager
		return TelemetryManager
			.builder()
			.monitors(monitors)
			.hostConfiguration(
				HostConfiguration
					.builder()
					.hostId(HOSTNAME)
					.hostname(HOSTNAME)
<<<<<<< HEAD
					.configurations(
						Map.of(
							SshConfiguration.class,
							SshConfiguration
								.sshConfigurationBuilder()
								.username("username")
								.password("password".toCharArray())
								.timeout(60L)
								.build()
						)
					)
=======
					.configurations(Map.of(WbemConfiguration.class, WbemConfiguration.builder().build()))
>>>>>>> 3021fd89
					.build()
			)
			.build();
	}

	/**
	 * Creates and returns a TelemetryManager instance with an WMI configuration.
	 *
	 * @return A TelemetryManager instance configured with an WMI configuration.
	 */
	private TelemetryManager createTelemetryManagerWithWmiConfig() {
		// Create a telemetry manager
		return TelemetryManager
			.builder()
			.monitors(monitors)
			.hostConfiguration(
				HostConfiguration
					.builder()
					.hostId(HOSTNAME)
					.hostname(HOSTNAME)
					.configurations(
						Map.of(
							WmiConfiguration.class,
							WmiConfiguration.builder().username("username").password("password".toCharArray()).timeout(60L).build()
						)
					)
					.build()
			)
			.build();
	}

	/**
	 * Creates and returns a TelemetryManager instance with an WinRM configuration.
	 *
	 * @return A TelemetryManager instance configured with an WinRM configuration.
	 */
	private TelemetryManager createTelemetryManagerWithWinRmConfig() {
		// Create a telemetry manager
		return TelemetryManager
			.builder()
			.monitors(monitors)
			.hostConfiguration(
				HostConfiguration
					.builder()
					.hostId(HOSTNAME)
					.hostname(HOSTNAME)
					.configurations(
						Map.of(
							WinRmConfiguration.class,
							WinRmConfiguration.builder().username("username").password("password".toCharArray()).timeout(60L).build()
						)
					)
					.build()
			)
			.build();
	}

	@Test
	void testCheckHealth() throws Exception {
		// Create a telemetry manager using a test configuration.
		final TelemetryManager telemetryManager = createTelemetryManagerWithTestConfig();

		// Create the Extension Manager
		final ExtensionManager extensionManager = ExtensionManager
			.builder()
			.withProtocolExtensions(List.of(protocolExtensionMock))
			.build();

		doReturn(true)
			.when(protocolExtensionMock)
			.isValidConfiguration(telemetryManager.getHostConfiguration().getConfigurations().get(TestConfiguration.class));

		doNothing().when(protocolExtensionMock).checkProtocol(any(TelemetryManager.class));

		// Create a new protocol health check strategy
		final ProtocolHealthCheckStrategy healthCheckStrategy = new ProtocolHealthCheckStrategy(
			telemetryManager,
			CURRENT_TIME_MILLIS,
			clientsExecutorMock,
			extensionManager
		);
		assertDoesNotThrow(() -> healthCheckStrategy.run());
	}

	@Test
<<<<<<< HEAD
	void testCheckSshHealthLocally() {
		// Create a telemetry manager using an SSH HostConfiguration.
		final TelemetryManager telemetryManager = createTelemetryManagerWithSshConfig();

		// Create a new protocol health check strategy
		final ProtocolHealthCheckStrategy sshHealthCheckStrategy = new ProtocolHealthCheckStrategy(
=======
	void testCheckWbemUpHealthNamespaces() throws ClientException {
		// Create a telemetry manager using a WBEM HostConfiguration
		final TelemetryManager telemetryManager = createTelemetryManagerWithWbemConfig();

		// Create a new protocol health check strategy
		final ProtocolHealthCheckStrategy wbemHealthCheckStrategy = new ProtocolHealthCheckStrategy(
>>>>>>> 3021fd89
			telemetryManager,
			CURRENT_TIME_MILLIS,
			clientsExecutorMock,
			ExtensionManager.empty()
		);

<<<<<<< HEAD
		// Setting SSH host properties
		telemetryManager.getHostProperties().setMustCheckSshStatus(true);
		telemetryManager.getHostProperties().setOsCommandExecutesLocally(true);

		try (MockedStatic<OsCommandHelper> staticOsCommandHelper = Mockito.mockStatic(OsCommandHelper.class)) {
			staticOsCommandHelper
				.when(() -> OsCommandHelper.runLocalCommand(anyString(), anyLong(), any()))
				.thenReturn(SUCCESS_RESPONSE);

			// Start the SSH Health Check strategy
			sshHealthCheckStrategy.run();

			assertEquals(UP, telemetryManager.getEndpointHostMonitor().getMetric(SSH_UP_METRIC).getValue());
		}

		try (MockedStatic<OsCommandHelper> staticOsCommandHelper = Mockito.mockStatic(OsCommandHelper.class)) {
			staticOsCommandHelper.when(() -> OsCommandHelper.runLocalCommand(anyString(), anyLong(), any())).thenReturn(null);

			// Start the SSH Health Check strategy
			sshHealthCheckStrategy.run();

			assertEquals(DOWN, telemetryManager.getEndpointHostMonitor().getMetric(SSH_UP_METRIC).getValue());
		}
	}

	@Test
	void testCheckSshUpHealthRemotely() {
		// Create a telemetry manager using an SSH HostConfiguration.
		final TelemetryManager telemetryManager = createTelemetryManagerWithSshConfig();

		// Create a new protocol health check strategy
		final ProtocolHealthCheckStrategy sshHealthCheckStrategy = new ProtocolHealthCheckStrategy(
			telemetryManager,
			CURRENT_TIME_MILLIS,
			clientsExecutorMock,
			ExtensionManager.empty()
		);

		// Setting SSH host properties
		telemetryManager.getHostProperties().setMustCheckSshStatus(true);
		telemetryManager.getHostProperties().setOsCommandExecutesLocally(false);
		telemetryManager.getHostProperties().setOsCommandExecutesRemotely(true);

		try (MockedStatic<OsCommandHelper> staticOsCommandHelper = Mockito.mockStatic(OsCommandHelper.class)) {
			staticOsCommandHelper
				.when(() ->
					OsCommandHelper.runSshCommand(anyString(), anyString(), any(SshConfiguration.class), anyLong(), any(), any())
				)
				.thenReturn(SUCCESS_RESPONSE);

			// Start the SSH Health Check strategy
			sshHealthCheckStrategy.run();

			assertEquals(UP, telemetryManager.getEndpointHostMonitor().getMetric(SSH_UP_METRIC).getValue());
		}

		try (MockedStatic<OsCommandHelper> staticOsCommandHelper = Mockito.mockStatic(OsCommandHelper.class)) {
			staticOsCommandHelper
				.when(() ->
					OsCommandHelper.runSshCommand(anyString(), anyString(), any(SshConfiguration.class), anyLong(), any(), any())
				)
				.thenReturn(null);

			// Start the SSH Health Check strategy
			sshHealthCheckStrategy.run();

			assertEquals(DOWN, telemetryManager.getEndpointHostMonitor().getMetric(SSH_UP_METRIC).getValue());
=======
		{
			// Mock a positive response for every WBEM protocol health check test namespace
			doReturn(WQL_SUCCESS_RESPONSE)
				.when(clientsExecutorMock)
				.executeWbem(anyString(), any(WbemConfiguration.class), eq(WBEM_TEST_QUERY), anyString());

			// Start the WBEM Health Check strategy
			wbemHealthCheckStrategy.run();

			assertEquals(UP, telemetryManager.getEndpointHostMonitor().getMetric(WBEM_UP_METRIC).getValue());
		}

		{
			final Map<String, Answer<?>> answers = Map.of(
				"root/Interop",
				answer -> null,
				"interop",
				answer -> null,
				"root/PG_Interop",
				answer -> null,
				"PG_Interop",
				answer -> {
					throw new RuntimeException(new WBEMException(WBEMException.CIM_ERR_INVALID_NAMESPACE));
				}
			);

			for (Entry<String, Answer<?>> answerEntry : answers.entrySet()) {
				// Mock a positive response for every WBEM protocol health check test namespace
				doAnswer(answerEntry.getValue())
					.when(clientsExecutorMock)
					.executeWbem(anyString(), any(WbemConfiguration.class), eq(WBEM_TEST_QUERY), eq(answerEntry.getKey()));
			}

			// Start the WBEM Health Check strategy
			wbemHealthCheckStrategy.run();

			assertEquals(UP, telemetryManager.getEndpointHostMonitor().getMetric(WBEM_UP_METRIC).getValue());
		}

		{
			final Map<String, Answer<?>> answers = Map.of(
				"root/Interop",
				answer -> null,
				"interop",
				answer -> WQL_SUCCESS_RESPONSE
			);

			for (Entry<String, Answer<?>> answerEntry : answers.entrySet()) {
				// Mock a positive response for every WBEM protocol health check test namespace
				doAnswer(answerEntry.getValue())
					.when(clientsExecutorMock)
					.executeWbem(anyString(), any(WbemConfiguration.class), eq(WBEM_TEST_QUERY), eq(answerEntry.getKey()));
			}

			// Start the WBEM Health Check strategy
			wbemHealthCheckStrategy.run();

			assertEquals(UP, telemetryManager.getEndpointHostMonitor().getMetric(WBEM_UP_METRIC).getValue());
>>>>>>> 3021fd89
		}
	}

	@Test
<<<<<<< HEAD
	void testCheckSshUpHealthBothLocallyAndRemotely() {
		// Create a telemetry manager using an SSH HostConfiguration.
		final TelemetryManager telemetryManager = createTelemetryManagerWithSshConfig();

		// Create a new protocol health check strategy
		final ProtocolHealthCheckStrategy sshHealthCheckStrategy = new ProtocolHealthCheckStrategy(
=======
	void testCheckWbemDownHealth() throws ClientException {
		// Create a telemetry manager using a WBEM HostConfiguration
		final TelemetryManager telemetryManager = createTelemetryManagerWithWbemConfig();

		// Create a new protocol health check strategy
		final ProtocolHealthCheckStrategy wbemHealthCheckStrategy = new ProtocolHealthCheckStrategy(
>>>>>>> 3021fd89
			telemetryManager,
			CURRENT_TIME_MILLIS,
			clientsExecutorMock,
			ExtensionManager.empty()
		);

<<<<<<< HEAD
		// Setting SSH host properties
		telemetryManager.getHostProperties().setMustCheckSshStatus(true);
		telemetryManager.getHostProperties().setOsCommandExecutesLocally(true);
		telemetryManager.getHostProperties().setOsCommandExecutesRemotely(true);

		// Both local and remote commands working fine
		try (MockedStatic<OsCommandHelper> staticOsCommandHelper = Mockito.mockStatic(OsCommandHelper.class)) {
			staticOsCommandHelper
				.when(() ->
					OsCommandHelper.runSshCommand(anyString(), anyString(), any(SshConfiguration.class), anyLong(), any(), any())
				)
				.thenReturn(SUCCESS_RESPONSE);

			staticOsCommandHelper
				.when(() -> OsCommandHelper.runLocalCommand(anyString(), anyLong(), any()))
				.thenReturn(SUCCESS_RESPONSE);

			// Start the SSH Health Check strategy
			sshHealthCheckStrategy.run();

			assertEquals(UP, telemetryManager.getEndpointHostMonitor().getMetric(SSH_UP_METRIC).getValue());
		}

		// Local commands not working
		try (MockedStatic<OsCommandHelper> staticOsCommandHelper = Mockito.mockStatic(OsCommandHelper.class)) {
			staticOsCommandHelper
				.when(() ->
					OsCommandHelper.runSshCommand(anyString(), anyString(), any(SshConfiguration.class), anyLong(), any(), any())
				)
				.thenReturn(SUCCESS_RESPONSE);

			staticOsCommandHelper.when(() -> OsCommandHelper.runLocalCommand(anyString(), anyLong(), any())).thenReturn(null);

			// Start the SSH Health Check strategy
			sshHealthCheckStrategy.run();

			assertEquals(DOWN, telemetryManager.getEndpointHostMonitor().getMetric(SSH_UP_METRIC).getValue());
		}
		// remote command not working
		try (MockedStatic<OsCommandHelper> staticOsCommandHelper = Mockito.mockStatic(OsCommandHelper.class)) {
			staticOsCommandHelper
				.when(() ->
					OsCommandHelper.runSshCommand(anyString(), anyString(), any(SshConfiguration.class), anyLong(), any(), any())
				)
				.thenReturn(null);

			staticOsCommandHelper
				.when(() -> OsCommandHelper.runLocalCommand(anyString(), anyLong(), any()))
				.thenReturn(SUCCESS_RESPONSE);

			// Start the SSH Health Check strategy
			sshHealthCheckStrategy.run();

			assertEquals(DOWN, telemetryManager.getEndpointHostMonitor().getMetric(SSH_UP_METRIC).getValue());
		}

		// Both local and remote commands not working, but not throwing exceptions
		try (MockedStatic<OsCommandHelper> staticOsCommandHelper = Mockito.mockStatic(OsCommandHelper.class)) {
			staticOsCommandHelper
				.when(() ->
					OsCommandHelper.runSshCommand(anyString(), anyString(), any(SshConfiguration.class), anyLong(), any(), any())
				)
				.thenReturn(null);

			staticOsCommandHelper.when(() -> OsCommandHelper.runLocalCommand(anyString(), anyLong(), any())).thenReturn(null);

			// Start the SSH Health Check strategy
			sshHealthCheckStrategy.run();

			assertEquals(DOWN, telemetryManager.getEndpointHostMonitor().getMetric(SSH_UP_METRIC).getValue());
		}
	}

	@Test
	void testCheckSshNoHealthWhenMustCheckFalse() {
		// Create a telemetry manager using an SSH HostConfiguration.
		final TelemetryManager telemetryManager = createTelemetryManagerWithSshConfig();

		// Create a new protocol health check strategy
		final ProtocolHealthCheckStrategy sshHealthCheckStrategy = new ProtocolHealthCheckStrategy(
			telemetryManager,
			CURRENT_TIME_MILLIS,
			clientsExecutorMock,
			ExtensionManager.empty()
		);

		// Setting SSH host properties
		telemetryManager.getHostProperties().setMustCheckSshStatus(false);
		telemetryManager.getHostProperties().setOsCommandExecutesLocally(true);
		telemetryManager.getHostProperties().setOsCommandExecutesRemotely(true);

		// Start the SSH Health Check strategy
		sshHealthCheckStrategy.run();

		assertNull(telemetryManager.getEndpointHostMonitor().getMetric(SSH_UP_METRIC));
	}

	@Test
	void testCheckSshNoHealthWhenNoConfiguration() {
		// Create a telemetry manager without configuration.
		final TelemetryManager telemetryManager = createTelemetryManagerWithoutConfig();

		// Create a new protocol health check strategy
		final ProtocolHealthCheckStrategy sshHealthCheckStrategy = new ProtocolHealthCheckStrategy(
			telemetryManager,
			CURRENT_TIME_MILLIS,
			clientsExecutorMock,
			ExtensionManager.empty()
		);

		// Setting SSH host properties
		telemetryManager.getHostProperties().setMustCheckSshStatus(false);
		telemetryManager.getHostProperties().setOsCommandExecutesLocally(true);
		telemetryManager.getHostProperties().setOsCommandExecutesRemotely(true);

		// Start the SSH Health Check strategy
		sshHealthCheckStrategy.run();

		// make sure that SSH health check is not performed if an SSH config is not present
		assertNull(telemetryManager.getEndpointHostMonitor().getMetric(SSH_UP_METRIC));
=======
		{
			// Mock a null WBEM protocol health check response
			doReturn(null)
				.when(clientsExecutorMock)
				.executeWbem(anyString(), any(WbemConfiguration.class), eq(WBEM_TEST_QUERY), anyString());

			// Start the WBEM Health Check strategy
			wbemHealthCheckStrategy.run();

			assertEquals(DOWN, telemetryManager.getEndpointHostMonitor().getMetric(WBEM_UP_METRIC).getValue());
		}

		{
			final Map<String, Answer<?>> answers = Map.of(
				"root/Interop",
				answer -> null,
				"interop",
				answer -> null,
				"root/PG_Interop",
				answer -> null,
				"PG_Interop",
				answer -> {
					throw new RuntimeException(new WBEMException(WBEMException.CIM_ERR_FAILED));
				}
			);

			for (Entry<String, Answer<?>> answerEntry : answers.entrySet()) {
				// Mock a negative response for every WBEM protocol health check test namespace
				doAnswer(answerEntry.getValue())
					.when(clientsExecutorMock)
					.executeWbem(anyString(), any(WbemConfiguration.class), eq(WBEM_TEST_QUERY), eq(answerEntry.getKey()));
			}

			// Start the WBEM Health Check strategy
			wbemHealthCheckStrategy.run();

			assertEquals(DOWN, telemetryManager.getEndpointHostMonitor().getMetric(WBEM_UP_METRIC).getValue());
		}
>>>>>>> 3021fd89
	}

	@Test
	void testCheckWmiUpHealth() throws ClientException {
		// Create a telemetry manager using a WMI HostConfiguration
		final TelemetryManager telemetryManager = createTelemetryManagerWithWmiConfig();

		// Create a new protocol health check strategy
		final ProtocolHealthCheckStrategy wmiHealthCheckStrategy = new ProtocolHealthCheckStrategy(
			telemetryManager,
			CURRENT_TIME_MILLIS,
			clientsExecutorMock,
			ExtensionManager.empty()
		);

		{
			// Mock a positive WMI protocol health check response
			doReturn(WQL_SUCCESS_RESPONSE)
				.when(clientsExecutorMock)
				.executeWmi(
					anyString(),
					any(WmiConfiguration.class),
					eq(WMI_AND_WINRM_TEST_QUERY),
					eq(WMI_AND_WINRM_TEST_NAMESPACE)
				);

			// Start the WMI Health Check strategy
			wmiHealthCheckStrategy.run();

			assertEquals(UP, telemetryManager.getEndpointHostMonitor().getMetric(WMI_UP_METRIC).getValue());
		}

		{
			// Mock an acceptable WMI protocol health check exception
			doThrow(new RuntimeException(new WmiComException("WBEM_E_INVALID_NAMESPACE")))
				.when(clientsExecutorMock)
				.executeWmi(
					anyString(),
					any(WmiConfiguration.class),
					eq(WMI_AND_WINRM_TEST_QUERY),
					eq(WMI_AND_WINRM_TEST_NAMESPACE)
				);

			// Start the WMI Health Check strategy
			wmiHealthCheckStrategy.run();

			assertEquals(UP, telemetryManager.getEndpointHostMonitor().getMetric(WMI_UP_METRIC).getValue());
		}
	}

	@Test
	void testCheckWmiDownHealth() throws ClientException {
		// Create a telemetry manager using a WMI HostConfiguration
		final TelemetryManager telemetryManager = createTelemetryManagerWithWmiConfig();

		// Create a new protocol health check strategy
		final ProtocolHealthCheckStrategy wmiHealthCheckStrategy = new ProtocolHealthCheckStrategy(
			telemetryManager,
			CURRENT_TIME_MILLIS,
			clientsExecutorMock,
			ExtensionManager.empty()
		);

		// Mock a null WMI protocol health check response
		doReturn(null)
			.when(clientsExecutorMock)
			.executeWmi(
				anyString(),
				any(WmiConfiguration.class),
				eq(WMI_AND_WINRM_TEST_QUERY),
				eq(WMI_AND_WINRM_TEST_NAMESPACE)
			);

		// Start the WMI Health Check strategy
		wmiHealthCheckStrategy.run();

		assertEquals(DOWN, telemetryManager.getEndpointHostMonitor().getMetric(WMI_UP_METRIC).getValue());
	}

	@Test
	void testCheckWinRmUpHealth() throws ClientException {
		// Create a telemetry manager using a WinRM HostConfiguration
		final TelemetryManager telemetryManager = createTelemetryManagerWithWinRmConfig();

		// Create a new protocol health check strategy
		final ProtocolHealthCheckStrategy winRmHealthCheckStrategy = new ProtocolHealthCheckStrategy(
			telemetryManager,
			CURRENT_TIME_MILLIS,
			clientsExecutorMock,
			ExtensionManager.empty()
		);

		// Mock a positive WinRM protocol health check response
		doReturn(WQL_SUCCESS_RESPONSE)
			.when(clientsExecutorMock)
			.executeWqlThroughWinRm(
				anyString(),
				any(WinRmConfiguration.class),
				eq(WMI_AND_WINRM_TEST_QUERY),
				eq(WMI_AND_WINRM_TEST_NAMESPACE)
			);

		// Start the WinRM Health Check strategy
		winRmHealthCheckStrategy.run();

		assertEquals(UP, telemetryManager.getEndpointHostMonitor().getMetric(WINRM_UP_METRIC).getValue());

		{
			// Mock an acceptable WinRM protocol health check exception
			doThrow(new RuntimeException(new WqlQuerySyntaxException("WQL Quert Syntax Exception")))
				.when(clientsExecutorMock)
				.executeWqlThroughWinRm(
					anyString(),
					any(WinRmConfiguration.class),
					eq(WMI_AND_WINRM_TEST_QUERY),
					eq(WMI_AND_WINRM_TEST_NAMESPACE)
				);

			// Start the WinRM Health Check strategy
			winRmHealthCheckStrategy.run();

			assertEquals(UP, telemetryManager.getEndpointHostMonitor().getMetric(WINRM_UP_METRIC).getValue());
		}
	}

	@Test
	void testCheckWinRmDownHealth() throws ClientException {
		// Create a telemetry manager using a WinRM HostConfiguration
		final TelemetryManager telemetryManager = createTelemetryManagerWithWinRmConfig();

		// Create a new protocol health check strategy
		final ProtocolHealthCheckStrategy winRmHealthCheckStrategy = new ProtocolHealthCheckStrategy(
			telemetryManager,
			CURRENT_TIME_MILLIS,
			clientsExecutorMock,
			ExtensionManager.empty()
		);

		// Mock a null WinRM protocol health check response
		doReturn(null)
			.when(clientsExecutorMock)
			.executeWqlThroughWinRm(
				anyString(),
				any(WinRmConfiguration.class),
				eq(WMI_AND_WINRM_TEST_QUERY),
				eq(WMI_AND_WINRM_TEST_NAMESPACE)
			);

		// Start the WinRM Health Check strategy
		winRmHealthCheckStrategy.run();

		assertEquals(DOWN, telemetryManager.getEndpointHostMonitor().getMetric(WINRM_UP_METRIC).getValue());
	}
}
<|MERGE_RESOLUTION|>--- conflicted
+++ resolved
@@ -1,707 +1,318 @@
-package org.sentrysoftware.metricshub.engine.strategy.collect;
-
-import static org.junit.jupiter.api.Assertions.assertDoesNotThrow;
-import static org.junit.jupiter.api.Assertions.assertEquals;
-import static org.mockito.ArgumentMatchers.any;
-import static org.mockito.ArgumentMatchers.anyLong;
-import static org.mockito.ArgumentMatchers.anyString;
-import static org.mockito.ArgumentMatchers.eq;
-import static org.mockito.Mockito.doNothing;
-import static org.mockito.Mockito.doReturn;
-import static org.mockito.Mockito.doThrow;
-import static org.sentrysoftware.metricshub.engine.common.helpers.KnownMonitorType.HOST;
-import static org.sentrysoftware.metricshub.engine.constants.Constants.HOSTNAME;
-import static org.sentrysoftware.metricshub.engine.strategy.collect.ProtocolHealthCheckStrategy.DOWN;
-import static org.sentrysoftware.metricshub.engine.strategy.collect.ProtocolHealthCheckStrategy.UP;
-import static org.sentrysoftware.metricshub.engine.strategy.collect.ProtocolHealthCheckStrategy.WINRM_UP_METRIC;
-import static org.sentrysoftware.metricshub.engine.strategy.collect.ProtocolHealthCheckStrategy.WMI_AND_WINRM_TEST_NAMESPACE;
-import static org.sentrysoftware.metricshub.engine.strategy.collect.ProtocolHealthCheckStrategy.WMI_AND_WINRM_TEST_QUERY;
-import static org.sentrysoftware.metricshub.engine.strategy.collect.ProtocolHealthCheckStrategy.WMI_UP_METRIC;
-
-import java.util.HashMap;
-import java.util.List;
-import java.util.Map;
-import org.junit.jupiter.api.BeforeEach;
-import org.junit.jupiter.api.Test;
-import org.junit.jupiter.api.extension.ExtendWith;
-import org.mockito.Mock;
-import org.mockito.MockedStatic;
-import org.mockito.Mockito;
-import org.mockito.junit.jupiter.MockitoExtension;
-import org.sentrysoftware.metricshub.engine.client.ClientsExecutor;
-import org.sentrysoftware.metricshub.engine.common.exception.ClientException;
-import org.sentrysoftware.metricshub.engine.configuration.HostConfiguration;
-<<<<<<< HEAD
-import org.sentrysoftware.metricshub.engine.configuration.SshConfiguration;
-=======
-import org.sentrysoftware.metricshub.engine.configuration.WbemConfiguration;
->>>>>>> 3021fd89
-import org.sentrysoftware.metricshub.engine.configuration.WinRmConfiguration;
-import org.sentrysoftware.metricshub.engine.configuration.WmiConfiguration;
-import org.sentrysoftware.metricshub.engine.extension.ExtensionManager;
-import org.sentrysoftware.metricshub.engine.extension.IProtocolExtension;
-import org.sentrysoftware.metricshub.engine.extension.TestConfiguration;
-import org.sentrysoftware.metricshub.engine.telemetry.Monitor;
-import org.sentrysoftware.metricshub.engine.telemetry.TelemetryManager;
-import org.sentrysoftware.winrm.exceptions.WqlQuerySyntaxException;
-import org.sentrysoftware.wmi.exceptions.WmiComException;
-
-@ExtendWith(MockitoExtension.class)
-class ProtocolHealthCheckStrategyTest {
-
-	private static final long CURRENT_TIME_MILLIS = System.currentTimeMillis();
-
-	@Mock
-	private static ClientsExecutor clientsExecutorMock;
-
-	@Mock
-	private static IProtocolExtension protocolExtensionMock;
-
-	private static final String SUCCESS_RESPONSE = "Success";
-
-	private static final List<List<String>> WQL_SUCCESS_RESPONSE = List.of(List.of(SUCCESS_RESPONSE));
-	static Map<String, Map<String, Monitor>> monitors;
-
-	/**
-	 * Sets up the test environment before each test method is executed.
-	 * Creates a endpoint host monitor with specific properties and initializes the monitors map.
-	 */
-	@BeforeEach
-	void setup() {
-		Monitor hostMonitor = Monitor.builder().type(HOST.getKey()).isEndpoint(true).build();
-		monitors = new HashMap<>(Map.of(HOST.getKey(), Map.of(HOSTNAME, hostMonitor)));
-	}
-
-	/**
-	 * Creates and returns a TelemetryManager instance with a Test configuration.
-	 *
-	 * @return A TelemetryManager instance configured with a Test configuration.
-	 */
-	private TelemetryManager createTelemetryManagerWithTestConfig() {
-		// Create a telemetry manager
-		return TelemetryManager
-			.builder()
-			.monitors(monitors)
-			.hostConfiguration(
-				HostConfiguration
-					.builder()
-					.hostId(HOSTNAME)
-					.hostname(HOSTNAME)
-					.configurations(Map.of(TestConfiguration.class, TestConfiguration.builder().build()))
-					.build()
-			)
-			.build();
-	}
-
-	/**
-<<<<<<< HEAD
-	 * Creates and returns a TelemetryManager instance with an SSH configuration.
-	 *
-	 * @return A TelemetryManager instance configured with an SSH configuration.
-	 */
-	private TelemetryManager createTelemetryManagerWithSshConfig() {
-=======
-	 * Creates and returns a TelemetryManager instance with an WBEM configuration.
-	 *
-	 * @return A TelemetryManager instance configured with an WBEM configuration.
-	 */
-	private TelemetryManager createTelemetryManagerWithWbemConfig() {
->>>>>>> 3021fd89
-		// Create a telemetry manager
-		return TelemetryManager
-			.builder()
-			.monitors(monitors)
-			.hostConfiguration(
-				HostConfiguration
-					.builder()
-					.hostId(HOSTNAME)
-					.hostname(HOSTNAME)
-<<<<<<< HEAD
-					.configurations(
-						Map.of(
-							SshConfiguration.class,
-							SshConfiguration
-								.sshConfigurationBuilder()
-								.username("username")
-								.password("password".toCharArray())
-								.timeout(60L)
-								.build()
-						)
-					)
-=======
-					.configurations(Map.of(WbemConfiguration.class, WbemConfiguration.builder().build()))
->>>>>>> 3021fd89
-					.build()
-			)
-			.build();
-	}
-
-	/**
-	 * Creates and returns a TelemetryManager instance with an WMI configuration.
-	 *
-	 * @return A TelemetryManager instance configured with an WMI configuration.
-	 */
-	private TelemetryManager createTelemetryManagerWithWmiConfig() {
-		// Create a telemetry manager
-		return TelemetryManager
-			.builder()
-			.monitors(monitors)
-			.hostConfiguration(
-				HostConfiguration
-					.builder()
-					.hostId(HOSTNAME)
-					.hostname(HOSTNAME)
-					.configurations(
-						Map.of(
-							WmiConfiguration.class,
-							WmiConfiguration.builder().username("username").password("password".toCharArray()).timeout(60L).build()
-						)
-					)
-					.build()
-			)
-			.build();
-	}
-
-	/**
-	 * Creates and returns a TelemetryManager instance with an WinRM configuration.
-	 *
-	 * @return A TelemetryManager instance configured with an WinRM configuration.
-	 */
-	private TelemetryManager createTelemetryManagerWithWinRmConfig() {
-		// Create a telemetry manager
-		return TelemetryManager
-			.builder()
-			.monitors(monitors)
-			.hostConfiguration(
-				HostConfiguration
-					.builder()
-					.hostId(HOSTNAME)
-					.hostname(HOSTNAME)
-					.configurations(
-						Map.of(
-							WinRmConfiguration.class,
-							WinRmConfiguration.builder().username("username").password("password".toCharArray()).timeout(60L).build()
-						)
-					)
-					.build()
-			)
-			.build();
-	}
-
-	@Test
-	void testCheckHealth() throws Exception {
-		// Create a telemetry manager using a test configuration.
-		final TelemetryManager telemetryManager = createTelemetryManagerWithTestConfig();
-
-		// Create the Extension Manager
-		final ExtensionManager extensionManager = ExtensionManager
-			.builder()
-			.withProtocolExtensions(List.of(protocolExtensionMock))
-			.build();
-
-		doReturn(true)
-			.when(protocolExtensionMock)
-			.isValidConfiguration(telemetryManager.getHostConfiguration().getConfigurations().get(TestConfiguration.class));
-
-		doNothing().when(protocolExtensionMock).checkProtocol(any(TelemetryManager.class));
-
-		// Create a new protocol health check strategy
-		final ProtocolHealthCheckStrategy healthCheckStrategy = new ProtocolHealthCheckStrategy(
-			telemetryManager,
-			CURRENT_TIME_MILLIS,
-			clientsExecutorMock,
-			extensionManager
-		);
-		assertDoesNotThrow(() -> healthCheckStrategy.run());
-	}
-
-	@Test
-<<<<<<< HEAD
-	void testCheckSshHealthLocally() {
-		// Create a telemetry manager using an SSH HostConfiguration.
-		final TelemetryManager telemetryManager = createTelemetryManagerWithSshConfig();
-
-		// Create a new protocol health check strategy
-		final ProtocolHealthCheckStrategy sshHealthCheckStrategy = new ProtocolHealthCheckStrategy(
-=======
-	void testCheckWbemUpHealthNamespaces() throws ClientException {
-		// Create a telemetry manager using a WBEM HostConfiguration
-		final TelemetryManager telemetryManager = createTelemetryManagerWithWbemConfig();
-
-		// Create a new protocol health check strategy
-		final ProtocolHealthCheckStrategy wbemHealthCheckStrategy = new ProtocolHealthCheckStrategy(
->>>>>>> 3021fd89
-			telemetryManager,
-			CURRENT_TIME_MILLIS,
-			clientsExecutorMock,
-			ExtensionManager.empty()
-		);
-
-<<<<<<< HEAD
-		// Setting SSH host properties
-		telemetryManager.getHostProperties().setMustCheckSshStatus(true);
-		telemetryManager.getHostProperties().setOsCommandExecutesLocally(true);
-
-		try (MockedStatic<OsCommandHelper> staticOsCommandHelper = Mockito.mockStatic(OsCommandHelper.class)) {
-			staticOsCommandHelper
-				.when(() -> OsCommandHelper.runLocalCommand(anyString(), anyLong(), any()))
-				.thenReturn(SUCCESS_RESPONSE);
-
-			// Start the SSH Health Check strategy
-			sshHealthCheckStrategy.run();
-
-			assertEquals(UP, telemetryManager.getEndpointHostMonitor().getMetric(SSH_UP_METRIC).getValue());
-		}
-
-		try (MockedStatic<OsCommandHelper> staticOsCommandHelper = Mockito.mockStatic(OsCommandHelper.class)) {
-			staticOsCommandHelper.when(() -> OsCommandHelper.runLocalCommand(anyString(), anyLong(), any())).thenReturn(null);
-
-			// Start the SSH Health Check strategy
-			sshHealthCheckStrategy.run();
-
-			assertEquals(DOWN, telemetryManager.getEndpointHostMonitor().getMetric(SSH_UP_METRIC).getValue());
-		}
-	}
-
-	@Test
-	void testCheckSshUpHealthRemotely() {
-		// Create a telemetry manager using an SSH HostConfiguration.
-		final TelemetryManager telemetryManager = createTelemetryManagerWithSshConfig();
-
-		// Create a new protocol health check strategy
-		final ProtocolHealthCheckStrategy sshHealthCheckStrategy = new ProtocolHealthCheckStrategy(
-			telemetryManager,
-			CURRENT_TIME_MILLIS,
-			clientsExecutorMock,
-			ExtensionManager.empty()
-		);
-
-		// Setting SSH host properties
-		telemetryManager.getHostProperties().setMustCheckSshStatus(true);
-		telemetryManager.getHostProperties().setOsCommandExecutesLocally(false);
-		telemetryManager.getHostProperties().setOsCommandExecutesRemotely(true);
-
-		try (MockedStatic<OsCommandHelper> staticOsCommandHelper = Mockito.mockStatic(OsCommandHelper.class)) {
-			staticOsCommandHelper
-				.when(() ->
-					OsCommandHelper.runSshCommand(anyString(), anyString(), any(SshConfiguration.class), anyLong(), any(), any())
-				)
-				.thenReturn(SUCCESS_RESPONSE);
-
-			// Start the SSH Health Check strategy
-			sshHealthCheckStrategy.run();
-
-			assertEquals(UP, telemetryManager.getEndpointHostMonitor().getMetric(SSH_UP_METRIC).getValue());
-		}
-
-		try (MockedStatic<OsCommandHelper> staticOsCommandHelper = Mockito.mockStatic(OsCommandHelper.class)) {
-			staticOsCommandHelper
-				.when(() ->
-					OsCommandHelper.runSshCommand(anyString(), anyString(), any(SshConfiguration.class), anyLong(), any(), any())
-				)
-				.thenReturn(null);
-
-			// Start the SSH Health Check strategy
-			sshHealthCheckStrategy.run();
-
-			assertEquals(DOWN, telemetryManager.getEndpointHostMonitor().getMetric(SSH_UP_METRIC).getValue());
-=======
-		{
-			// Mock a positive response for every WBEM protocol health check test namespace
-			doReturn(WQL_SUCCESS_RESPONSE)
-				.when(clientsExecutorMock)
-				.executeWbem(anyString(), any(WbemConfiguration.class), eq(WBEM_TEST_QUERY), anyString());
-
-			// Start the WBEM Health Check strategy
-			wbemHealthCheckStrategy.run();
-
-			assertEquals(UP, telemetryManager.getEndpointHostMonitor().getMetric(WBEM_UP_METRIC).getValue());
-		}
-
-		{
-			final Map<String, Answer<?>> answers = Map.of(
-				"root/Interop",
-				answer -> null,
-				"interop",
-				answer -> null,
-				"root/PG_Interop",
-				answer -> null,
-				"PG_Interop",
-				answer -> {
-					throw new RuntimeException(new WBEMException(WBEMException.CIM_ERR_INVALID_NAMESPACE));
-				}
-			);
-
-			for (Entry<String, Answer<?>> answerEntry : answers.entrySet()) {
-				// Mock a positive response for every WBEM protocol health check test namespace
-				doAnswer(answerEntry.getValue())
-					.when(clientsExecutorMock)
-					.executeWbem(anyString(), any(WbemConfiguration.class), eq(WBEM_TEST_QUERY), eq(answerEntry.getKey()));
-			}
-
-			// Start the WBEM Health Check strategy
-			wbemHealthCheckStrategy.run();
-
-			assertEquals(UP, telemetryManager.getEndpointHostMonitor().getMetric(WBEM_UP_METRIC).getValue());
-		}
-
-		{
-			final Map<String, Answer<?>> answers = Map.of(
-				"root/Interop",
-				answer -> null,
-				"interop",
-				answer -> WQL_SUCCESS_RESPONSE
-			);
-
-			for (Entry<String, Answer<?>> answerEntry : answers.entrySet()) {
-				// Mock a positive response for every WBEM protocol health check test namespace
-				doAnswer(answerEntry.getValue())
-					.when(clientsExecutorMock)
-					.executeWbem(anyString(), any(WbemConfiguration.class), eq(WBEM_TEST_QUERY), eq(answerEntry.getKey()));
-			}
-
-			// Start the WBEM Health Check strategy
-			wbemHealthCheckStrategy.run();
-
-			assertEquals(UP, telemetryManager.getEndpointHostMonitor().getMetric(WBEM_UP_METRIC).getValue());
->>>>>>> 3021fd89
-		}
-	}
-
-	@Test
-<<<<<<< HEAD
-	void testCheckSshUpHealthBothLocallyAndRemotely() {
-		// Create a telemetry manager using an SSH HostConfiguration.
-		final TelemetryManager telemetryManager = createTelemetryManagerWithSshConfig();
-
-		// Create a new protocol health check strategy
-		final ProtocolHealthCheckStrategy sshHealthCheckStrategy = new ProtocolHealthCheckStrategy(
-=======
-	void testCheckWbemDownHealth() throws ClientException {
-		// Create a telemetry manager using a WBEM HostConfiguration
-		final TelemetryManager telemetryManager = createTelemetryManagerWithWbemConfig();
-
-		// Create a new protocol health check strategy
-		final ProtocolHealthCheckStrategy wbemHealthCheckStrategy = new ProtocolHealthCheckStrategy(
->>>>>>> 3021fd89
-			telemetryManager,
-			CURRENT_TIME_MILLIS,
-			clientsExecutorMock,
-			ExtensionManager.empty()
-		);
-
-<<<<<<< HEAD
-		// Setting SSH host properties
-		telemetryManager.getHostProperties().setMustCheckSshStatus(true);
-		telemetryManager.getHostProperties().setOsCommandExecutesLocally(true);
-		telemetryManager.getHostProperties().setOsCommandExecutesRemotely(true);
-
-		// Both local and remote commands working fine
-		try (MockedStatic<OsCommandHelper> staticOsCommandHelper = Mockito.mockStatic(OsCommandHelper.class)) {
-			staticOsCommandHelper
-				.when(() ->
-					OsCommandHelper.runSshCommand(anyString(), anyString(), any(SshConfiguration.class), anyLong(), any(), any())
-				)
-				.thenReturn(SUCCESS_RESPONSE);
-
-			staticOsCommandHelper
-				.when(() -> OsCommandHelper.runLocalCommand(anyString(), anyLong(), any()))
-				.thenReturn(SUCCESS_RESPONSE);
-
-			// Start the SSH Health Check strategy
-			sshHealthCheckStrategy.run();
-
-			assertEquals(UP, telemetryManager.getEndpointHostMonitor().getMetric(SSH_UP_METRIC).getValue());
-		}
-
-		// Local commands not working
-		try (MockedStatic<OsCommandHelper> staticOsCommandHelper = Mockito.mockStatic(OsCommandHelper.class)) {
-			staticOsCommandHelper
-				.when(() ->
-					OsCommandHelper.runSshCommand(anyString(), anyString(), any(SshConfiguration.class), anyLong(), any(), any())
-				)
-				.thenReturn(SUCCESS_RESPONSE);
-
-			staticOsCommandHelper.when(() -> OsCommandHelper.runLocalCommand(anyString(), anyLong(), any())).thenReturn(null);
-
-			// Start the SSH Health Check strategy
-			sshHealthCheckStrategy.run();
-
-			assertEquals(DOWN, telemetryManager.getEndpointHostMonitor().getMetric(SSH_UP_METRIC).getValue());
-		}
-		// remote command not working
-		try (MockedStatic<OsCommandHelper> staticOsCommandHelper = Mockito.mockStatic(OsCommandHelper.class)) {
-			staticOsCommandHelper
-				.when(() ->
-					OsCommandHelper.runSshCommand(anyString(), anyString(), any(SshConfiguration.class), anyLong(), any(), any())
-				)
-				.thenReturn(null);
-
-			staticOsCommandHelper
-				.when(() -> OsCommandHelper.runLocalCommand(anyString(), anyLong(), any()))
-				.thenReturn(SUCCESS_RESPONSE);
-
-			// Start the SSH Health Check strategy
-			sshHealthCheckStrategy.run();
-
-			assertEquals(DOWN, telemetryManager.getEndpointHostMonitor().getMetric(SSH_UP_METRIC).getValue());
-		}
-
-		// Both local and remote commands not working, but not throwing exceptions
-		try (MockedStatic<OsCommandHelper> staticOsCommandHelper = Mockito.mockStatic(OsCommandHelper.class)) {
-			staticOsCommandHelper
-				.when(() ->
-					OsCommandHelper.runSshCommand(anyString(), anyString(), any(SshConfiguration.class), anyLong(), any(), any())
-				)
-				.thenReturn(null);
-
-			staticOsCommandHelper.when(() -> OsCommandHelper.runLocalCommand(anyString(), anyLong(), any())).thenReturn(null);
-
-			// Start the SSH Health Check strategy
-			sshHealthCheckStrategy.run();
-
-			assertEquals(DOWN, telemetryManager.getEndpointHostMonitor().getMetric(SSH_UP_METRIC).getValue());
-		}
-	}
-
-	@Test
-	void testCheckSshNoHealthWhenMustCheckFalse() {
-		// Create a telemetry manager using an SSH HostConfiguration.
-		final TelemetryManager telemetryManager = createTelemetryManagerWithSshConfig();
-
-		// Create a new protocol health check strategy
-		final ProtocolHealthCheckStrategy sshHealthCheckStrategy = new ProtocolHealthCheckStrategy(
-			telemetryManager,
-			CURRENT_TIME_MILLIS,
-			clientsExecutorMock,
-			ExtensionManager.empty()
-		);
-
-		// Setting SSH host properties
-		telemetryManager.getHostProperties().setMustCheckSshStatus(false);
-		telemetryManager.getHostProperties().setOsCommandExecutesLocally(true);
-		telemetryManager.getHostProperties().setOsCommandExecutesRemotely(true);
-
-		// Start the SSH Health Check strategy
-		sshHealthCheckStrategy.run();
-
-		assertNull(telemetryManager.getEndpointHostMonitor().getMetric(SSH_UP_METRIC));
-	}
-
-	@Test
-	void testCheckSshNoHealthWhenNoConfiguration() {
-		// Create a telemetry manager without configuration.
-		final TelemetryManager telemetryManager = createTelemetryManagerWithoutConfig();
-
-		// Create a new protocol health check strategy
-		final ProtocolHealthCheckStrategy sshHealthCheckStrategy = new ProtocolHealthCheckStrategy(
-			telemetryManager,
-			CURRENT_TIME_MILLIS,
-			clientsExecutorMock,
-			ExtensionManager.empty()
-		);
-
-		// Setting SSH host properties
-		telemetryManager.getHostProperties().setMustCheckSshStatus(false);
-		telemetryManager.getHostProperties().setOsCommandExecutesLocally(true);
-		telemetryManager.getHostProperties().setOsCommandExecutesRemotely(true);
-
-		// Start the SSH Health Check strategy
-		sshHealthCheckStrategy.run();
-
-		// make sure that SSH health check is not performed if an SSH config is not present
-		assertNull(telemetryManager.getEndpointHostMonitor().getMetric(SSH_UP_METRIC));
-=======
-		{
-			// Mock a null WBEM protocol health check response
-			doReturn(null)
-				.when(clientsExecutorMock)
-				.executeWbem(anyString(), any(WbemConfiguration.class), eq(WBEM_TEST_QUERY), anyString());
-
-			// Start the WBEM Health Check strategy
-			wbemHealthCheckStrategy.run();
-
-			assertEquals(DOWN, telemetryManager.getEndpointHostMonitor().getMetric(WBEM_UP_METRIC).getValue());
-		}
-
-		{
-			final Map<String, Answer<?>> answers = Map.of(
-				"root/Interop",
-				answer -> null,
-				"interop",
-				answer -> null,
-				"root/PG_Interop",
-				answer -> null,
-				"PG_Interop",
-				answer -> {
-					throw new RuntimeException(new WBEMException(WBEMException.CIM_ERR_FAILED));
-				}
-			);
-
-			for (Entry<String, Answer<?>> answerEntry : answers.entrySet()) {
-				// Mock a negative response for every WBEM protocol health check test namespace
-				doAnswer(answerEntry.getValue())
-					.when(clientsExecutorMock)
-					.executeWbem(anyString(), any(WbemConfiguration.class), eq(WBEM_TEST_QUERY), eq(answerEntry.getKey()));
-			}
-
-			// Start the WBEM Health Check strategy
-			wbemHealthCheckStrategy.run();
-
-			assertEquals(DOWN, telemetryManager.getEndpointHostMonitor().getMetric(WBEM_UP_METRIC).getValue());
-		}
->>>>>>> 3021fd89
-	}
-
-	@Test
-	void testCheckWmiUpHealth() throws ClientException {
-		// Create a telemetry manager using a WMI HostConfiguration
-		final TelemetryManager telemetryManager = createTelemetryManagerWithWmiConfig();
-
-		// Create a new protocol health check strategy
-		final ProtocolHealthCheckStrategy wmiHealthCheckStrategy = new ProtocolHealthCheckStrategy(
-			telemetryManager,
-			CURRENT_TIME_MILLIS,
-			clientsExecutorMock,
-			ExtensionManager.empty()
-		);
-
-		{
-			// Mock a positive WMI protocol health check response
-			doReturn(WQL_SUCCESS_RESPONSE)
-				.when(clientsExecutorMock)
-				.executeWmi(
-					anyString(),
-					any(WmiConfiguration.class),
-					eq(WMI_AND_WINRM_TEST_QUERY),
-					eq(WMI_AND_WINRM_TEST_NAMESPACE)
-				);
-
-			// Start the WMI Health Check strategy
-			wmiHealthCheckStrategy.run();
-
-			assertEquals(UP, telemetryManager.getEndpointHostMonitor().getMetric(WMI_UP_METRIC).getValue());
-		}
-
-		{
-			// Mock an acceptable WMI protocol health check exception
-			doThrow(new RuntimeException(new WmiComException("WBEM_E_INVALID_NAMESPACE")))
-				.when(clientsExecutorMock)
-				.executeWmi(
-					anyString(),
-					any(WmiConfiguration.class),
-					eq(WMI_AND_WINRM_TEST_QUERY),
-					eq(WMI_AND_WINRM_TEST_NAMESPACE)
-				);
-
-			// Start the WMI Health Check strategy
-			wmiHealthCheckStrategy.run();
-
-			assertEquals(UP, telemetryManager.getEndpointHostMonitor().getMetric(WMI_UP_METRIC).getValue());
-		}
-	}
-
-	@Test
-	void testCheckWmiDownHealth() throws ClientException {
-		// Create a telemetry manager using a WMI HostConfiguration
-		final TelemetryManager telemetryManager = createTelemetryManagerWithWmiConfig();
-
-		// Create a new protocol health check strategy
-		final ProtocolHealthCheckStrategy wmiHealthCheckStrategy = new ProtocolHealthCheckStrategy(
-			telemetryManager,
-			CURRENT_TIME_MILLIS,
-			clientsExecutorMock,
-			ExtensionManager.empty()
-		);
-
-		// Mock a null WMI protocol health check response
-		doReturn(null)
-			.when(clientsExecutorMock)
-			.executeWmi(
-				anyString(),
-				any(WmiConfiguration.class),
-				eq(WMI_AND_WINRM_TEST_QUERY),
-				eq(WMI_AND_WINRM_TEST_NAMESPACE)
-			);
-
-		// Start the WMI Health Check strategy
-		wmiHealthCheckStrategy.run();
-
-		assertEquals(DOWN, telemetryManager.getEndpointHostMonitor().getMetric(WMI_UP_METRIC).getValue());
-	}
-
-	@Test
-	void testCheckWinRmUpHealth() throws ClientException {
-		// Create a telemetry manager using a WinRM HostConfiguration
-		final TelemetryManager telemetryManager = createTelemetryManagerWithWinRmConfig();
-
-		// Create a new protocol health check strategy
-		final ProtocolHealthCheckStrategy winRmHealthCheckStrategy = new ProtocolHealthCheckStrategy(
-			telemetryManager,
-			CURRENT_TIME_MILLIS,
-			clientsExecutorMock,
-			ExtensionManager.empty()
-		);
-
-		// Mock a positive WinRM protocol health check response
-		doReturn(WQL_SUCCESS_RESPONSE)
-			.when(clientsExecutorMock)
-			.executeWqlThroughWinRm(
-				anyString(),
-				any(WinRmConfiguration.class),
-				eq(WMI_AND_WINRM_TEST_QUERY),
-				eq(WMI_AND_WINRM_TEST_NAMESPACE)
-			);
-
-		// Start the WinRM Health Check strategy
-		winRmHealthCheckStrategy.run();
-
-		assertEquals(UP, telemetryManager.getEndpointHostMonitor().getMetric(WINRM_UP_METRIC).getValue());
-
-		{
-			// Mock an acceptable WinRM protocol health check exception
-			doThrow(new RuntimeException(new WqlQuerySyntaxException("WQL Quert Syntax Exception")))
-				.when(clientsExecutorMock)
-				.executeWqlThroughWinRm(
-					anyString(),
-					any(WinRmConfiguration.class),
-					eq(WMI_AND_WINRM_TEST_QUERY),
-					eq(WMI_AND_WINRM_TEST_NAMESPACE)
-				);
-
-			// Start the WinRM Health Check strategy
-			winRmHealthCheckStrategy.run();
-
-			assertEquals(UP, telemetryManager.getEndpointHostMonitor().getMetric(WINRM_UP_METRIC).getValue());
-		}
-	}
-
-	@Test
-	void testCheckWinRmDownHealth() throws ClientException {
-		// Create a telemetry manager using a WinRM HostConfiguration
-		final TelemetryManager telemetryManager = createTelemetryManagerWithWinRmConfig();
-
-		// Create a new protocol health check strategy
-		final ProtocolHealthCheckStrategy winRmHealthCheckStrategy = new ProtocolHealthCheckStrategy(
-			telemetryManager,
-			CURRENT_TIME_MILLIS,
-			clientsExecutorMock,
-			ExtensionManager.empty()
-		);
-
-		// Mock a null WinRM protocol health check response
-		doReturn(null)
-			.when(clientsExecutorMock)
-			.executeWqlThroughWinRm(
-				anyString(),
-				any(WinRmConfiguration.class),
-				eq(WMI_AND_WINRM_TEST_QUERY),
-				eq(WMI_AND_WINRM_TEST_NAMESPACE)
-			);
-
-		// Start the WinRM Health Check strategy
-		winRmHealthCheckStrategy.run();
-
-		assertEquals(DOWN, telemetryManager.getEndpointHostMonitor().getMetric(WINRM_UP_METRIC).getValue());
-	}
-}
+package org.sentrysoftware.metricshub.engine.strategy.collect;
+
+import static org.junit.jupiter.api.Assertions.assertDoesNotThrow;
+import static org.junit.jupiter.api.Assertions.assertEquals;
+import static org.mockito.ArgumentMatchers.any;
+import static org.mockito.ArgumentMatchers.anyString;
+import static org.mockito.ArgumentMatchers.eq;
+import static org.mockito.Mockito.doNothing;
+import static org.mockito.Mockito.doReturn;
+import static org.mockito.Mockito.doThrow;
+import static org.sentrysoftware.metricshub.engine.common.helpers.KnownMonitorType.HOST;
+import static org.sentrysoftware.metricshub.engine.constants.Constants.HOSTNAME;
+import static org.sentrysoftware.metricshub.engine.strategy.collect.ProtocolHealthCheckStrategy.DOWN;
+import static org.sentrysoftware.metricshub.engine.strategy.collect.ProtocolHealthCheckStrategy.UP;
+import static org.sentrysoftware.metricshub.engine.strategy.collect.ProtocolHealthCheckStrategy.WINRM_UP_METRIC;
+import static org.sentrysoftware.metricshub.engine.strategy.collect.ProtocolHealthCheckStrategy.WMI_AND_WINRM_TEST_NAMESPACE;
+import static org.sentrysoftware.metricshub.engine.strategy.collect.ProtocolHealthCheckStrategy.WMI_AND_WINRM_TEST_QUERY;
+import static org.sentrysoftware.metricshub.engine.strategy.collect.ProtocolHealthCheckStrategy.WMI_UP_METRIC;
+
+import java.util.HashMap;
+import java.util.List;
+import java.util.Map;
+import org.junit.jupiter.api.BeforeEach;
+import org.junit.jupiter.api.Test;
+import org.junit.jupiter.api.extension.ExtendWith;
+import org.mockito.Mock;
+import org.mockito.junit.jupiter.MockitoExtension;
+import org.sentrysoftware.metricshub.engine.client.ClientsExecutor;
+import org.sentrysoftware.metricshub.engine.common.exception.ClientException;
+import org.sentrysoftware.metricshub.engine.configuration.HostConfiguration;
+import org.sentrysoftware.metricshub.engine.configuration.WinRmConfiguration;
+import org.sentrysoftware.metricshub.engine.configuration.WmiConfiguration;
+import org.sentrysoftware.metricshub.engine.extension.ExtensionManager;
+import org.sentrysoftware.metricshub.engine.extension.IProtocolExtension;
+import org.sentrysoftware.metricshub.engine.extension.TestConfiguration;
+import org.sentrysoftware.metricshub.engine.telemetry.Monitor;
+import org.sentrysoftware.metricshub.engine.telemetry.TelemetryManager;
+import org.sentrysoftware.winrm.exceptions.WqlQuerySyntaxException;
+import org.sentrysoftware.wmi.exceptions.WmiComException;
+
+@ExtendWith(MockitoExtension.class)
+class ProtocolHealthCheckStrategyTest {
+
+	private static final long CURRENT_TIME_MILLIS = System.currentTimeMillis();
+
+	@Mock
+	private static ClientsExecutor clientsExecutorMock;
+
+	@Mock
+	private static IProtocolExtension protocolExtensionMock;
+
+	private static final String SUCCESS_RESPONSE = "Success";
+
+	private static final List<List<String>> WQL_SUCCESS_RESPONSE = List.of(List.of(SUCCESS_RESPONSE));
+	static Map<String, Map<String, Monitor>> monitors;
+
+	/**
+	 * Sets up the test environment before each test method is executed.
+	 * Creates a endpoint host monitor with specific properties and initializes the monitors map.
+	 */
+	@BeforeEach
+	void setup() {
+		Monitor hostMonitor = Monitor.builder().type(HOST.getKey()).isEndpoint(true).build();
+		monitors = new HashMap<>(Map.of(HOST.getKey(), Map.of(HOSTNAME, hostMonitor)));
+	}
+
+	/**
+	 * Creates and returns a TelemetryManager instance with a Test configuration.
+	 *
+	 * @return A TelemetryManager instance configured with a Test configuration.
+	 */
+	private TelemetryManager createTelemetryManagerWithTestConfig() {
+		// Create a telemetry manager
+		return TelemetryManager
+			.builder()
+			.monitors(monitors)
+			.hostConfiguration(
+				HostConfiguration
+					.builder()
+					.hostId(HOSTNAME)
+					.hostname(HOSTNAME)
+					.configurations(Map.of(TestConfiguration.class, TestConfiguration.builder().build()))
+					.build()
+			)
+			.build();
+	}
+
+	/**
+	 * Creates and returns a TelemetryManager instance with an WMI configuration.
+	 *
+	 * @return A TelemetryManager instance configured with an WMI configuration.
+	 */
+	private TelemetryManager createTelemetryManagerWithWmiConfig() {
+		// Create a telemetry manager
+		return TelemetryManager
+			.builder()
+			.monitors(monitors)
+			.hostConfiguration(
+				HostConfiguration
+					.builder()
+					.hostId(HOSTNAME)
+					.hostname(HOSTNAME)
+					.configurations(
+						Map.of(
+							WmiConfiguration.class,
+							WmiConfiguration.builder().username("username").password("password".toCharArray()).timeout(60L).build()
+						)
+					)
+					.build()
+			)
+			.build();
+	}
+
+	/**
+	 * Creates and returns a TelemetryManager instance with an WinRM configuration.
+	 *
+	 * @return A TelemetryManager instance configured with an WinRM configuration.
+	 */
+	private TelemetryManager createTelemetryManagerWithWinRmConfig() {
+		// Create a telemetry manager
+		return TelemetryManager
+			.builder()
+			.monitors(monitors)
+			.hostConfiguration(
+				HostConfiguration
+					.builder()
+					.hostId(HOSTNAME)
+					.hostname(HOSTNAME)
+					.configurations(
+						Map.of(
+							WinRmConfiguration.class,
+							WinRmConfiguration.builder().username("username").password("password".toCharArray()).timeout(60L).build()
+						)
+					)
+					.build()
+			)
+			.build();
+	}
+
+	@Test
+	void testCheckHealth() throws Exception {
+		// Create a telemetry manager using a test configuration.
+		final TelemetryManager telemetryManager = createTelemetryManagerWithTestConfig();
+
+		// Create the Extension Manager
+		final ExtensionManager extensionManager = ExtensionManager
+			.builder()
+			.withProtocolExtensions(List.of(protocolExtensionMock))
+			.build();
+
+		doReturn(true)
+			.when(protocolExtensionMock)
+			.isValidConfiguration(telemetryManager.getHostConfiguration().getConfigurations().get(TestConfiguration.class));
+
+		doNothing().when(protocolExtensionMock).checkProtocol(any(TelemetryManager.class));
+
+		// Create a new protocol health check strategy
+		final ProtocolHealthCheckStrategy healthCheckStrategy = new ProtocolHealthCheckStrategy(
+			telemetryManager,
+			CURRENT_TIME_MILLIS,
+			clientsExecutorMock,
+			extensionManager
+		);
+		assertDoesNotThrow(() -> healthCheckStrategy.run());
+	}
+
+	@Test
+	void testCheckWmiUpHealth() throws ClientException {
+		// Create a telemetry manager using a WMI HostConfiguration
+		final TelemetryManager telemetryManager = createTelemetryManagerWithWmiConfig();
+
+		// Create a new protocol health check strategy
+		final ProtocolHealthCheckStrategy wmiHealthCheckStrategy = new ProtocolHealthCheckStrategy(
+			telemetryManager,
+			CURRENT_TIME_MILLIS,
+			clientsExecutorMock,
+			ExtensionManager.empty()
+		);
+
+		{
+			// Mock a positive WMI protocol health check response
+			doReturn(WQL_SUCCESS_RESPONSE)
+				.when(clientsExecutorMock)
+				.executeWmi(
+					anyString(),
+					any(WmiConfiguration.class),
+					eq(WMI_AND_WINRM_TEST_QUERY),
+					eq(WMI_AND_WINRM_TEST_NAMESPACE)
+				);
+
+			// Start the WMI Health Check strategy
+			wmiHealthCheckStrategy.run();
+
+			assertEquals(UP, telemetryManager.getEndpointHostMonitor().getMetric(WMI_UP_METRIC).getValue());
+		}
+
+		{
+			// Mock an acceptable WMI protocol health check exception
+			doThrow(new RuntimeException(new WmiComException("WBEM_E_INVALID_NAMESPACE")))
+				.when(clientsExecutorMock)
+				.executeWmi(
+					anyString(),
+					any(WmiConfiguration.class),
+					eq(WMI_AND_WINRM_TEST_QUERY),
+					eq(WMI_AND_WINRM_TEST_NAMESPACE)
+				);
+
+			// Start the WMI Health Check strategy
+			wmiHealthCheckStrategy.run();
+
+			assertEquals(UP, telemetryManager.getEndpointHostMonitor().getMetric(WMI_UP_METRIC).getValue());
+		}
+	}
+
+	@Test
+	void testCheckWmiDownHealth() throws ClientException {
+		// Create a telemetry manager using a WMI HostConfiguration
+		final TelemetryManager telemetryManager = createTelemetryManagerWithWmiConfig();
+
+		// Create a new protocol health check strategy
+		final ProtocolHealthCheckStrategy wmiHealthCheckStrategy = new ProtocolHealthCheckStrategy(
+			telemetryManager,
+			CURRENT_TIME_MILLIS,
+			clientsExecutorMock,
+			ExtensionManager.empty()
+		);
+
+		// Mock a null WMI protocol health check response
+		doReturn(null)
+			.when(clientsExecutorMock)
+			.executeWmi(
+				anyString(),
+				any(WmiConfiguration.class),
+				eq(WMI_AND_WINRM_TEST_QUERY),
+				eq(WMI_AND_WINRM_TEST_NAMESPACE)
+			);
+
+		// Start the WMI Health Check strategy
+		wmiHealthCheckStrategy.run();
+
+		assertEquals(DOWN, telemetryManager.getEndpointHostMonitor().getMetric(WMI_UP_METRIC).getValue());
+	}
+
+	@Test
+	void testCheckWinRmUpHealth() throws ClientException {
+		// Create a telemetry manager using a WinRM HostConfiguration
+		final TelemetryManager telemetryManager = createTelemetryManagerWithWinRmConfig();
+
+		// Create a new protocol health check strategy
+		final ProtocolHealthCheckStrategy winRmHealthCheckStrategy = new ProtocolHealthCheckStrategy(
+			telemetryManager,
+			CURRENT_TIME_MILLIS,
+			clientsExecutorMock,
+			ExtensionManager.empty()
+		);
+
+		// Mock a positive WinRM protocol health check response
+		doReturn(WQL_SUCCESS_RESPONSE)
+			.when(clientsExecutorMock)
+			.executeWqlThroughWinRm(
+				anyString(),
+				any(WinRmConfiguration.class),
+				eq(WMI_AND_WINRM_TEST_QUERY),
+				eq(WMI_AND_WINRM_TEST_NAMESPACE)
+			);
+
+		// Start the WinRM Health Check strategy
+		winRmHealthCheckStrategy.run();
+
+		assertEquals(UP, telemetryManager.getEndpointHostMonitor().getMetric(WINRM_UP_METRIC).getValue());
+
+		{
+			// Mock an acceptable WinRM protocol health check exception
+			doThrow(new RuntimeException(new WqlQuerySyntaxException("WQL Quert Syntax Exception")))
+				.when(clientsExecutorMock)
+				.executeWqlThroughWinRm(
+					anyString(),
+					any(WinRmConfiguration.class),
+					eq(WMI_AND_WINRM_TEST_QUERY),
+					eq(WMI_AND_WINRM_TEST_NAMESPACE)
+				);
+
+			// Start the WinRM Health Check strategy
+			winRmHealthCheckStrategy.run();
+
+			assertEquals(UP, telemetryManager.getEndpointHostMonitor().getMetric(WINRM_UP_METRIC).getValue());
+		}
+	}
+
+	@Test
+	void testCheckWinRmDownHealth() throws ClientException {
+		// Create a telemetry manager using a WinRM HostConfiguration
+		final TelemetryManager telemetryManager = createTelemetryManagerWithWinRmConfig();
+
+		// Create a new protocol health check strategy
+		final ProtocolHealthCheckStrategy winRmHealthCheckStrategy = new ProtocolHealthCheckStrategy(
+			telemetryManager,
+			CURRENT_TIME_MILLIS,
+			clientsExecutorMock,
+			ExtensionManager.empty()
+		);
+
+		// Mock a null WinRM protocol health check response
+		doReturn(null)
+			.when(clientsExecutorMock)
+			.executeWqlThroughWinRm(
+				anyString(),
+				any(WinRmConfiguration.class),
+				eq(WMI_AND_WINRM_TEST_QUERY),
+				eq(WMI_AND_WINRM_TEST_NAMESPACE)
+			);
+
+		// Start the WinRM Health Check strategy
+		winRmHealthCheckStrategy.run();
+
+		assertEquals(DOWN, telemetryManager.getEndpointHostMonitor().getMetric(WINRM_UP_METRIC).getValue());
+	}
+}