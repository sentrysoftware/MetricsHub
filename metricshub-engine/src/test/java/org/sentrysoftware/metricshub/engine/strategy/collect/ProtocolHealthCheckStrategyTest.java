package org.sentrysoftware.metricshub.engine.strategy.collect;

import static org.junit.jupiter.api.Assertions.assertDoesNotThrow;
import static org.mockito.ArgumentMatchers.any;
import static org.mockito.Mockito.doNothing;
import static org.mockito.Mockito.doReturn;
import static org.sentrysoftware.metricshub.engine.common.helpers.KnownMonitorType.HOST;
import static org.sentrysoftware.metricshub.engine.constants.Constants.HOSTNAME;
<<<<<<< HEAD
import static org.sentrysoftware.metricshub.engine.strategy.collect.ProtocolHealthCheckStrategy.DOWN;
import static org.sentrysoftware.metricshub.engine.strategy.collect.ProtocolHealthCheckStrategy.UP;
import static org.sentrysoftware.metricshub.engine.strategy.collect.ProtocolHealthCheckStrategy.WBEM_TEST_QUERY;
import static org.sentrysoftware.metricshub.engine.strategy.collect.ProtocolHealthCheckStrategy.WBEM_UP_METRIC;
=======
>>>>>>> fe8fdf07

import java.util.HashMap;
import java.util.List;
import java.util.Map;
import org.junit.jupiter.api.BeforeEach;
import org.junit.jupiter.api.Test;
import org.junit.jupiter.api.extension.ExtendWith;
import org.mockito.Mock;
import org.mockito.junit.jupiter.MockitoExtension;
import org.sentrysoftware.metricshub.engine.client.ClientsExecutor;
import org.sentrysoftware.metricshub.engine.configuration.HostConfiguration;
<<<<<<< HEAD
import org.sentrysoftware.metricshub.engine.configuration.WbemConfiguration;
=======
>>>>>>> fe8fdf07
import org.sentrysoftware.metricshub.engine.extension.ExtensionManager;
import org.sentrysoftware.metricshub.engine.extension.IProtocolExtension;
import org.sentrysoftware.metricshub.engine.extension.TestConfiguration;
import org.sentrysoftware.metricshub.engine.telemetry.Monitor;
import org.sentrysoftware.metricshub.engine.telemetry.TelemetryManager;
<<<<<<< HEAD
import org.sentrysoftware.wbem.javax.wbem.WBEMException;
=======
>>>>>>> fe8fdf07

@ExtendWith(MockitoExtension.class)
class ProtocolHealthCheckStrategyTest {

	private static final long CURRENT_TIME_MILLIS = System.currentTimeMillis();

	@Mock
	private static ClientsExecutor clientsExecutorMock;

	@Mock
	private static IProtocolExtension protocolExtensionMock;

	private static final String SUCCESS_RESPONSE = "Success";

	private static final List<List<String>> WQL_SUCCESS_RESPONSE = List.of(List.of(SUCCESS_RESPONSE));
	static Map<String, Map<String, Monitor>> monitors;

	/**
	 * Sets up the test environment before each test method is executed.
	 * Creates a endpoint host monitor with specific properties and initializes the monitors map.
	 */
	@BeforeEach
	void setup() {
		Monitor hostMonitor = Monitor.builder().type(HOST.getKey()).isEndpoint(true).build();
		monitors = new HashMap<>(Map.of(HOST.getKey(), Map.of(HOSTNAME, hostMonitor)));
	}

	/**
	 * Creates and returns a TelemetryManager instance with a Test configuration.
	 *
	 * @return A TelemetryManager instance configured with a Test configuration.
	 */
	private TelemetryManager createTelemetryManagerWithTestConfig() {
		// Create a telemetry manager
		return TelemetryManager
			.builder()
			.monitors(monitors)
			.hostConfiguration(
				HostConfiguration
					.builder()
					.hostId(HOSTNAME)
					.hostname(HOSTNAME)
					.configurations(Map.of(TestConfiguration.class, TestConfiguration.builder().build()))
					.build()
			)
			.build();
	}

<<<<<<< HEAD
	/**
	 * Creates and returns a TelemetryManager instance with an WBEM configuration.
	 *
	 * @return A TelemetryManager instance configured with an WBEM configuration.
	 */
	private TelemetryManager createTelemetryManagerWithWbemConfig() {
		// Create a telemetry manager
		return TelemetryManager
			.builder()
			.monitors(monitors)
			.hostConfiguration(
				HostConfiguration
					.builder()
					.hostId(HOSTNAME)
					.hostname(HOSTNAME)
					.configurations(Map.of(WbemConfiguration.class, WbemConfiguration.builder().build()))
					.build()
			)
			.build();
	}

=======
>>>>>>> fe8fdf07
	@Test
	void testCheckHealth() throws Exception {
		// Create a telemetry manager using a test configuration.
		final TelemetryManager telemetryManager = createTelemetryManagerWithTestConfig();

		// Create the Extension Manager
		final ExtensionManager extensionManager = ExtensionManager
			.builder()
			.withProtocolExtensions(List.of(protocolExtensionMock))
			.build();

		doReturn(true)
			.when(protocolExtensionMock)
			.isValidConfiguration(telemetryManager.getHostConfiguration().getConfigurations().get(TestConfiguration.class));

		doNothing().when(protocolExtensionMock).checkProtocol(any(TelemetryManager.class));

		// Create a new protocol health check strategy
		final ProtocolHealthCheckStrategy healthCheckStrategy = new ProtocolHealthCheckStrategy(
			telemetryManager,
			CURRENT_TIME_MILLIS,
			clientsExecutorMock,
			extensionManager
		);
		assertDoesNotThrow(() -> healthCheckStrategy.run());
	}
<<<<<<< HEAD

	@Test
	void testCheckWbemUpHealthNamespaces() throws ClientException {
		// Create a telemetry manager using a WBEM HostConfiguration
		final TelemetryManager telemetryManager = createTelemetryManagerWithWbemConfig();

		// Create a new protocol health check strategy
		final ProtocolHealthCheckStrategy wbemHealthCheckStrategy = new ProtocolHealthCheckStrategy(
			telemetryManager,
			CURRENT_TIME_MILLIS,
			clientsExecutorMock,
			ExtensionManager.empty()
		);

		{
			// Mock a positive response for every WBEM protocol health check test namespace
			doReturn(WQL_SUCCESS_RESPONSE)
				.when(clientsExecutorMock)
				.executeWbem(anyString(), any(WbemConfiguration.class), eq(WBEM_TEST_QUERY), anyString());

			// Start the WBEM Health Check strategy
			wbemHealthCheckStrategy.run();

			assertEquals(UP, telemetryManager.getEndpointHostMonitor().getMetric(WBEM_UP_METRIC).getValue());
		}

		{
			final Map<String, Answer<?>> answers = Map.of(
				"root/Interop",
				answer -> null,
				"interop",
				answer -> null,
				"root/PG_Interop",
				answer -> null,
				"PG_Interop",
				answer -> {
					throw new RuntimeException(new WBEMException(WBEMException.CIM_ERR_INVALID_NAMESPACE));
				}
			);

			for (Entry<String, Answer<?>> answerEntry : answers.entrySet()) {
				// Mock a positive response for every WBEM protocol health check test namespace
				doAnswer(answerEntry.getValue())
					.when(clientsExecutorMock)
					.executeWbem(anyString(), any(WbemConfiguration.class), eq(WBEM_TEST_QUERY), eq(answerEntry.getKey()));
			}

			// Start the WBEM Health Check strategy
			wbemHealthCheckStrategy.run();

			assertEquals(UP, telemetryManager.getEndpointHostMonitor().getMetric(WBEM_UP_METRIC).getValue());
		}

		{
			final Map<String, Answer<?>> answers = Map.of(
				"root/Interop",
				answer -> null,
				"interop",
				answer -> WQL_SUCCESS_RESPONSE
			);

			for (Entry<String, Answer<?>> answerEntry : answers.entrySet()) {
				// Mock a positive response for every WBEM protocol health check test namespace
				doAnswer(answerEntry.getValue())
					.when(clientsExecutorMock)
					.executeWbem(anyString(), any(WbemConfiguration.class), eq(WBEM_TEST_QUERY), eq(answerEntry.getKey()));
			}

			// Start the WBEM Health Check strategy
			wbemHealthCheckStrategy.run();

			assertEquals(UP, telemetryManager.getEndpointHostMonitor().getMetric(WBEM_UP_METRIC).getValue());
		}
	}

	@Test
	void testCheckWbemDownHealth() throws ClientException {
		// Create a telemetry manager using a WBEM HostConfiguration
		final TelemetryManager telemetryManager = createTelemetryManagerWithWbemConfig();

		// Create a new protocol health check strategy
		final ProtocolHealthCheckStrategy wbemHealthCheckStrategy = new ProtocolHealthCheckStrategy(
			telemetryManager,
			CURRENT_TIME_MILLIS,
			clientsExecutorMock,
			ExtensionManager.empty()
		);

		{
			// Mock a null WBEM protocol health check response
			doReturn(null)
				.when(clientsExecutorMock)
				.executeWbem(anyString(), any(WbemConfiguration.class), eq(WBEM_TEST_QUERY), anyString());

			// Start the WBEM Health Check strategy
			wbemHealthCheckStrategy.run();

			assertEquals(DOWN, telemetryManager.getEndpointHostMonitor().getMetric(WBEM_UP_METRIC).getValue());
		}

		{
			final Map<String, Answer<?>> answers = Map.of(
				"root/Interop",
				answer -> null,
				"interop",
				answer -> null,
				"root/PG_Interop",
				answer -> null,
				"PG_Interop",
				answer -> {
					throw new RuntimeException(new WBEMException(WBEMException.CIM_ERR_FAILED));
				}
			);

			for (Entry<String, Answer<?>> answerEntry : answers.entrySet()) {
				// Mock a negative response for every WBEM protocol health check test namespace
				doAnswer(answerEntry.getValue())
					.when(clientsExecutorMock)
					.executeWbem(anyString(), any(WbemConfiguration.class), eq(WBEM_TEST_QUERY), eq(answerEntry.getKey()));
			}

			// Start the WBEM Health Check strategy
			wbemHealthCheckStrategy.run();

			assertEquals(DOWN, telemetryManager.getEndpointHostMonitor().getMetric(WBEM_UP_METRIC).getValue());
		}
	}
=======
>>>>>>> fe8fdf07
}
<|MERGE_RESOLUTION|>--- conflicted
+++ resolved
@@ -1,268 +1,96 @@
-package org.sentrysoftware.metricshub.engine.strategy.collect;
-
-import static org.junit.jupiter.api.Assertions.assertDoesNotThrow;
-import static org.mockito.ArgumentMatchers.any;
-import static org.mockito.Mockito.doNothing;
-import static org.mockito.Mockito.doReturn;
-import static org.sentrysoftware.metricshub.engine.common.helpers.KnownMonitorType.HOST;
-import static org.sentrysoftware.metricshub.engine.constants.Constants.HOSTNAME;
-<<<<<<< HEAD
-import static org.sentrysoftware.metricshub.engine.strategy.collect.ProtocolHealthCheckStrategy.DOWN;
-import static org.sentrysoftware.metricshub.engine.strategy.collect.ProtocolHealthCheckStrategy.UP;
-import static org.sentrysoftware.metricshub.engine.strategy.collect.ProtocolHealthCheckStrategy.WBEM_TEST_QUERY;
-import static org.sentrysoftware.metricshub.engine.strategy.collect.ProtocolHealthCheckStrategy.WBEM_UP_METRIC;
-=======
->>>>>>> fe8fdf07
-
-import java.util.HashMap;
-import java.util.List;
-import java.util.Map;
-import org.junit.jupiter.api.BeforeEach;
-import org.junit.jupiter.api.Test;
-import org.junit.jupiter.api.extension.ExtendWith;
-import org.mockito.Mock;
-import org.mockito.junit.jupiter.MockitoExtension;
-import org.sentrysoftware.metricshub.engine.client.ClientsExecutor;
-import org.sentrysoftware.metricshub.engine.configuration.HostConfiguration;
-<<<<<<< HEAD
-import org.sentrysoftware.metricshub.engine.configuration.WbemConfiguration;
-=======
->>>>>>> fe8fdf07
-import org.sentrysoftware.metricshub.engine.extension.ExtensionManager;
-import org.sentrysoftware.metricshub.engine.extension.IProtocolExtension;
-import org.sentrysoftware.metricshub.engine.extension.TestConfiguration;
-import org.sentrysoftware.metricshub.engine.telemetry.Monitor;
-import org.sentrysoftware.metricshub.engine.telemetry.TelemetryManager;
-<<<<<<< HEAD
-import org.sentrysoftware.wbem.javax.wbem.WBEMException;
-=======
->>>>>>> fe8fdf07
-
-@ExtendWith(MockitoExtension.class)
-class ProtocolHealthCheckStrategyTest {
-
-	private static final long CURRENT_TIME_MILLIS = System.currentTimeMillis();
-
-	@Mock
-	private static ClientsExecutor clientsExecutorMock;
-
-	@Mock
-	private static IProtocolExtension protocolExtensionMock;
-
-	private static final String SUCCESS_RESPONSE = "Success";
-
-	private static final List<List<String>> WQL_SUCCESS_RESPONSE = List.of(List.of(SUCCESS_RESPONSE));
-	static Map<String, Map<String, Monitor>> monitors;
-
-	/**
-	 * Sets up the test environment before each test method is executed.
-	 * Creates a endpoint host monitor with specific properties and initializes the monitors map.
-	 */
-	@BeforeEach
-	void setup() {
-		Monitor hostMonitor = Monitor.builder().type(HOST.getKey()).isEndpoint(true).build();
-		monitors = new HashMap<>(Map.of(HOST.getKey(), Map.of(HOSTNAME, hostMonitor)));
-	}
-
-	/**
-	 * Creates and returns a TelemetryManager instance with a Test configuration.
-	 *
-	 * @return A TelemetryManager instance configured with a Test configuration.
-	 */
-	private TelemetryManager createTelemetryManagerWithTestConfig() {
-		// Create a telemetry manager
-		return TelemetryManager
-			.builder()
-			.monitors(monitors)
-			.hostConfiguration(
-				HostConfiguration
-					.builder()
-					.hostId(HOSTNAME)
-					.hostname(HOSTNAME)
-					.configurations(Map.of(TestConfiguration.class, TestConfiguration.builder().build()))
-					.build()
-			)
-			.build();
-	}
-
-<<<<<<< HEAD
-	/**
-	 * Creates and returns a TelemetryManager instance with an WBEM configuration.
-	 *
-	 * @return A TelemetryManager instance configured with an WBEM configuration.
-	 */
-	private TelemetryManager createTelemetryManagerWithWbemConfig() {
-		// Create a telemetry manager
-		return TelemetryManager
-			.builder()
-			.monitors(monitors)
-			.hostConfiguration(
-				HostConfiguration
-					.builder()
-					.hostId(HOSTNAME)
-					.hostname(HOSTNAME)
-					.configurations(Map.of(WbemConfiguration.class, WbemConfiguration.builder().build()))
-					.build()
-			)
-			.build();
-	}
-
-=======
->>>>>>> fe8fdf07
-	@Test
-	void testCheckHealth() throws Exception {
-		// Create a telemetry manager using a test configuration.
-		final TelemetryManager telemetryManager = createTelemetryManagerWithTestConfig();
-
-		// Create the Extension Manager
-		final ExtensionManager extensionManager = ExtensionManager
-			.builder()
-			.withProtocolExtensions(List.of(protocolExtensionMock))
-			.build();
-
-		doReturn(true)
-			.when(protocolExtensionMock)
-			.isValidConfiguration(telemetryManager.getHostConfiguration().getConfigurations().get(TestConfiguration.class));
-
-		doNothing().when(protocolExtensionMock).checkProtocol(any(TelemetryManager.class));
-
-		// Create a new protocol health check strategy
-		final ProtocolHealthCheckStrategy healthCheckStrategy = new ProtocolHealthCheckStrategy(
-			telemetryManager,
-			CURRENT_TIME_MILLIS,
-			clientsExecutorMock,
-			extensionManager
-		);
-		assertDoesNotThrow(() -> healthCheckStrategy.run());
-	}
-<<<<<<< HEAD
-
-	@Test
-	void testCheckWbemUpHealthNamespaces() throws ClientException {
-		// Create a telemetry manager using a WBEM HostConfiguration
-		final TelemetryManager telemetryManager = createTelemetryManagerWithWbemConfig();
-
-		// Create a new protocol health check strategy
-		final ProtocolHealthCheckStrategy wbemHealthCheckStrategy = new ProtocolHealthCheckStrategy(
-			telemetryManager,
-			CURRENT_TIME_MILLIS,
-			clientsExecutorMock,
-			ExtensionManager.empty()
-		);
-
-		{
-			// Mock a positive response for every WBEM protocol health check test namespace
-			doReturn(WQL_SUCCESS_RESPONSE)
-				.when(clientsExecutorMock)
-				.executeWbem(anyString(), any(WbemConfiguration.class), eq(WBEM_TEST_QUERY), anyString());
-
-			// Start the WBEM Health Check strategy
-			wbemHealthCheckStrategy.run();
-
-			assertEquals(UP, telemetryManager.getEndpointHostMonitor().getMetric(WBEM_UP_METRIC).getValue());
-		}
-
-		{
-			final Map<String, Answer<?>> answers = Map.of(
-				"root/Interop",
-				answer -> null,
-				"interop",
-				answer -> null,
-				"root/PG_Interop",
-				answer -> null,
-				"PG_Interop",
-				answer -> {
-					throw new RuntimeException(new WBEMException(WBEMException.CIM_ERR_INVALID_NAMESPACE));
-				}
-			);
-
-			for (Entry<String, Answer<?>> answerEntry : answers.entrySet()) {
-				// Mock a positive response for every WBEM protocol health check test namespace
-				doAnswer(answerEntry.getValue())
-					.when(clientsExecutorMock)
-					.executeWbem(anyString(), any(WbemConfiguration.class), eq(WBEM_TEST_QUERY), eq(answerEntry.getKey()));
-			}
-
-			// Start the WBEM Health Check strategy
-			wbemHealthCheckStrategy.run();
-
-			assertEquals(UP, telemetryManager.getEndpointHostMonitor().getMetric(WBEM_UP_METRIC).getValue());
-		}
-
-		{
-			final Map<String, Answer<?>> answers = Map.of(
-				"root/Interop",
-				answer -> null,
-				"interop",
-				answer -> WQL_SUCCESS_RESPONSE
-			);
-
-			for (Entry<String, Answer<?>> answerEntry : answers.entrySet()) {
-				// Mock a positive response for every WBEM protocol health check test namespace
-				doAnswer(answerEntry.getValue())
-					.when(clientsExecutorMock)
-					.executeWbem(anyString(), any(WbemConfiguration.class), eq(WBEM_TEST_QUERY), eq(answerEntry.getKey()));
-			}
-
-			// Start the WBEM Health Check strategy
-			wbemHealthCheckStrategy.run();
-
-			assertEquals(UP, telemetryManager.getEndpointHostMonitor().getMetric(WBEM_UP_METRIC).getValue());
-		}
-	}
-
-	@Test
-	void testCheckWbemDownHealth() throws ClientException {
-		// Create a telemetry manager using a WBEM HostConfiguration
-		final TelemetryManager telemetryManager = createTelemetryManagerWithWbemConfig();
-
-		// Create a new protocol health check strategy
-		final ProtocolHealthCheckStrategy wbemHealthCheckStrategy = new ProtocolHealthCheckStrategy(
-			telemetryManager,
-			CURRENT_TIME_MILLIS,
-			clientsExecutorMock,
-			ExtensionManager.empty()
-		);
-
-		{
-			// Mock a null WBEM protocol health check response
-			doReturn(null)
-				.when(clientsExecutorMock)
-				.executeWbem(anyString(), any(WbemConfiguration.class), eq(WBEM_TEST_QUERY), anyString());
-
-			// Start the WBEM Health Check strategy
-			wbemHealthCheckStrategy.run();
-
-			assertEquals(DOWN, telemetryManager.getEndpointHostMonitor().getMetric(WBEM_UP_METRIC).getValue());
-		}
-
-		{
-			final Map<String, Answer<?>> answers = Map.of(
-				"root/Interop",
-				answer -> null,
-				"interop",
-				answer -> null,
-				"root/PG_Interop",
-				answer -> null,
-				"PG_Interop",
-				answer -> {
-					throw new RuntimeException(new WBEMException(WBEMException.CIM_ERR_FAILED));
-				}
-			);
-
-			for (Entry<String, Answer<?>> answerEntry : answers.entrySet()) {
-				// Mock a negative response for every WBEM protocol health check test namespace
-				doAnswer(answerEntry.getValue())
-					.when(clientsExecutorMock)
-					.executeWbem(anyString(), any(WbemConfiguration.class), eq(WBEM_TEST_QUERY), eq(answerEntry.getKey()));
-			}
-
-			// Start the WBEM Health Check strategy
-			wbemHealthCheckStrategy.run();
-
-			assertEquals(DOWN, telemetryManager.getEndpointHostMonitor().getMetric(WBEM_UP_METRIC).getValue());
-		}
-	}
-=======
->>>>>>> fe8fdf07
-}
+package org.sentrysoftware.metricshub.engine.strategy.collect;
+
+import static org.junit.jupiter.api.Assertions.assertDoesNotThrow;
+import static org.mockito.ArgumentMatchers.any;
+import static org.mockito.Mockito.doNothing;
+import static org.mockito.Mockito.doReturn;
+import static org.sentrysoftware.metricshub.engine.common.helpers.KnownMonitorType.HOST;
+import static org.sentrysoftware.metricshub.engine.constants.Constants.HOSTNAME;
+
+import java.util.HashMap;
+import java.util.List;
+import java.util.Map;
+import org.junit.jupiter.api.BeforeEach;
+import org.junit.jupiter.api.Test;
+import org.junit.jupiter.api.extension.ExtendWith;
+import org.mockito.Mock;
+import org.mockito.junit.jupiter.MockitoExtension;
+import org.sentrysoftware.metricshub.engine.client.ClientsExecutor;
+import org.sentrysoftware.metricshub.engine.configuration.HostConfiguration;
+import org.sentrysoftware.metricshub.engine.extension.ExtensionManager;
+import org.sentrysoftware.metricshub.engine.extension.IProtocolExtension;
+import org.sentrysoftware.metricshub.engine.extension.TestConfiguration;
+import org.sentrysoftware.metricshub.engine.telemetry.Monitor;
+import org.sentrysoftware.metricshub.engine.telemetry.TelemetryManager;
+
+@ExtendWith(MockitoExtension.class)
+class ProtocolHealthCheckStrategyTest {
+
+	private static final long CURRENT_TIME_MILLIS = System.currentTimeMillis();
+
+	@Mock
+	private static ClientsExecutor clientsExecutorMock;
+
+	@Mock
+	private static IProtocolExtension protocolExtensionMock;
+
+	static Map<String, Map<String, Monitor>> monitors;
+
+	/**
+	 * Sets up the test environment before each test method is executed.
+	 * Creates a endpoint host monitor with specific properties and initializes the monitors map.
+	 */
+	@BeforeEach
+	void setup() {
+		Monitor hostMonitor = Monitor.builder().type(HOST.getKey()).isEndpoint(true).build();
+		monitors = new HashMap<>(Map.of(HOST.getKey(), Map.of(HOSTNAME, hostMonitor)));
+	}
+
+	/**
+	 * Creates and returns a TelemetryManager instance with a Test configuration.
+	 *
+	 * @return A TelemetryManager instance configured with a Test configuration.
+	 */
+	private TelemetryManager createTelemetryManagerWithTestConfig() {
+		// Create a telemetry manager
+		return TelemetryManager
+			.builder()
+			.monitors(monitors)
+			.hostConfiguration(
+				HostConfiguration
+					.builder()
+					.hostId(HOSTNAME)
+					.hostname(HOSTNAME)
+					.configurations(Map.of(TestConfiguration.class, TestConfiguration.builder().build()))
+					.build()
+			)
+			.build();
+	}
+
+	@Test
+	void testCheckHealth() throws Exception {
+		// Create a telemetry manager using a test configuration.
+		final TelemetryManager telemetryManager = createTelemetryManagerWithTestConfig();
+
+		// Create the Extension Manager
+		final ExtensionManager extensionManager = ExtensionManager
+			.builder()
+			.withProtocolExtensions(List.of(protocolExtensionMock))
+			.build();
+
+		doReturn(true)
+			.when(protocolExtensionMock)
+			.isValidConfiguration(telemetryManager.getHostConfiguration().getConfigurations().get(TestConfiguration.class));
+
+		doNothing().when(protocolExtensionMock).checkProtocol(any(TelemetryManager.class));
+
+		// Create a new protocol health check strategy
+		final ProtocolHealthCheckStrategy healthCheckStrategy = new ProtocolHealthCheckStrategy(
+			telemetryManager,
+			CURRENT_TIME_MILLIS,
+			clientsExecutorMock,
+			extensionManager
+		);
+		assertDoesNotThrow(() -> healthCheckStrategy.run());
+	}
+}