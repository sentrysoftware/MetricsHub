package org.sentrysoftware.metricshub.engine.strategy.collect;

import static org.junit.jupiter.api.Assertions.assertEquals;
import static org.junit.jupiter.api.Assertions.assertNull;
import static org.mockito.ArgumentMatchers.any;
import static org.mockito.ArgumentMatchers.anyBoolean;
import static org.mockito.ArgumentMatchers.anyLong;
import static org.mockito.ArgumentMatchers.anyString;
import static org.mockito.ArgumentMatchers.eq;
import static org.mockito.Mockito.doAnswer;
import static org.mockito.Mockito.doReturn;
import static org.mockito.Mockito.doThrow;
import static org.sentrysoftware.metricshub.engine.common.helpers.KnownMonitorType.HOST;
import static org.sentrysoftware.metricshub.engine.constants.Constants.HOSTNAME;
import static org.sentrysoftware.metricshub.engine.strategy.collect.ProtocolHealthCheckStrategy.DOWN;
import static org.sentrysoftware.metricshub.engine.strategy.collect.ProtocolHealthCheckStrategy.HTTP_UP_METRIC;
import static org.sentrysoftware.metricshub.engine.strategy.collect.ProtocolHealthCheckStrategy.IPMI_UP_METRIC;
import static org.sentrysoftware.metricshub.engine.strategy.collect.ProtocolHealthCheckStrategy.SNMP_OID;
import static org.sentrysoftware.metricshub.engine.strategy.collect.ProtocolHealthCheckStrategy.SNMP_UP_METRIC;
import static org.sentrysoftware.metricshub.engine.strategy.collect.ProtocolHealthCheckStrategy.SSH_UP_METRIC;
import static org.sentrysoftware.metricshub.engine.strategy.collect.ProtocolHealthCheckStrategy.UP;
import static org.sentrysoftware.metricshub.engine.strategy.collect.ProtocolHealthCheckStrategy.WBEM_TEST_QUERY;
import static org.sentrysoftware.metricshub.engine.strategy.collect.ProtocolHealthCheckStrategy.WBEM_UP_METRIC;
<<<<<<< HEAD
import static org.sentrysoftware.metricshub.engine.strategy.collect.ProtocolHealthCheckStrategy.WBEM_UP_TEST_NAMESPACES;
=======
>>>>>>> 6503ea53
import static org.sentrysoftware.metricshub.engine.strategy.collect.ProtocolHealthCheckStrategy.WINRM_UP_METRIC;
import static org.sentrysoftware.metricshub.engine.strategy.collect.ProtocolHealthCheckStrategy.WMI_AND_WINRM_TEST_NAMESPACE;
import static org.sentrysoftware.metricshub.engine.strategy.collect.ProtocolHealthCheckStrategy.WMI_AND_WINRM_TEST_QUERY;
import static org.sentrysoftware.metricshub.engine.strategy.collect.ProtocolHealthCheckStrategy.WMI_UP_METRIC;

import java.util.HashMap;
import java.util.List;
import java.util.Map;
import java.util.Map.Entry;
import java.util.concurrent.ExecutionException;
import java.util.concurrent.TimeoutException;
import org.junit.jupiter.api.BeforeEach;
import org.junit.jupiter.api.Test;
import org.junit.jupiter.api.extension.ExtendWith;
import org.mockito.Mock;
import org.mockito.MockedStatic;
import org.mockito.Mockito;
import org.mockito.junit.jupiter.MockitoExtension;
import org.mockito.stubbing.Answer;
import org.sentrysoftware.ipmi.client.IpmiClient;
import org.sentrysoftware.ipmi.client.IpmiClientConfiguration;
import org.sentrysoftware.metricshub.engine.client.ClientsExecutor;
import org.sentrysoftware.metricshub.engine.client.http.HttpRequest;
import org.sentrysoftware.metricshub.engine.common.exception.ClientException;
import org.sentrysoftware.metricshub.engine.configuration.HostConfiguration;
import org.sentrysoftware.metricshub.engine.configuration.HttpConfiguration;
import org.sentrysoftware.metricshub.engine.configuration.IpmiConfiguration;
import org.sentrysoftware.metricshub.engine.configuration.SnmpConfiguration;
import org.sentrysoftware.metricshub.engine.configuration.SshConfiguration;
import org.sentrysoftware.metricshub.engine.configuration.WbemConfiguration;
import org.sentrysoftware.metricshub.engine.configuration.WinRmConfiguration;
import org.sentrysoftware.metricshub.engine.configuration.WmiConfiguration;
import org.sentrysoftware.metricshub.engine.strategy.utils.OsCommandHelper;
import org.sentrysoftware.metricshub.engine.telemetry.Monitor;
import org.sentrysoftware.metricshub.engine.telemetry.TelemetryManager;
import org.sentrysoftware.wbem.javax.wbem.WBEMException;
import org.sentrysoftware.winrm.exceptions.WqlQuerySyntaxException;
import org.sentrysoftware.wmi.exceptions.WmiComException;

@ExtendWith(MockitoExtension.class)
class ProtocolHealthCheckStrategyTest {

	private static final long CURRENT_TIME_MILLIS = System.currentTimeMillis();

	@Mock
	private static ClientsExecutor clientsExecutorMock;

	private static final String SUCCESS_RESPONSE = "Success";
	private static final String NULL_RESPONSE = null;

	private static final List<List<String>> WQL_SUCCESS_RESPONSE = List.of(List.of(SUCCESS_RESPONSE));
	static Map<String, Map<String, Monitor>> monitors;

	/**
	 * Sets up the test environment before each test method is executed.
	 * Creates a endpoint host monitor with specific properties and initializes the monitors map.
	 */
	@BeforeEach
	void setup() {
		Monitor hostMonitor = Monitor.builder().type(HOST.getKey()).isEndpoint(true).build();
		monitors = new HashMap<>(Map.of(HOST.getKey(), Map.of(HOSTNAME, hostMonitor)));
	}

	/**
	 * Creates and returns a TelemetryManager instance with an HTTP configuration.
	 *
	 * @return A TelemetryManager instance configured with an HTTP configuration.
	 */
	private TelemetryManager createTelemetryManagerWithHttpConfig() {
		// Create a telemetry manager
		return TelemetryManager
			.builder()
			.monitors(monitors)
			.hostConfiguration(
				HostConfiguration
					.builder()
					.hostId(HOSTNAME)
					.hostname(HOSTNAME)
					.configurations(Map.of(HttpConfiguration.class, HttpConfiguration.builder().build()))
					.build()
			)
			.build();
	}

	/**
	 * Creates and returns a TelemetryManager instance with an SNMP configuration.
	 *
	 * @return A TelemetryManager instance configured with an SNMP configuration.
	 */
	private TelemetryManager createTelemetryManagerWithSnmpConfig() {
		// Create a telemetry manager
		return TelemetryManager
			.builder()
			.monitors(monitors)
			.hostConfiguration(
				HostConfiguration
					.builder()
					.hostId(HOSTNAME)
					.hostname(HOSTNAME)
					.configurations(Map.of(SnmpConfiguration.class, SnmpConfiguration.builder().community("public").build()))
					.build()
			)
			.build();
	}

	/**
	 * Creates and returns a TelemetryManager instance with an SSH configuration.
	 *
	 * @return A TelemetryManager instance configured with an SSH configuration.
	 */
	private TelemetryManager createTelemetryManagerWithSshConfig() {
		// Create a telemetry manager
		return TelemetryManager
			.builder()
			.monitors(monitors)
			.hostConfiguration(
				HostConfiguration
					.builder()
					.hostId(HOSTNAME)
					.hostname(HOSTNAME)
					.configurations(
						Map.of(
							SshConfiguration.class,
							SshConfiguration
								.sshConfigurationBuilder()
								.username("username")
								.password("password".toCharArray())
								.timeout(60L)
								.build()
						)
					)
					.build()
			)
			.build();
	}

	/**
	 * Creates and returns a TelemetryManager instance with an IPMI configuration.
	 *
	 * @return A TelemetryManager instance configured with an IPMI configuration.
	 */
	private TelemetryManager createTelemetryManagerWithIpmiConfig() {
		// Create a telemetry manager
		return TelemetryManager
			.builder()
			.monitors(monitors)
			.hostConfiguration(
				HostConfiguration
					.builder()
					.hostId(HOSTNAME)
					.hostname(HOSTNAME)
					.configurations(
						Map.of(
							IpmiConfiguration.class,
							IpmiConfiguration
								.builder()
								.username("username")
								.password("password".toCharArray())
								.bmcKey(null)
								.skipAuth(false)
								.timeout(60L)
								.build()
						)
					)
					.build()
			)
			.build();
	}

	/**
<<<<<<< HEAD
	 * Creates and returns a TelemetryManager instance with an IPMI configuration.
	 *
	 * @return A TelemetryManager instance configured with an IPMI configuration.
=======
	 * Creates and returns a TelemetryManager instance with an WBEM configuration.
	 *
	 * @return A TelemetryManager instance configured with an WBEM configuration.
>>>>>>> 6503ea53
	 */
	private TelemetryManager createTelemetryManagerWithWbemConfig() {
		// Create a telemetry manager
		return TelemetryManager
			.builder()
			.monitors(monitors)
			.hostConfiguration(
				HostConfiguration
					.builder()
					.hostId(HOSTNAME)
					.hostname(HOSTNAME)
					.configurations(Map.of(WbemConfiguration.class, WbemConfiguration.builder().build()))
					.build()
			)
			.build();
	}

	/**
	 * Creates and returns a TelemetryManager instance with an WMI configuration.
	 *
	 * @return A TelemetryManager instance configured with an WMI configuration.
	 */
	private TelemetryManager createTelemetryManagerWithWmiConfig() {
		// Create a telemetry manager
		return TelemetryManager
			.builder()
			.monitors(monitors)
			.hostConfiguration(
				HostConfiguration
					.builder()
					.hostId(HOSTNAME)
					.hostname(HOSTNAME)
					.configurations(
						Map.of(
							WmiConfiguration.class,
							WmiConfiguration.builder().username("username").password("password".toCharArray()).timeout(60L).build()
						)
					)
					.build()
			)
			.build();
	}

	/**
<<<<<<< HEAD
	 * Creates and returns a TelemetryManager instance with an WINRM configuration.
	 *
	 * @return A TelemetryManager instance configured with an WINRM configuration.
=======
	 * Creates and returns a TelemetryManager instance with an WinRM configuration.
	 *
	 * @return A TelemetryManager instance configured with an WinRM configuration.
>>>>>>> 6503ea53
	 */
	private TelemetryManager createTelemetryManagerWithWinRmConfig() {
		// Create a telemetry manager
		return TelemetryManager
			.builder()
			.monitors(monitors)
			.hostConfiguration(
				HostConfiguration
					.builder()
					.hostId(HOSTNAME)
					.hostname(HOSTNAME)
					.configurations(
						Map.of(
							WinRmConfiguration.class,
							WinRmConfiguration.builder().username("username").password("password".toCharArray()).timeout(60L).build()
						)
					)
					.build()
			)
			.build();
	}

	/**
	 * Creates and returns a TelemetryManager instance without any configuration.
	 *
	 * @return A TelemetryManager instance.
	 */
	private TelemetryManager createTelemetryManagerWithoutConfig() {
		// Create a telemetry manager
		return TelemetryManager
			.builder()
			.monitors(monitors)
			.hostConfiguration(HostConfiguration.builder().hostId(HOSTNAME).hostname(HOSTNAME).build())
			.build();
	}

	@Test
	void testCheckHttpDownHealth() {
		// Create a telemetry manager using an HTTP HostConfiguration.
		final TelemetryManager telemetryManager = createTelemetryManagerWithHttpConfig();

		// Mock HTTP protocol health check response
		doReturn(NULL_RESPONSE).when(clientsExecutorMock).executeHttp(any(HttpRequest.class), anyBoolean());

		// Create a new health check strategy
		final ProtocolHealthCheckStrategy httpHealthCheckStrategy = new ProtocolHealthCheckStrategy(
			telemetryManager,
			CURRENT_TIME_MILLIS,
			clientsExecutorMock
		);

		// Start the Health Check strategy
		httpHealthCheckStrategy.run();

		assertEquals(DOWN, telemetryManager.getEndpointHostMonitor().getMetric(HTTP_UP_METRIC).getValue());
	}

	@Test
	void testCheckHttpUpHealth() {
		// Create a telemetry manager using an HTTP HostConfiguration.
		final TelemetryManager telemetryManager = createTelemetryManagerWithHttpConfig();

		// Mock HTTP protocol health check response
		doReturn(SUCCESS_RESPONSE).when(clientsExecutorMock).executeHttp(any(HttpRequest.class), anyBoolean());

		// Create a new health check strategy
		final ProtocolHealthCheckStrategy httpHealthCheckStrategy = new ProtocolHealthCheckStrategy(
			telemetryManager,
			CURRENT_TIME_MILLIS,
			clientsExecutorMock
		);

		// Start the Health Check strategy
		httpHealthCheckStrategy.run();

		assertEquals(UP, telemetryManager.getEndpointHostMonitor().getMetric(HTTP_UP_METRIC).getValue());
	}

	@Test
	void testCheckSnmpUpHealth() throws InterruptedException, ExecutionException, TimeoutException {
		// Create a telemetry manager using an SNMP HostConfiguration.
		final TelemetryManager telemetryManager = createTelemetryManagerWithSnmpConfig();

		// Mock SNMP protocol health check response
		doReturn(SUCCESS_RESPONSE)
			.when(clientsExecutorMock)
			.executeSNMPGetNext(eq(SNMP_OID), any(SnmpConfiguration.class), anyString(), anyBoolean());

		// Create a new protocol health check strategy
		final ProtocolHealthCheckStrategy snmpHealthCheckStrategy = new ProtocolHealthCheckStrategy(
			telemetryManager,
			CURRENT_TIME_MILLIS,
			clientsExecutorMock
		);

		// Start the SNMP Health Check strategy
		snmpHealthCheckStrategy.run();

		assertEquals(UP, telemetryManager.getEndpointHostMonitor().getMetric(SNMP_UP_METRIC).getValue());
	}

	@Test
	void testCheckSnmpDownHealth() throws InterruptedException, ExecutionException, TimeoutException {
		// Create a telemetry manager using an SNMP HostConfiguration.
		final TelemetryManager telemetryManager = createTelemetryManagerWithSnmpConfig();

		// Mock SNMP protocol health check response
		doReturn(NULL_RESPONSE)
			.when(clientsExecutorMock)
			.executeSNMPGetNext(eq(SNMP_OID), any(SnmpConfiguration.class), anyString(), anyBoolean());

		// Create a new protocol health check strategy
		final ProtocolHealthCheckStrategy snmpHealthCheckStrategy = new ProtocolHealthCheckStrategy(
			telemetryManager,
			CURRENT_TIME_MILLIS,
			clientsExecutorMock
		);

		// Start the SNMP Health Check strategy
		snmpHealthCheckStrategy.run();

		assertEquals(DOWN, telemetryManager.getEndpointHostMonitor().getMetric(SNMP_UP_METRIC).getValue());
	}

	@Test
	void testCheckSshHealthLocally() {
		// Create a telemetry manager using an SSH HostConfiguration.
		final TelemetryManager telemetryManager = createTelemetryManagerWithSshConfig();

		// Create a new protocol health check strategy
		final ProtocolHealthCheckStrategy sshHealthCheckStrategy = new ProtocolHealthCheckStrategy(
			telemetryManager,
			CURRENT_TIME_MILLIS,
			clientsExecutorMock
		);

		// Setting SSH host properties
		telemetryManager.getHostProperties().setMustCheckSshStatus(true);
		telemetryManager.getHostProperties().setOsCommandExecutesLocally(true);

		try (MockedStatic<OsCommandHelper> staticOsCommandHelper = Mockito.mockStatic(OsCommandHelper.class)) {
			staticOsCommandHelper
				.when(() -> OsCommandHelper.runLocalCommand(anyString(), anyLong(), any()))
				.thenReturn(SUCCESS_RESPONSE);

			// Start the SSH Health Check strategy
			sshHealthCheckStrategy.run();

			assertEquals(UP, telemetryManager.getEndpointHostMonitor().getMetric(SSH_UP_METRIC).getValue());
		}

		try (MockedStatic<OsCommandHelper> staticOsCommandHelper = Mockito.mockStatic(OsCommandHelper.class)) {
			staticOsCommandHelper.when(() -> OsCommandHelper.runLocalCommand(anyString(), anyLong(), any())).thenReturn(null);

			// Start the SSH Health Check strategy
			sshHealthCheckStrategy.run();

			assertEquals(DOWN, telemetryManager.getEndpointHostMonitor().getMetric(SSH_UP_METRIC).getValue());
		}
	}

	@Test
	void testCheckSshUpHealthRemotely() {
		// Create a telemetry manager using an SSH HostConfiguration.
		final TelemetryManager telemetryManager = createTelemetryManagerWithSshConfig();

		// Create a new protocol health check strategy
		final ProtocolHealthCheckStrategy sshHealthCheckStrategy = new ProtocolHealthCheckStrategy(
			telemetryManager,
			CURRENT_TIME_MILLIS,
			clientsExecutorMock
		);

		// Setting SSH host properties
		telemetryManager.getHostProperties().setMustCheckSshStatus(true);
		telemetryManager.getHostProperties().setOsCommandExecutesLocally(false);
		telemetryManager.getHostProperties().setOsCommandExecutesRemotely(true);

		try (MockedStatic<OsCommandHelper> staticOsCommandHelper = Mockito.mockStatic(OsCommandHelper.class)) {
			staticOsCommandHelper
				.when(() ->
					OsCommandHelper.runSshCommand(anyString(), anyString(), any(SshConfiguration.class), anyLong(), any(), any())
				)
				.thenReturn(SUCCESS_RESPONSE);

			// Start the SSH Health Check strategy
			sshHealthCheckStrategy.run();

			assertEquals(UP, telemetryManager.getEndpointHostMonitor().getMetric(SSH_UP_METRIC).getValue());
		}

		try (MockedStatic<OsCommandHelper> staticOsCommandHelper = Mockito.mockStatic(OsCommandHelper.class)) {
			staticOsCommandHelper
				.when(() ->
					OsCommandHelper.runSshCommand(anyString(), anyString(), any(SshConfiguration.class), anyLong(), any(), any())
				)
				.thenReturn(null);

			// Start the SSH Health Check strategy
			sshHealthCheckStrategy.run();

			assertEquals(DOWN, telemetryManager.getEndpointHostMonitor().getMetric(SSH_UP_METRIC).getValue());
		}
	}

	@Test
	void testCheckSshUpHealthBothLocallyAndRemotely() {
		// Create a telemetry manager using an SSH HostConfiguration.
		final TelemetryManager telemetryManager = createTelemetryManagerWithSshConfig();

		// Create a new protocol health check strategy
		final ProtocolHealthCheckStrategy sshHealthCheckStrategy = new ProtocolHealthCheckStrategy(
			telemetryManager,
			CURRENT_TIME_MILLIS,
			clientsExecutorMock
		);

		// Setting SSH host properties
		telemetryManager.getHostProperties().setMustCheckSshStatus(true);
		telemetryManager.getHostProperties().setOsCommandExecutesLocally(true);
		telemetryManager.getHostProperties().setOsCommandExecutesRemotely(true);

		// Both local and remote commands working fine
		try (MockedStatic<OsCommandHelper> staticOsCommandHelper = Mockito.mockStatic(OsCommandHelper.class)) {
			staticOsCommandHelper
				.when(() ->
					OsCommandHelper.runSshCommand(anyString(), anyString(), any(SshConfiguration.class), anyLong(), any(), any())
				)
				.thenReturn(SUCCESS_RESPONSE);

			staticOsCommandHelper
				.when(() -> OsCommandHelper.runLocalCommand(anyString(), anyLong(), any()))
				.thenReturn(SUCCESS_RESPONSE);

			// Start the SSH Health Check strategy
			sshHealthCheckStrategy.run();

			assertEquals(UP, telemetryManager.getEndpointHostMonitor().getMetric(SSH_UP_METRIC).getValue());
		}

		// Local commands not working
		try (MockedStatic<OsCommandHelper> staticOsCommandHelper = Mockito.mockStatic(OsCommandHelper.class)) {
			staticOsCommandHelper
				.when(() ->
					OsCommandHelper.runSshCommand(anyString(), anyString(), any(SshConfiguration.class), anyLong(), any(), any())
				)
				.thenReturn(SUCCESS_RESPONSE);

			staticOsCommandHelper.when(() -> OsCommandHelper.runLocalCommand(anyString(), anyLong(), any())).thenReturn(null);

			// Start the SSH Health Check strategy
			sshHealthCheckStrategy.run();

			assertEquals(DOWN, telemetryManager.getEndpointHostMonitor().getMetric(SSH_UP_METRIC).getValue());
		}
		// remote command not working
		try (MockedStatic<OsCommandHelper> staticOsCommandHelper = Mockito.mockStatic(OsCommandHelper.class)) {
			staticOsCommandHelper
				.when(() ->
					OsCommandHelper.runSshCommand(anyString(), anyString(), any(SshConfiguration.class), anyLong(), any(), any())
				)
				.thenReturn(null);

			staticOsCommandHelper
				.when(() -> OsCommandHelper.runLocalCommand(anyString(), anyLong(), any()))
				.thenReturn(SUCCESS_RESPONSE);

			// Start the SSH Health Check strategy
			sshHealthCheckStrategy.run();

			assertEquals(DOWN, telemetryManager.getEndpointHostMonitor().getMetric(SSH_UP_METRIC).getValue());
		}

		// Both local and remote commands not working, but not throwing exceptions
		try (MockedStatic<OsCommandHelper> staticOsCommandHelper = Mockito.mockStatic(OsCommandHelper.class)) {
			staticOsCommandHelper
				.when(() ->
					OsCommandHelper.runSshCommand(anyString(), anyString(), any(SshConfiguration.class), anyLong(), any(), any())
				)
				.thenReturn(null);

			staticOsCommandHelper.when(() -> OsCommandHelper.runLocalCommand(anyString(), anyLong(), any())).thenReturn(null);

			// Start the SSH Health Check strategy
			sshHealthCheckStrategy.run();

			assertEquals(DOWN, telemetryManager.getEndpointHostMonitor().getMetric(SSH_UP_METRIC).getValue());
		}
	}

	@Test
	void testCheckSshNoHealthWhenMustCheckFalse() {
		// Create a telemetry manager using an SSH HostConfiguration.
		final TelemetryManager telemetryManager = createTelemetryManagerWithSshConfig();

		// Create a new protocol health check strategy
		final ProtocolHealthCheckStrategy sshHealthCheckStrategy = new ProtocolHealthCheckStrategy(
			telemetryManager,
			CURRENT_TIME_MILLIS,
			clientsExecutorMock
		);

		// Setting SSH host properties
		telemetryManager.getHostProperties().setMustCheckSshStatus(false);
		telemetryManager.getHostProperties().setOsCommandExecutesLocally(true);
		telemetryManager.getHostProperties().setOsCommandExecutesRemotely(true);

		// Start the SSH Health Check strategy
		sshHealthCheckStrategy.run();

		assertNull(telemetryManager.getEndpointHostMonitor().getMetric(SSH_UP_METRIC));
	}

	@Test
	void testCheckSshNoHealthWhenNoConfiguration() {
		// Create a telemetry manager without configuration.
		final TelemetryManager telemetryManager = createTelemetryManagerWithoutConfig();

		// Create a new protocol health check strategy
		final ProtocolHealthCheckStrategy sshHealthCheckStrategy = new ProtocolHealthCheckStrategy(
			telemetryManager,
			CURRENT_TIME_MILLIS,
			clientsExecutorMock
		);

		// Setting SSH host properties
		telemetryManager.getHostProperties().setMustCheckSshStatus(false);
		telemetryManager.getHostProperties().setOsCommandExecutesLocally(true);
		telemetryManager.getHostProperties().setOsCommandExecutesRemotely(true);

		// Start the SSH Health Check strategy
		sshHealthCheckStrategy.run();

		// make sure that SSH health check is not performed if an SSH config is not present
		assertNull(telemetryManager.getEndpointHostMonitor().getMetric(SSH_UP_METRIC));
	}

	@Test
	void testCheckIpmiUpHealth() {
		// Create a telemetry manager using an IPMI HostConfiguration.
		final TelemetryManager telemetryManager = createTelemetryManagerWithIpmiConfig();

		// Create a new protocol health check strategy
		final ProtocolHealthCheckStrategy ipmiHealthCheckStrategy = new ProtocolHealthCheckStrategy(
			telemetryManager,
			CURRENT_TIME_MILLIS,
			clientsExecutorMock
		);

		// Mock successful IPMI protocol health check response
		try (MockedStatic<IpmiClient> staticIpmiClient = Mockito.mockStatic(IpmiClient.class)) {
			staticIpmiClient
				.when(() -> IpmiClient.getChassisStatusAsStringResult(any(IpmiClientConfiguration.class)))
				.thenReturn(SUCCESS_RESPONSE);

			// Start the IPMI Health Check strategy
			ipmiHealthCheckStrategy.run();

			assertEquals(UP, telemetryManager.getEndpointHostMonitor().getMetric(IPMI_UP_METRIC).getValue());
		}
	}

	@Test
	void testCheckIpmiDownHealth() {
		// Create a telemetry manager using an IPMI HostConfiguration.
		final TelemetryManager telemetryManager = createTelemetryManagerWithIpmiConfig();

		// Create a new protocol health check strategy
		final ProtocolHealthCheckStrategy ipmiHealthCheckStrategy = new ProtocolHealthCheckStrategy(
			telemetryManager,
			CURRENT_TIME_MILLIS,
			clientsExecutorMock
		);

		// Mock null IPMI protocol health check response
		try (MockedStatic<IpmiClient> staticIpmiClient = Mockito.mockStatic(IpmiClient.class)) {
			staticIpmiClient
				.when(() -> IpmiClient.getChassisStatusAsStringResult(any(IpmiClientConfiguration.class)))
				.thenReturn(null);

			// Start the IPMI Health Check strategy
			ipmiHealthCheckStrategy.run();

			assertEquals(DOWN, telemetryManager.getEndpointHostMonitor().getMetric(IPMI_UP_METRIC).getValue());
		}
	}

	@Test
	void testCheckWbemUpHealthNamespaces() throws ClientException {
		// Create a telemetry manager using a WBEM HostConfiguration
		final TelemetryManager telemetryManager = createTelemetryManagerWithWbemConfig();

		// Create a new protocol health check strategy
		final ProtocolHealthCheckStrategy wbemHealthCheckStrategy = new ProtocolHealthCheckStrategy(
			telemetryManager,
			CURRENT_TIME_MILLIS,
			clientsExecutorMock
		);

<<<<<<< HEAD
		// Mock a positive result for each WBEM test namespace
		for (final String namespace : WBEM_UP_TEST_NAMESPACES) {
			// Mock WBEM protocol health check response
			doAnswer(answer -> {
					if (answer.getArgument(3).equals(namespace)) {
						return List.of(List.of(SUCCESS_RESPONSE));
					} else {
						return null;
					}
				})
=======
		{
			// Mock a positive response for every WBEM protocol health check test namespace
			doReturn(WQL_SUCCESS_RESPONSE)
>>>>>>> 6503ea53
				.when(clientsExecutorMock)
				.executeWbem(anyString(), any(WbemConfiguration.class), eq(WBEM_TEST_QUERY), anyString());

			// Start the WBEM Health Check strategy
			wbemHealthCheckStrategy.run();

			assertEquals(UP, telemetryManager.getEndpointHostMonitor().getMetric(WBEM_UP_METRIC).getValue());
		}
<<<<<<< HEAD
=======

		{
			final Map<String, Answer<?>> answers = Map.of(
				"root/Interop",
				answer -> null,
				"interop",
				answer -> null,
				"root/PG_Interop",
				answer -> null,
				"PG_Interop",
				answer -> {
					throw new RuntimeException(new WBEMException(WBEMException.CIM_ERR_INVALID_NAMESPACE));
				}
			);

			for (Entry<String, Answer<?>> answerEntry : answers.entrySet()) {
				// Mock a positive response for every WBEM protocol health check test namespace
				doAnswer(answerEntry.getValue())
					.when(clientsExecutorMock)
					.executeWbem(anyString(), any(WbemConfiguration.class), eq(WBEM_TEST_QUERY), eq(answerEntry.getKey()));
			}

			// Start the WBEM Health Check strategy
			wbemHealthCheckStrategy.run();

			assertEquals(UP, telemetryManager.getEndpointHostMonitor().getMetric(WBEM_UP_METRIC).getValue());
		}

		{
			final Map<String, Answer<?>> answers = Map.of(
				"root/Interop",
				answer -> null,
				"interop",
				answer -> WQL_SUCCESS_RESPONSE
			);

			for (Entry<String, Answer<?>> answerEntry : answers.entrySet()) {
				// Mock a positive response for every WBEM protocol health check test namespace
				doAnswer(answerEntry.getValue())
					.when(clientsExecutorMock)
					.executeWbem(anyString(), any(WbemConfiguration.class), eq(WBEM_TEST_QUERY), eq(answerEntry.getKey()));
			}

			// Start the WBEM Health Check strategy
			wbemHealthCheckStrategy.run();

			assertEquals(UP, telemetryManager.getEndpointHostMonitor().getMetric(WBEM_UP_METRIC).getValue());
		}
>>>>>>> 6503ea53
	}

	@Test
	void testCheckWbemDownHealth() throws ClientException {
		// Create a telemetry manager using a WBEM HostConfiguration
		final TelemetryManager telemetryManager = createTelemetryManagerWithWbemConfig();

		// Create a new protocol health check strategy
		final ProtocolHealthCheckStrategy wbemHealthCheckStrategy = new ProtocolHealthCheckStrategy(
			telemetryManager,
			CURRENT_TIME_MILLIS,
			clientsExecutorMock
		);

<<<<<<< HEAD
		// Mock a null WBEM protocol health check response
		doReturn(null)
			.when(clientsExecutorMock)
			.executeWbem(anyString(), any(WbemConfiguration.class), eq(WBEM_TEST_QUERY), anyString());

		// Start the WBEM Health Check strategy
		wbemHealthCheckStrategy.run();

		assertEquals(DOWN, telemetryManager.getEndpointHostMonitor().getMetric(WBEM_UP_METRIC).getValue());
=======
		{
			// Mock a null WBEM protocol health check response
			doReturn(null)
				.when(clientsExecutorMock)
				.executeWbem(anyString(), any(WbemConfiguration.class), eq(WBEM_TEST_QUERY), anyString());

			// Start the WBEM Health Check strategy
			wbemHealthCheckStrategy.run();

			assertEquals(DOWN, telemetryManager.getEndpointHostMonitor().getMetric(WBEM_UP_METRIC).getValue());
		}

		{
			final Map<String, Answer<?>> answers = Map.of(
				"root/Interop",
				answer -> null,
				"interop",
				answer -> null,
				"root/PG_Interop",
				answer -> null,
				"PG_Interop",
				answer -> {
					throw new RuntimeException(new WBEMException(WBEMException.CIM_ERR_FAILED));
				}
			);

			for (Entry<String, Answer<?>> answerEntry : answers.entrySet()) {
				// Mock a negative response for every WBEM protocol health check test namespace
				doAnswer(answerEntry.getValue())
					.when(clientsExecutorMock)
					.executeWbem(anyString(), any(WbemConfiguration.class), eq(WBEM_TEST_QUERY), eq(answerEntry.getKey()));
			}

			// Start the WBEM Health Check strategy
			wbemHealthCheckStrategy.run();

			assertEquals(DOWN, telemetryManager.getEndpointHostMonitor().getMetric(WBEM_UP_METRIC).getValue());
		}
>>>>>>> 6503ea53
	}

	@Test
	void testCheckWmiUpHealth() throws ClientException {
		// Create a telemetry manager using a WMI HostConfiguration
		final TelemetryManager telemetryManager = createTelemetryManagerWithWmiConfig();

		// Create a new protocol health check strategy
		final ProtocolHealthCheckStrategy wmiHealthCheckStrategy = new ProtocolHealthCheckStrategy(
			telemetryManager,
			CURRENT_TIME_MILLIS,
			clientsExecutorMock
		);

<<<<<<< HEAD
		// Mock a positive WMI protocol health check response
		doReturn(List.of(List.of(SUCCESS_RESPONSE)))
			.when(clientsExecutorMock)
			.executeWmi(
				anyString(),
				any(WmiConfiguration.class),
				eq(WMI_AND_WINRM_TEST_QUERY),
				eq(WMI_AND_WINRM_TEST_NAMESPACE)
			);

		// Start the WMI Health Check strategy
		wmiHealthCheckStrategy.run();

		assertEquals(UP, telemetryManager.getEndpointHostMonitor().getMetric(WMI_UP_METRIC).getValue());
=======
		{
			// Mock a positive WMI protocol health check response
			doReturn(WQL_SUCCESS_RESPONSE)
				.when(clientsExecutorMock)
				.executeWmi(
					anyString(),
					any(WmiConfiguration.class),
					eq(WMI_AND_WINRM_TEST_QUERY),
					eq(WMI_AND_WINRM_TEST_NAMESPACE)
				);

			// Start the WMI Health Check strategy
			wmiHealthCheckStrategy.run();

			assertEquals(UP, telemetryManager.getEndpointHostMonitor().getMetric(WMI_UP_METRIC).getValue());
		}

		{
			// Mock an acceptable WMI protocol health check exception
			doThrow(new RuntimeException(new WmiComException("WBEM_E_INVALID_NAMESPACE")))
				.when(clientsExecutorMock)
				.executeWmi(
					anyString(),
					any(WmiConfiguration.class),
					eq(WMI_AND_WINRM_TEST_QUERY),
					eq(WMI_AND_WINRM_TEST_NAMESPACE)
				);

			// Start the WMI Health Check strategy
			wmiHealthCheckStrategy.run();

			assertEquals(UP, telemetryManager.getEndpointHostMonitor().getMetric(WMI_UP_METRIC).getValue());
		}
>>>>>>> 6503ea53
	}

	@Test
	void testCheckWmiDownHealth() throws ClientException {
		// Create a telemetry manager using a WMI HostConfiguration
		final TelemetryManager telemetryManager = createTelemetryManagerWithWmiConfig();

		// Create a new protocol health check strategy
		final ProtocolHealthCheckStrategy wmiHealthCheckStrategy = new ProtocolHealthCheckStrategy(
			telemetryManager,
			CURRENT_TIME_MILLIS,
			clientsExecutorMock
		);

<<<<<<< HEAD
		// Mock a positive WMI protocol health check response
=======
		// Mock a null WMI protocol health check response
>>>>>>> 6503ea53
		doReturn(null)
			.when(clientsExecutorMock)
			.executeWmi(
				anyString(),
				any(WmiConfiguration.class),
				eq(WMI_AND_WINRM_TEST_QUERY),
				eq(WMI_AND_WINRM_TEST_NAMESPACE)
			);

		// Start the WMI Health Check strategy
		wmiHealthCheckStrategy.run();

		assertEquals(DOWN, telemetryManager.getEndpointHostMonitor().getMetric(WMI_UP_METRIC).getValue());
	}

	@Test
	void testCheckWinRmUpHealth() throws ClientException {
<<<<<<< HEAD
		// Create a telemetry manager using a WINRM HostConfiguration
=======
		// Create a telemetry manager using a WinRM HostConfiguration
>>>>>>> 6503ea53
		final TelemetryManager telemetryManager = createTelemetryManagerWithWinRmConfig();

		// Create a new protocol health check strategy
		final ProtocolHealthCheckStrategy winRmHealthCheckStrategy = new ProtocolHealthCheckStrategy(
			telemetryManager,
			CURRENT_TIME_MILLIS,
			clientsExecutorMock
		);

<<<<<<< HEAD
		// Mock a positive WINRM protocol health check response
		doReturn(List.of(List.of(SUCCESS_RESPONSE)))
=======
		// Mock a positive WinRM protocol health check response
		doReturn(WQL_SUCCESS_RESPONSE)
>>>>>>> 6503ea53
			.when(clientsExecutorMock)
			.executeWqlThroughWinRm(
				anyString(),
				any(WinRmConfiguration.class),
				eq(WMI_AND_WINRM_TEST_QUERY),
				eq(WMI_AND_WINRM_TEST_NAMESPACE)
			);

<<<<<<< HEAD
		// Start the WINRM Health Check strategy
		winRmHealthCheckStrategy.run();

		assertEquals(UP, telemetryManager.getEndpointHostMonitor().getMetric(WINRM_UP_METRIC).getValue());
=======
		// Start the WinRM Health Check strategy
		winRmHealthCheckStrategy.run();

		assertEquals(UP, telemetryManager.getEndpointHostMonitor().getMetric(WINRM_UP_METRIC).getValue());

		{
			// Mock an acceptable WinRM protocol health check exception
			doThrow(new RuntimeException(new WqlQuerySyntaxException("WQL Quert Syntax Exception")))
				.when(clientsExecutorMock)
				.executeWqlThroughWinRm(
					anyString(),
					any(WinRmConfiguration.class),
					eq(WMI_AND_WINRM_TEST_QUERY),
					eq(WMI_AND_WINRM_TEST_NAMESPACE)
				);

			// Start the WinRM Health Check strategy
			winRmHealthCheckStrategy.run();

			assertEquals(UP, telemetryManager.getEndpointHostMonitor().getMetric(WINRM_UP_METRIC).getValue());
		}
>>>>>>> 6503ea53
	}

	@Test
	void testCheckWinRmDownHealth() throws ClientException {
<<<<<<< HEAD
		// Create a telemetry manager using a WINRM HostConfiguration
=======
		// Create a telemetry manager using a WinRM HostConfiguration
>>>>>>> 6503ea53
		final TelemetryManager telemetryManager = createTelemetryManagerWithWinRmConfig();

		// Create a new protocol health check strategy
		final ProtocolHealthCheckStrategy winRmHealthCheckStrategy = new ProtocolHealthCheckStrategy(
			telemetryManager,
			CURRENT_TIME_MILLIS,
			clientsExecutorMock
		);

<<<<<<< HEAD
		// Mock a positive WINRM protocol health check response
=======
		// Mock a null WinRM protocol health check response
>>>>>>> 6503ea53
		doReturn(null)
			.when(clientsExecutorMock)
			.executeWqlThroughWinRm(
				anyString(),
				any(WinRmConfiguration.class),
				eq(WMI_AND_WINRM_TEST_QUERY),
				eq(WMI_AND_WINRM_TEST_NAMESPACE)
			);

<<<<<<< HEAD
		// Start the WINRM Health Check strategy
=======
		// Start the WinRM Health Check strategy
>>>>>>> 6503ea53
		winRmHealthCheckStrategy.run();

		assertEquals(DOWN, telemetryManager.getEndpointHostMonitor().getMetric(WINRM_UP_METRIC).getValue());
	}
}
<|MERGE_RESOLUTION|>--- conflicted
+++ resolved
@@ -1,996 +1,903 @@
-package org.sentrysoftware.metricshub.engine.strategy.collect;
-
-import static org.junit.jupiter.api.Assertions.assertEquals;
-import static org.junit.jupiter.api.Assertions.assertNull;
-import static org.mockito.ArgumentMatchers.any;
-import static org.mockito.ArgumentMatchers.anyBoolean;
-import static org.mockito.ArgumentMatchers.anyLong;
-import static org.mockito.ArgumentMatchers.anyString;
-import static org.mockito.ArgumentMatchers.eq;
-import static org.mockito.Mockito.doAnswer;
-import static org.mockito.Mockito.doReturn;
-import static org.mockito.Mockito.doThrow;
-import static org.sentrysoftware.metricshub.engine.common.helpers.KnownMonitorType.HOST;
-import static org.sentrysoftware.metricshub.engine.constants.Constants.HOSTNAME;
-import static org.sentrysoftware.metricshub.engine.strategy.collect.ProtocolHealthCheckStrategy.DOWN;
-import static org.sentrysoftware.metricshub.engine.strategy.collect.ProtocolHealthCheckStrategy.HTTP_UP_METRIC;
-import static org.sentrysoftware.metricshub.engine.strategy.collect.ProtocolHealthCheckStrategy.IPMI_UP_METRIC;
-import static org.sentrysoftware.metricshub.engine.strategy.collect.ProtocolHealthCheckStrategy.SNMP_OID;
-import static org.sentrysoftware.metricshub.engine.strategy.collect.ProtocolHealthCheckStrategy.SNMP_UP_METRIC;
-import static org.sentrysoftware.metricshub.engine.strategy.collect.ProtocolHealthCheckStrategy.SSH_UP_METRIC;
-import static org.sentrysoftware.metricshub.engine.strategy.collect.ProtocolHealthCheckStrategy.UP;
-import static org.sentrysoftware.metricshub.engine.strategy.collect.ProtocolHealthCheckStrategy.WBEM_TEST_QUERY;
-import static org.sentrysoftware.metricshub.engine.strategy.collect.ProtocolHealthCheckStrategy.WBEM_UP_METRIC;
-<<<<<<< HEAD
-import static org.sentrysoftware.metricshub.engine.strategy.collect.ProtocolHealthCheckStrategy.WBEM_UP_TEST_NAMESPACES;
-=======
->>>>>>> 6503ea53
-import static org.sentrysoftware.metricshub.engine.strategy.collect.ProtocolHealthCheckStrategy.WINRM_UP_METRIC;
-import static org.sentrysoftware.metricshub.engine.strategy.collect.ProtocolHealthCheckStrategy.WMI_AND_WINRM_TEST_NAMESPACE;
-import static org.sentrysoftware.metricshub.engine.strategy.collect.ProtocolHealthCheckStrategy.WMI_AND_WINRM_TEST_QUERY;
-import static org.sentrysoftware.metricshub.engine.strategy.collect.ProtocolHealthCheckStrategy.WMI_UP_METRIC;
-
-import java.util.HashMap;
-import java.util.List;
-import java.util.Map;
-import java.util.Map.Entry;
-import java.util.concurrent.ExecutionException;
-import java.util.concurrent.TimeoutException;
-import org.junit.jupiter.api.BeforeEach;
-import org.junit.jupiter.api.Test;
-import org.junit.jupiter.api.extension.ExtendWith;
-import org.mockito.Mock;
-import org.mockito.MockedStatic;
-import org.mockito.Mockito;
-import org.mockito.junit.jupiter.MockitoExtension;
-import org.mockito.stubbing.Answer;
-import org.sentrysoftware.ipmi.client.IpmiClient;
-import org.sentrysoftware.ipmi.client.IpmiClientConfiguration;
-import org.sentrysoftware.metricshub.engine.client.ClientsExecutor;
-import org.sentrysoftware.metricshub.engine.client.http.HttpRequest;
-import org.sentrysoftware.metricshub.engine.common.exception.ClientException;
-import org.sentrysoftware.metricshub.engine.configuration.HostConfiguration;
-import org.sentrysoftware.metricshub.engine.configuration.HttpConfiguration;
-import org.sentrysoftware.metricshub.engine.configuration.IpmiConfiguration;
-import org.sentrysoftware.metricshub.engine.configuration.SnmpConfiguration;
-import org.sentrysoftware.metricshub.engine.configuration.SshConfiguration;
-import org.sentrysoftware.metricshub.engine.configuration.WbemConfiguration;
-import org.sentrysoftware.metricshub.engine.configuration.WinRmConfiguration;
-import org.sentrysoftware.metricshub.engine.configuration.WmiConfiguration;
-import org.sentrysoftware.metricshub.engine.strategy.utils.OsCommandHelper;
-import org.sentrysoftware.metricshub.engine.telemetry.Monitor;
-import org.sentrysoftware.metricshub.engine.telemetry.TelemetryManager;
-import org.sentrysoftware.wbem.javax.wbem.WBEMException;
-import org.sentrysoftware.winrm.exceptions.WqlQuerySyntaxException;
-import org.sentrysoftware.wmi.exceptions.WmiComException;
-
-@ExtendWith(MockitoExtension.class)
-class ProtocolHealthCheckStrategyTest {
-
-	private static final long CURRENT_TIME_MILLIS = System.currentTimeMillis();
-
-	@Mock
-	private static ClientsExecutor clientsExecutorMock;
-
-	private static final String SUCCESS_RESPONSE = "Success";
-	private static final String NULL_RESPONSE = null;
-
-	private static final List<List<String>> WQL_SUCCESS_RESPONSE = List.of(List.of(SUCCESS_RESPONSE));
-	static Map<String, Map<String, Monitor>> monitors;
-
-	/**
-	 * Sets up the test environment before each test method is executed.
-	 * Creates a endpoint host monitor with specific properties and initializes the monitors map.
-	 */
-	@BeforeEach
-	void setup() {
-		Monitor hostMonitor = Monitor.builder().type(HOST.getKey()).isEndpoint(true).build();
-		monitors = new HashMap<>(Map.of(HOST.getKey(), Map.of(HOSTNAME, hostMonitor)));
-	}
-
-	/**
-	 * Creates and returns a TelemetryManager instance with an HTTP configuration.
-	 *
-	 * @return A TelemetryManager instance configured with an HTTP configuration.
-	 */
-	private TelemetryManager createTelemetryManagerWithHttpConfig() {
-		// Create a telemetry manager
-		return TelemetryManager
-			.builder()
-			.monitors(monitors)
-			.hostConfiguration(
-				HostConfiguration
-					.builder()
-					.hostId(HOSTNAME)
-					.hostname(HOSTNAME)
-					.configurations(Map.of(HttpConfiguration.class, HttpConfiguration.builder().build()))
-					.build()
-			)
-			.build();
-	}
-
-	/**
-	 * Creates and returns a TelemetryManager instance with an SNMP configuration.
-	 *
-	 * @return A TelemetryManager instance configured with an SNMP configuration.
-	 */
-	private TelemetryManager createTelemetryManagerWithSnmpConfig() {
-		// Create a telemetry manager
-		return TelemetryManager
-			.builder()
-			.monitors(monitors)
-			.hostConfiguration(
-				HostConfiguration
-					.builder()
-					.hostId(HOSTNAME)
-					.hostname(HOSTNAME)
-					.configurations(Map.of(SnmpConfiguration.class, SnmpConfiguration.builder().community("public").build()))
-					.build()
-			)
-			.build();
-	}
-
-	/**
-	 * Creates and returns a TelemetryManager instance with an SSH configuration.
-	 *
-	 * @return A TelemetryManager instance configured with an SSH configuration.
-	 */
-	private TelemetryManager createTelemetryManagerWithSshConfig() {
-		// Create a telemetry manager
-		return TelemetryManager
-			.builder()
-			.monitors(monitors)
-			.hostConfiguration(
-				HostConfiguration
-					.builder()
-					.hostId(HOSTNAME)
-					.hostname(HOSTNAME)
-					.configurations(
-						Map.of(
-							SshConfiguration.class,
-							SshConfiguration
-								.sshConfigurationBuilder()
-								.username("username")
-								.password("password".toCharArray())
-								.timeout(60L)
-								.build()
-						)
-					)
-					.build()
-			)
-			.build();
-	}
-
-	/**
-	 * Creates and returns a TelemetryManager instance with an IPMI configuration.
-	 *
-	 * @return A TelemetryManager instance configured with an IPMI configuration.
-	 */
-	private TelemetryManager createTelemetryManagerWithIpmiConfig() {
-		// Create a telemetry manager
-		return TelemetryManager
-			.builder()
-			.monitors(monitors)
-			.hostConfiguration(
-				HostConfiguration
-					.builder()
-					.hostId(HOSTNAME)
-					.hostname(HOSTNAME)
-					.configurations(
-						Map.of(
-							IpmiConfiguration.class,
-							IpmiConfiguration
-								.builder()
-								.username("username")
-								.password("password".toCharArray())
-								.bmcKey(null)
-								.skipAuth(false)
-								.timeout(60L)
-								.build()
-						)
-					)
-					.build()
-			)
-			.build();
-	}
-
-	/**
-<<<<<<< HEAD
-	 * Creates and returns a TelemetryManager instance with an IPMI configuration.
-	 *
-	 * @return A TelemetryManager instance configured with an IPMI configuration.
-=======
-	 * Creates and returns a TelemetryManager instance with an WBEM configuration.
-	 *
-	 * @return A TelemetryManager instance configured with an WBEM configuration.
->>>>>>> 6503ea53
-	 */
-	private TelemetryManager createTelemetryManagerWithWbemConfig() {
-		// Create a telemetry manager
-		return TelemetryManager
-			.builder()
-			.monitors(monitors)
-			.hostConfiguration(
-				HostConfiguration
-					.builder()
-					.hostId(HOSTNAME)
-					.hostname(HOSTNAME)
-					.configurations(Map.of(WbemConfiguration.class, WbemConfiguration.builder().build()))
-					.build()
-			)
-			.build();
-	}
-
-	/**
-	 * Creates and returns a TelemetryManager instance with an WMI configuration.
-	 *
-	 * @return A TelemetryManager instance configured with an WMI configuration.
-	 */
-	private TelemetryManager createTelemetryManagerWithWmiConfig() {
-		// Create a telemetry manager
-		return TelemetryManager
-			.builder()
-			.monitors(monitors)
-			.hostConfiguration(
-				HostConfiguration
-					.builder()
-					.hostId(HOSTNAME)
-					.hostname(HOSTNAME)
-					.configurations(
-						Map.of(
-							WmiConfiguration.class,
-							WmiConfiguration.builder().username("username").password("password".toCharArray()).timeout(60L).build()
-						)
-					)
-					.build()
-			)
-			.build();
-	}
-
-	/**
-<<<<<<< HEAD
-	 * Creates and returns a TelemetryManager instance with an WINRM configuration.
-	 *
-	 * @return A TelemetryManager instance configured with an WINRM configuration.
-=======
-	 * Creates and returns a TelemetryManager instance with an WinRM configuration.
-	 *
-	 * @return A TelemetryManager instance configured with an WinRM configuration.
->>>>>>> 6503ea53
-	 */
-	private TelemetryManager createTelemetryManagerWithWinRmConfig() {
-		// Create a telemetry manager
-		return TelemetryManager
-			.builder()
-			.monitors(monitors)
-			.hostConfiguration(
-				HostConfiguration
-					.builder()
-					.hostId(HOSTNAME)
-					.hostname(HOSTNAME)
-					.configurations(
-						Map.of(
-							WinRmConfiguration.class,
-							WinRmConfiguration.builder().username("username").password("password".toCharArray()).timeout(60L).build()
-						)
-					)
-					.build()
-			)
-			.build();
-	}
-
-	/**
-	 * Creates and returns a TelemetryManager instance without any configuration.
-	 *
-	 * @return A TelemetryManager instance.
-	 */
-	private TelemetryManager createTelemetryManagerWithoutConfig() {
-		// Create a telemetry manager
-		return TelemetryManager
-			.builder()
-			.monitors(monitors)
-			.hostConfiguration(HostConfiguration.builder().hostId(HOSTNAME).hostname(HOSTNAME).build())
-			.build();
-	}
-
-	@Test
-	void testCheckHttpDownHealth() {
-		// Create a telemetry manager using an HTTP HostConfiguration.
-		final TelemetryManager telemetryManager = createTelemetryManagerWithHttpConfig();
-
-		// Mock HTTP protocol health check response
-		doReturn(NULL_RESPONSE).when(clientsExecutorMock).executeHttp(any(HttpRequest.class), anyBoolean());
-
-		// Create a new health check strategy
-		final ProtocolHealthCheckStrategy httpHealthCheckStrategy = new ProtocolHealthCheckStrategy(
-			telemetryManager,
-			CURRENT_TIME_MILLIS,
-			clientsExecutorMock
-		);
-
-		// Start the Health Check strategy
-		httpHealthCheckStrategy.run();
-
-		assertEquals(DOWN, telemetryManager.getEndpointHostMonitor().getMetric(HTTP_UP_METRIC).getValue());
-	}
-
-	@Test
-	void testCheckHttpUpHealth() {
-		// Create a telemetry manager using an HTTP HostConfiguration.
-		final TelemetryManager telemetryManager = createTelemetryManagerWithHttpConfig();
-
-		// Mock HTTP protocol health check response
-		doReturn(SUCCESS_RESPONSE).when(clientsExecutorMock).executeHttp(any(HttpRequest.class), anyBoolean());
-
-		// Create a new health check strategy
-		final ProtocolHealthCheckStrategy httpHealthCheckStrategy = new ProtocolHealthCheckStrategy(
-			telemetryManager,
-			CURRENT_TIME_MILLIS,
-			clientsExecutorMock
-		);
-
-		// Start the Health Check strategy
-		httpHealthCheckStrategy.run();
-
-		assertEquals(UP, telemetryManager.getEndpointHostMonitor().getMetric(HTTP_UP_METRIC).getValue());
-	}
-
-	@Test
-	void testCheckSnmpUpHealth() throws InterruptedException, ExecutionException, TimeoutException {
-		// Create a telemetry manager using an SNMP HostConfiguration.
-		final TelemetryManager telemetryManager = createTelemetryManagerWithSnmpConfig();
-
-		// Mock SNMP protocol health check response
-		doReturn(SUCCESS_RESPONSE)
-			.when(clientsExecutorMock)
-			.executeSNMPGetNext(eq(SNMP_OID), any(SnmpConfiguration.class), anyString(), anyBoolean());
-
-		// Create a new protocol health check strategy
-		final ProtocolHealthCheckStrategy snmpHealthCheckStrategy = new ProtocolHealthCheckStrategy(
-			telemetryManager,
-			CURRENT_TIME_MILLIS,
-			clientsExecutorMock
-		);
-
-		// Start the SNMP Health Check strategy
-		snmpHealthCheckStrategy.run();
-
-		assertEquals(UP, telemetryManager.getEndpointHostMonitor().getMetric(SNMP_UP_METRIC).getValue());
-	}
-
-	@Test
-	void testCheckSnmpDownHealth() throws InterruptedException, ExecutionException, TimeoutException {
-		// Create a telemetry manager using an SNMP HostConfiguration.
-		final TelemetryManager telemetryManager = createTelemetryManagerWithSnmpConfig();
-
-		// Mock SNMP protocol health check response
-		doReturn(NULL_RESPONSE)
-			.when(clientsExecutorMock)
-			.executeSNMPGetNext(eq(SNMP_OID), any(SnmpConfiguration.class), anyString(), anyBoolean());
-
-		// Create a new protocol health check strategy
-		final ProtocolHealthCheckStrategy snmpHealthCheckStrategy = new ProtocolHealthCheckStrategy(
-			telemetryManager,
-			CURRENT_TIME_MILLIS,
-			clientsExecutorMock
-		);
-
-		// Start the SNMP Health Check strategy
-		snmpHealthCheckStrategy.run();
-
-		assertEquals(DOWN, telemetryManager.getEndpointHostMonitor().getMetric(SNMP_UP_METRIC).getValue());
-	}
-
-	@Test
-	void testCheckSshHealthLocally() {
-		// Create a telemetry manager using an SSH HostConfiguration.
-		final TelemetryManager telemetryManager = createTelemetryManagerWithSshConfig();
-
-		// Create a new protocol health check strategy
-		final ProtocolHealthCheckStrategy sshHealthCheckStrategy = new ProtocolHealthCheckStrategy(
-			telemetryManager,
-			CURRENT_TIME_MILLIS,
-			clientsExecutorMock
-		);
-
-		// Setting SSH host properties
-		telemetryManager.getHostProperties().setMustCheckSshStatus(true);
-		telemetryManager.getHostProperties().setOsCommandExecutesLocally(true);
-
-		try (MockedStatic<OsCommandHelper> staticOsCommandHelper = Mockito.mockStatic(OsCommandHelper.class)) {
-			staticOsCommandHelper
-				.when(() -> OsCommandHelper.runLocalCommand(anyString(), anyLong(), any()))
-				.thenReturn(SUCCESS_RESPONSE);
-
-			// Start the SSH Health Check strategy
-			sshHealthCheckStrategy.run();
-
-			assertEquals(UP, telemetryManager.getEndpointHostMonitor().getMetric(SSH_UP_METRIC).getValue());
-		}
-
-		try (MockedStatic<OsCommandHelper> staticOsCommandHelper = Mockito.mockStatic(OsCommandHelper.class)) {
-			staticOsCommandHelper.when(() -> OsCommandHelper.runLocalCommand(anyString(), anyLong(), any())).thenReturn(null);
-
-			// Start the SSH Health Check strategy
-			sshHealthCheckStrategy.run();
-
-			assertEquals(DOWN, telemetryManager.getEndpointHostMonitor().getMetric(SSH_UP_METRIC).getValue());
-		}
-	}
-
-	@Test
-	void testCheckSshUpHealthRemotely() {
-		// Create a telemetry manager using an SSH HostConfiguration.
-		final TelemetryManager telemetryManager = createTelemetryManagerWithSshConfig();
-
-		// Create a new protocol health check strategy
-		final ProtocolHealthCheckStrategy sshHealthCheckStrategy = new ProtocolHealthCheckStrategy(
-			telemetryManager,
-			CURRENT_TIME_MILLIS,
-			clientsExecutorMock
-		);
-
-		// Setting SSH host properties
-		telemetryManager.getHostProperties().setMustCheckSshStatus(true);
-		telemetryManager.getHostProperties().setOsCommandExecutesLocally(false);
-		telemetryManager.getHostProperties().setOsCommandExecutesRemotely(true);
-
-		try (MockedStatic<OsCommandHelper> staticOsCommandHelper = Mockito.mockStatic(OsCommandHelper.class)) {
-			staticOsCommandHelper
-				.when(() ->
-					OsCommandHelper.runSshCommand(anyString(), anyString(), any(SshConfiguration.class), anyLong(), any(), any())
-				)
-				.thenReturn(SUCCESS_RESPONSE);
-
-			// Start the SSH Health Check strategy
-			sshHealthCheckStrategy.run();
-
-			assertEquals(UP, telemetryManager.getEndpointHostMonitor().getMetric(SSH_UP_METRIC).getValue());
-		}
-
-		try (MockedStatic<OsCommandHelper> staticOsCommandHelper = Mockito.mockStatic(OsCommandHelper.class)) {
-			staticOsCommandHelper
-				.when(() ->
-					OsCommandHelper.runSshCommand(anyString(), anyString(), any(SshConfiguration.class), anyLong(), any(), any())
-				)
-				.thenReturn(null);
-
-			// Start the SSH Health Check strategy
-			sshHealthCheckStrategy.run();
-
-			assertEquals(DOWN, telemetryManager.getEndpointHostMonitor().getMetric(SSH_UP_METRIC).getValue());
-		}
-	}
-
-	@Test
-	void testCheckSshUpHealthBothLocallyAndRemotely() {
-		// Create a telemetry manager using an SSH HostConfiguration.
-		final TelemetryManager telemetryManager = createTelemetryManagerWithSshConfig();
-
-		// Create a new protocol health check strategy
-		final ProtocolHealthCheckStrategy sshHealthCheckStrategy = new ProtocolHealthCheckStrategy(
-			telemetryManager,
-			CURRENT_TIME_MILLIS,
-			clientsExecutorMock
-		);
-
-		// Setting SSH host properties
-		telemetryManager.getHostProperties().setMustCheckSshStatus(true);
-		telemetryManager.getHostProperties().setOsCommandExecutesLocally(true);
-		telemetryManager.getHostProperties().setOsCommandExecutesRemotely(true);
-
-		// Both local and remote commands working fine
-		try (MockedStatic<OsCommandHelper> staticOsCommandHelper = Mockito.mockStatic(OsCommandHelper.class)) {
-			staticOsCommandHelper
-				.when(() ->
-					OsCommandHelper.runSshCommand(anyString(), anyString(), any(SshConfiguration.class), anyLong(), any(), any())
-				)
-				.thenReturn(SUCCESS_RESPONSE);
-
-			staticOsCommandHelper
-				.when(() -> OsCommandHelper.runLocalCommand(anyString(), anyLong(), any()))
-				.thenReturn(SUCCESS_RESPONSE);
-
-			// Start the SSH Health Check strategy
-			sshHealthCheckStrategy.run();
-
-			assertEquals(UP, telemetryManager.getEndpointHostMonitor().getMetric(SSH_UP_METRIC).getValue());
-		}
-
-		// Local commands not working
-		try (MockedStatic<OsCommandHelper> staticOsCommandHelper = Mockito.mockStatic(OsCommandHelper.class)) {
-			staticOsCommandHelper
-				.when(() ->
-					OsCommandHelper.runSshCommand(anyString(), anyString(), any(SshConfiguration.class), anyLong(), any(), any())
-				)
-				.thenReturn(SUCCESS_RESPONSE);
-
-			staticOsCommandHelper.when(() -> OsCommandHelper.runLocalCommand(anyString(), anyLong(), any())).thenReturn(null);
-
-			// Start the SSH Health Check strategy
-			sshHealthCheckStrategy.run();
-
-			assertEquals(DOWN, telemetryManager.getEndpointHostMonitor().getMetric(SSH_UP_METRIC).getValue());
-		}
-		// remote command not working
-		try (MockedStatic<OsCommandHelper> staticOsCommandHelper = Mockito.mockStatic(OsCommandHelper.class)) {
-			staticOsCommandHelper
-				.when(() ->
-					OsCommandHelper.runSshCommand(anyString(), anyString(), any(SshConfiguration.class), anyLong(), any(), any())
-				)
-				.thenReturn(null);
-
-			staticOsCommandHelper
-				.when(() -> OsCommandHelper.runLocalCommand(anyString(), anyLong(), any()))
-				.thenReturn(SUCCESS_RESPONSE);
-
-			// Start the SSH Health Check strategy
-			sshHealthCheckStrategy.run();
-
-			assertEquals(DOWN, telemetryManager.getEndpointHostMonitor().getMetric(SSH_UP_METRIC).getValue());
-		}
-
-		// Both local and remote commands not working, but not throwing exceptions
-		try (MockedStatic<OsCommandHelper> staticOsCommandHelper = Mockito.mockStatic(OsCommandHelper.class)) {
-			staticOsCommandHelper
-				.when(() ->
-					OsCommandHelper.runSshCommand(anyString(), anyString(), any(SshConfiguration.class), anyLong(), any(), any())
-				)
-				.thenReturn(null);
-
-			staticOsCommandHelper.when(() -> OsCommandHelper.runLocalCommand(anyString(), anyLong(), any())).thenReturn(null);
-
-			// Start the SSH Health Check strategy
-			sshHealthCheckStrategy.run();
-
-			assertEquals(DOWN, telemetryManager.getEndpointHostMonitor().getMetric(SSH_UP_METRIC).getValue());
-		}
-	}
-
-	@Test
-	void testCheckSshNoHealthWhenMustCheckFalse() {
-		// Create a telemetry manager using an SSH HostConfiguration.
-		final TelemetryManager telemetryManager = createTelemetryManagerWithSshConfig();
-
-		// Create a new protocol health check strategy
-		final ProtocolHealthCheckStrategy sshHealthCheckStrategy = new ProtocolHealthCheckStrategy(
-			telemetryManager,
-			CURRENT_TIME_MILLIS,
-			clientsExecutorMock
-		);
-
-		// Setting SSH host properties
-		telemetryManager.getHostProperties().setMustCheckSshStatus(false);
-		telemetryManager.getHostProperties().setOsCommandExecutesLocally(true);
-		telemetryManager.getHostProperties().setOsCommandExecutesRemotely(true);
-
-		// Start the SSH Health Check strategy
-		sshHealthCheckStrategy.run();
-
-		assertNull(telemetryManager.getEndpointHostMonitor().getMetric(SSH_UP_METRIC));
-	}
-
-	@Test
-	void testCheckSshNoHealthWhenNoConfiguration() {
-		// Create a telemetry manager without configuration.
-		final TelemetryManager telemetryManager = createTelemetryManagerWithoutConfig();
-
-		// Create a new protocol health check strategy
-		final ProtocolHealthCheckStrategy sshHealthCheckStrategy = new ProtocolHealthCheckStrategy(
-			telemetryManager,
-			CURRENT_TIME_MILLIS,
-			clientsExecutorMock
-		);
-
-		// Setting SSH host properties
-		telemetryManager.getHostProperties().setMustCheckSshStatus(false);
-		telemetryManager.getHostProperties().setOsCommandExecutesLocally(true);
-		telemetryManager.getHostProperties().setOsCommandExecutesRemotely(true);
-
-		// Start the SSH Health Check strategy
-		sshHealthCheckStrategy.run();
-
-		// make sure that SSH health check is not performed if an SSH config is not present
-		assertNull(telemetryManager.getEndpointHostMonitor().getMetric(SSH_UP_METRIC));
-	}
-
-	@Test
-	void testCheckIpmiUpHealth() {
-		// Create a telemetry manager using an IPMI HostConfiguration.
-		final TelemetryManager telemetryManager = createTelemetryManagerWithIpmiConfig();
-
-		// Create a new protocol health check strategy
-		final ProtocolHealthCheckStrategy ipmiHealthCheckStrategy = new ProtocolHealthCheckStrategy(
-			telemetryManager,
-			CURRENT_TIME_MILLIS,
-			clientsExecutorMock
-		);
-
-		// Mock successful IPMI protocol health check response
-		try (MockedStatic<IpmiClient> staticIpmiClient = Mockito.mockStatic(IpmiClient.class)) {
-			staticIpmiClient
-				.when(() -> IpmiClient.getChassisStatusAsStringResult(any(IpmiClientConfiguration.class)))
-				.thenReturn(SUCCESS_RESPONSE);
-
-			// Start the IPMI Health Check strategy
-			ipmiHealthCheckStrategy.run();
-
-			assertEquals(UP, telemetryManager.getEndpointHostMonitor().getMetric(IPMI_UP_METRIC).getValue());
-		}
-	}
-
-	@Test
-	void testCheckIpmiDownHealth() {
-		// Create a telemetry manager using an IPMI HostConfiguration.
-		final TelemetryManager telemetryManager = createTelemetryManagerWithIpmiConfig();
-
-		// Create a new protocol health check strategy
-		final ProtocolHealthCheckStrategy ipmiHealthCheckStrategy = new ProtocolHealthCheckStrategy(
-			telemetryManager,
-			CURRENT_TIME_MILLIS,
-			clientsExecutorMock
-		);
-
-		// Mock null IPMI protocol health check response
-		try (MockedStatic<IpmiClient> staticIpmiClient = Mockito.mockStatic(IpmiClient.class)) {
-			staticIpmiClient
-				.when(() -> IpmiClient.getChassisStatusAsStringResult(any(IpmiClientConfiguration.class)))
-				.thenReturn(null);
-
-			// Start the IPMI Health Check strategy
-			ipmiHealthCheckStrategy.run();
-
-			assertEquals(DOWN, telemetryManager.getEndpointHostMonitor().getMetric(IPMI_UP_METRIC).getValue());
-		}
-	}
-
-	@Test
-	void testCheckWbemUpHealthNamespaces() throws ClientException {
-		// Create a telemetry manager using a WBEM HostConfiguration
-		final TelemetryManager telemetryManager = createTelemetryManagerWithWbemConfig();
-
-		// Create a new protocol health check strategy
-		final ProtocolHealthCheckStrategy wbemHealthCheckStrategy = new ProtocolHealthCheckStrategy(
-			telemetryManager,
-			CURRENT_TIME_MILLIS,
-			clientsExecutorMock
-		);
-
-<<<<<<< HEAD
-		// Mock a positive result for each WBEM test namespace
-		for (final String namespace : WBEM_UP_TEST_NAMESPACES) {
-			// Mock WBEM protocol health check response
-			doAnswer(answer -> {
-					if (answer.getArgument(3).equals(namespace)) {
-						return List.of(List.of(SUCCESS_RESPONSE));
-					} else {
-						return null;
-					}
-				})
-=======
-		{
-			// Mock a positive response for every WBEM protocol health check test namespace
-			doReturn(WQL_SUCCESS_RESPONSE)
->>>>>>> 6503ea53
-				.when(clientsExecutorMock)
-				.executeWbem(anyString(), any(WbemConfiguration.class), eq(WBEM_TEST_QUERY), anyString());
-
-			// Start the WBEM Health Check strategy
-			wbemHealthCheckStrategy.run();
-
-			assertEquals(UP, telemetryManager.getEndpointHostMonitor().getMetric(WBEM_UP_METRIC).getValue());
-		}
-<<<<<<< HEAD
-=======
-
-		{
-			final Map<String, Answer<?>> answers = Map.of(
-				"root/Interop",
-				answer -> null,
-				"interop",
-				answer -> null,
-				"root/PG_Interop",
-				answer -> null,
-				"PG_Interop",
-				answer -> {
-					throw new RuntimeException(new WBEMException(WBEMException.CIM_ERR_INVALID_NAMESPACE));
-				}
-			);
-
-			for (Entry<String, Answer<?>> answerEntry : answers.entrySet()) {
-				// Mock a positive response for every WBEM protocol health check test namespace
-				doAnswer(answerEntry.getValue())
-					.when(clientsExecutorMock)
-					.executeWbem(anyString(), any(WbemConfiguration.class), eq(WBEM_TEST_QUERY), eq(answerEntry.getKey()));
-			}
-
-			// Start the WBEM Health Check strategy
-			wbemHealthCheckStrategy.run();
-
-			assertEquals(UP, telemetryManager.getEndpointHostMonitor().getMetric(WBEM_UP_METRIC).getValue());
-		}
-
-		{
-			final Map<String, Answer<?>> answers = Map.of(
-				"root/Interop",
-				answer -> null,
-				"interop",
-				answer -> WQL_SUCCESS_RESPONSE
-			);
-
-			for (Entry<String, Answer<?>> answerEntry : answers.entrySet()) {
-				// Mock a positive response for every WBEM protocol health check test namespace
-				doAnswer(answerEntry.getValue())
-					.when(clientsExecutorMock)
-					.executeWbem(anyString(), any(WbemConfiguration.class), eq(WBEM_TEST_QUERY), eq(answerEntry.getKey()));
-			}
-
-			// Start the WBEM Health Check strategy
-			wbemHealthCheckStrategy.run();
-
-			assertEquals(UP, telemetryManager.getEndpointHostMonitor().getMetric(WBEM_UP_METRIC).getValue());
-		}
->>>>>>> 6503ea53
-	}
-
-	@Test
-	void testCheckWbemDownHealth() throws ClientException {
-		// Create a telemetry manager using a WBEM HostConfiguration
-		final TelemetryManager telemetryManager = createTelemetryManagerWithWbemConfig();
-
-		// Create a new protocol health check strategy
-		final ProtocolHealthCheckStrategy wbemHealthCheckStrategy = new ProtocolHealthCheckStrategy(
-			telemetryManager,
-			CURRENT_TIME_MILLIS,
-			clientsExecutorMock
-		);
-
-<<<<<<< HEAD
-		// Mock a null WBEM protocol health check response
-		doReturn(null)
-			.when(clientsExecutorMock)
-			.executeWbem(anyString(), any(WbemConfiguration.class), eq(WBEM_TEST_QUERY), anyString());
-
-		// Start the WBEM Health Check strategy
-		wbemHealthCheckStrategy.run();
-
-		assertEquals(DOWN, telemetryManager.getEndpointHostMonitor().getMetric(WBEM_UP_METRIC).getValue());
-=======
-		{
-			// Mock a null WBEM protocol health check response
-			doReturn(null)
-				.when(clientsExecutorMock)
-				.executeWbem(anyString(), any(WbemConfiguration.class), eq(WBEM_TEST_QUERY), anyString());
-
-			// Start the WBEM Health Check strategy
-			wbemHealthCheckStrategy.run();
-
-			assertEquals(DOWN, telemetryManager.getEndpointHostMonitor().getMetric(WBEM_UP_METRIC).getValue());
-		}
-
-		{
-			final Map<String, Answer<?>> answers = Map.of(
-				"root/Interop",
-				answer -> null,
-				"interop",
-				answer -> null,
-				"root/PG_Interop",
-				answer -> null,
-				"PG_Interop",
-				answer -> {
-					throw new RuntimeException(new WBEMException(WBEMException.CIM_ERR_FAILED));
-				}
-			);
-
-			for (Entry<String, Answer<?>> answerEntry : answers.entrySet()) {
-				// Mock a negative response for every WBEM protocol health check test namespace
-				doAnswer(answerEntry.getValue())
-					.when(clientsExecutorMock)
-					.executeWbem(anyString(), any(WbemConfiguration.class), eq(WBEM_TEST_QUERY), eq(answerEntry.getKey()));
-			}
-
-			// Start the WBEM Health Check strategy
-			wbemHealthCheckStrategy.run();
-
-			assertEquals(DOWN, telemetryManager.getEndpointHostMonitor().getMetric(WBEM_UP_METRIC).getValue());
-		}
->>>>>>> 6503ea53
-	}
-
-	@Test
-	void testCheckWmiUpHealth() throws ClientException {
-		// Create a telemetry manager using a WMI HostConfiguration
-		final TelemetryManager telemetryManager = createTelemetryManagerWithWmiConfig();
-
-		// Create a new protocol health check strategy
-		final ProtocolHealthCheckStrategy wmiHealthCheckStrategy = new ProtocolHealthCheckStrategy(
-			telemetryManager,
-			CURRENT_TIME_MILLIS,
-			clientsExecutorMock
-		);
-
-<<<<<<< HEAD
-		// Mock a positive WMI protocol health check response
-		doReturn(List.of(List.of(SUCCESS_RESPONSE)))
-			.when(clientsExecutorMock)
-			.executeWmi(
-				anyString(),
-				any(WmiConfiguration.class),
-				eq(WMI_AND_WINRM_TEST_QUERY),
-				eq(WMI_AND_WINRM_TEST_NAMESPACE)
-			);
-
-		// Start the WMI Health Check strategy
-		wmiHealthCheckStrategy.run();
-
-		assertEquals(UP, telemetryManager.getEndpointHostMonitor().getMetric(WMI_UP_METRIC).getValue());
-=======
-		{
-			// Mock a positive WMI protocol health check response
-			doReturn(WQL_SUCCESS_RESPONSE)
-				.when(clientsExecutorMock)
-				.executeWmi(
-					anyString(),
-					any(WmiConfiguration.class),
-					eq(WMI_AND_WINRM_TEST_QUERY),
-					eq(WMI_AND_WINRM_TEST_NAMESPACE)
-				);
-
-			// Start the WMI Health Check strategy
-			wmiHealthCheckStrategy.run();
-
-			assertEquals(UP, telemetryManager.getEndpointHostMonitor().getMetric(WMI_UP_METRIC).getValue());
-		}
-
-		{
-			// Mock an acceptable WMI protocol health check exception
-			doThrow(new RuntimeException(new WmiComException("WBEM_E_INVALID_NAMESPACE")))
-				.when(clientsExecutorMock)
-				.executeWmi(
-					anyString(),
-					any(WmiConfiguration.class),
-					eq(WMI_AND_WINRM_TEST_QUERY),
-					eq(WMI_AND_WINRM_TEST_NAMESPACE)
-				);
-
-			// Start the WMI Health Check strategy
-			wmiHealthCheckStrategy.run();
-
-			assertEquals(UP, telemetryManager.getEndpointHostMonitor().getMetric(WMI_UP_METRIC).getValue());
-		}
->>>>>>> 6503ea53
-	}
-
-	@Test
-	void testCheckWmiDownHealth() throws ClientException {
-		// Create a telemetry manager using a WMI HostConfiguration
-		final TelemetryManager telemetryManager = createTelemetryManagerWithWmiConfig();
-
-		// Create a new protocol health check strategy
-		final ProtocolHealthCheckStrategy wmiHealthCheckStrategy = new ProtocolHealthCheckStrategy(
-			telemetryManager,
-			CURRENT_TIME_MILLIS,
-			clientsExecutorMock
-		);
-
-<<<<<<< HEAD
-		// Mock a positive WMI protocol health check response
-=======
-		// Mock a null WMI protocol health check response
->>>>>>> 6503ea53
-		doReturn(null)
-			.when(clientsExecutorMock)
-			.executeWmi(
-				anyString(),
-				any(WmiConfiguration.class),
-				eq(WMI_AND_WINRM_TEST_QUERY),
-				eq(WMI_AND_WINRM_TEST_NAMESPACE)
-			);
-
-		// Start the WMI Health Check strategy
-		wmiHealthCheckStrategy.run();
-
-		assertEquals(DOWN, telemetryManager.getEndpointHostMonitor().getMetric(WMI_UP_METRIC).getValue());
-	}
-
-	@Test
-	void testCheckWinRmUpHealth() throws ClientException {
-<<<<<<< HEAD
-		// Create a telemetry manager using a WINRM HostConfiguration
-=======
-		// Create a telemetry manager using a WinRM HostConfiguration
->>>>>>> 6503ea53
-		final TelemetryManager telemetryManager = createTelemetryManagerWithWinRmConfig();
-
-		// Create a new protocol health check strategy
-		final ProtocolHealthCheckStrategy winRmHealthCheckStrategy = new ProtocolHealthCheckStrategy(
-			telemetryManager,
-			CURRENT_TIME_MILLIS,
-			clientsExecutorMock
-		);
-
-<<<<<<< HEAD
-		// Mock a positive WINRM protocol health check response
-		doReturn(List.of(List.of(SUCCESS_RESPONSE)))
-=======
-		// Mock a positive WinRM protocol health check response
-		doReturn(WQL_SUCCESS_RESPONSE)
->>>>>>> 6503ea53
-			.when(clientsExecutorMock)
-			.executeWqlThroughWinRm(
-				anyString(),
-				any(WinRmConfiguration.class),
-				eq(WMI_AND_WINRM_TEST_QUERY),
-				eq(WMI_AND_WINRM_TEST_NAMESPACE)
-			);
-
-<<<<<<< HEAD
-		// Start the WINRM Health Check strategy
-		winRmHealthCheckStrategy.run();
-
-		assertEquals(UP, telemetryManager.getEndpointHostMonitor().getMetric(WINRM_UP_METRIC).getValue());
-=======
-		// Start the WinRM Health Check strategy
-		winRmHealthCheckStrategy.run();
-
-		assertEquals(UP, telemetryManager.getEndpointHostMonitor().getMetric(WINRM_UP_METRIC).getValue());
-
-		{
-			// Mock an acceptable WinRM protocol health check exception
-			doThrow(new RuntimeException(new WqlQuerySyntaxException("WQL Quert Syntax Exception")))
-				.when(clientsExecutorMock)
-				.executeWqlThroughWinRm(
-					anyString(),
-					any(WinRmConfiguration.class),
-					eq(WMI_AND_WINRM_TEST_QUERY),
-					eq(WMI_AND_WINRM_TEST_NAMESPACE)
-				);
-
-			// Start the WinRM Health Check strategy
-			winRmHealthCheckStrategy.run();
-
-			assertEquals(UP, telemetryManager.getEndpointHostMonitor().getMetric(WINRM_UP_METRIC).getValue());
-		}
->>>>>>> 6503ea53
-	}
-
-	@Test
-	void testCheckWinRmDownHealth() throws ClientException {
-<<<<<<< HEAD
-		// Create a telemetry manager using a WINRM HostConfiguration
-=======
-		// Create a telemetry manager using a WinRM HostConfiguration
->>>>>>> 6503ea53
-		final TelemetryManager telemetryManager = createTelemetryManagerWithWinRmConfig();
-
-		// Create a new protocol health check strategy
-		final ProtocolHealthCheckStrategy winRmHealthCheckStrategy = new ProtocolHealthCheckStrategy(
-			telemetryManager,
-			CURRENT_TIME_MILLIS,
-			clientsExecutorMock
-		);
-
-<<<<<<< HEAD
-		// Mock a positive WINRM protocol health check response
-=======
-		// Mock a null WinRM protocol health check response
->>>>>>> 6503ea53
-		doReturn(null)
-			.when(clientsExecutorMock)
-			.executeWqlThroughWinRm(
-				anyString(),
-				any(WinRmConfiguration.class),
-				eq(WMI_AND_WINRM_TEST_QUERY),
-				eq(WMI_AND_WINRM_TEST_NAMESPACE)
-			);
-
-<<<<<<< HEAD
-		// Start the WINRM Health Check strategy
-=======
-		// Start the WinRM Health Check strategy
->>>>>>> 6503ea53
-		winRmHealthCheckStrategy.run();
-
-		assertEquals(DOWN, telemetryManager.getEndpointHostMonitor().getMetric(WINRM_UP_METRIC).getValue());
-	}
-}
+package org.sentrysoftware.metricshub.engine.strategy.collect;
+
+import static org.junit.jupiter.api.Assertions.assertEquals;
+import static org.junit.jupiter.api.Assertions.assertNull;
+import static org.mockito.ArgumentMatchers.any;
+import static org.mockito.ArgumentMatchers.anyBoolean;
+import static org.mockito.ArgumentMatchers.anyLong;
+import static org.mockito.ArgumentMatchers.anyString;
+import static org.mockito.ArgumentMatchers.eq;
+import static org.mockito.Mockito.doAnswer;
+import static org.mockito.Mockito.doReturn;
+import static org.mockito.Mockito.doThrow;
+import static org.sentrysoftware.metricshub.engine.common.helpers.KnownMonitorType.HOST;
+import static org.sentrysoftware.metricshub.engine.constants.Constants.HOSTNAME;
+import static org.sentrysoftware.metricshub.engine.strategy.collect.ProtocolHealthCheckStrategy.DOWN;
+import static org.sentrysoftware.metricshub.engine.strategy.collect.ProtocolHealthCheckStrategy.HTTP_UP_METRIC;
+import static org.sentrysoftware.metricshub.engine.strategy.collect.ProtocolHealthCheckStrategy.IPMI_UP_METRIC;
+import static org.sentrysoftware.metricshub.engine.strategy.collect.ProtocolHealthCheckStrategy.SNMP_OID;
+import static org.sentrysoftware.metricshub.engine.strategy.collect.ProtocolHealthCheckStrategy.SNMP_UP_METRIC;
+import static org.sentrysoftware.metricshub.engine.strategy.collect.ProtocolHealthCheckStrategy.SSH_UP_METRIC;
+import static org.sentrysoftware.metricshub.engine.strategy.collect.ProtocolHealthCheckStrategy.UP;
+import static org.sentrysoftware.metricshub.engine.strategy.collect.ProtocolHealthCheckStrategy.WBEM_TEST_QUERY;
+import static org.sentrysoftware.metricshub.engine.strategy.collect.ProtocolHealthCheckStrategy.WBEM_UP_METRIC;
+import static org.sentrysoftware.metricshub.engine.strategy.collect.ProtocolHealthCheckStrategy.WINRM_UP_METRIC;
+import static org.sentrysoftware.metricshub.engine.strategy.collect.ProtocolHealthCheckStrategy.WMI_AND_WINRM_TEST_NAMESPACE;
+import static org.sentrysoftware.metricshub.engine.strategy.collect.ProtocolHealthCheckStrategy.WMI_AND_WINRM_TEST_QUERY;
+import static org.sentrysoftware.metricshub.engine.strategy.collect.ProtocolHealthCheckStrategy.WMI_UP_METRIC;
+
+import java.util.HashMap;
+import java.util.List;
+import java.util.Map;
+import java.util.Map.Entry;
+import java.util.concurrent.ExecutionException;
+import java.util.concurrent.TimeoutException;
+import org.junit.jupiter.api.BeforeEach;
+import org.junit.jupiter.api.Test;
+import org.junit.jupiter.api.extension.ExtendWith;
+import org.mockito.Mock;
+import org.mockito.MockedStatic;
+import org.mockito.Mockito;
+import org.mockito.junit.jupiter.MockitoExtension;
+import org.mockito.stubbing.Answer;
+import org.sentrysoftware.ipmi.client.IpmiClient;
+import org.sentrysoftware.ipmi.client.IpmiClientConfiguration;
+import org.sentrysoftware.metricshub.engine.client.ClientsExecutor;
+import org.sentrysoftware.metricshub.engine.client.http.HttpRequest;
+import org.sentrysoftware.metricshub.engine.common.exception.ClientException;
+import org.sentrysoftware.metricshub.engine.configuration.HostConfiguration;
+import org.sentrysoftware.metricshub.engine.configuration.HttpConfiguration;
+import org.sentrysoftware.metricshub.engine.configuration.IpmiConfiguration;
+import org.sentrysoftware.metricshub.engine.configuration.SnmpConfiguration;
+import org.sentrysoftware.metricshub.engine.configuration.SshConfiguration;
+import org.sentrysoftware.metricshub.engine.configuration.WbemConfiguration;
+import org.sentrysoftware.metricshub.engine.configuration.WinRmConfiguration;
+import org.sentrysoftware.metricshub.engine.configuration.WmiConfiguration;
+import org.sentrysoftware.metricshub.engine.strategy.utils.OsCommandHelper;
+import org.sentrysoftware.metricshub.engine.telemetry.Monitor;
+import org.sentrysoftware.metricshub.engine.telemetry.TelemetryManager;
+import org.sentrysoftware.wbem.javax.wbem.WBEMException;
+import org.sentrysoftware.winrm.exceptions.WqlQuerySyntaxException;
+import org.sentrysoftware.wmi.exceptions.WmiComException;
+
+@ExtendWith(MockitoExtension.class)
+class ProtocolHealthCheckStrategyTest {
+
+	private static final long CURRENT_TIME_MILLIS = System.currentTimeMillis();
+
+	@Mock
+	private static ClientsExecutor clientsExecutorMock;
+
+	private static final String SUCCESS_RESPONSE = "Success";
+	private static final String NULL_RESPONSE = null;
+
+	private static final List<List<String>> WQL_SUCCESS_RESPONSE = List.of(List.of(SUCCESS_RESPONSE));
+	static Map<String, Map<String, Monitor>> monitors;
+
+	/**
+	 * Sets up the test environment before each test method is executed.
+	 * Creates a endpoint host monitor with specific properties and initializes the monitors map.
+	 */
+	@BeforeEach
+	void setup() {
+		Monitor hostMonitor = Monitor.builder().type(HOST.getKey()).isEndpoint(true).build();
+		monitors = new HashMap<>(Map.of(HOST.getKey(), Map.of(HOSTNAME, hostMonitor)));
+	}
+
+	/**
+	 * Creates and returns a TelemetryManager instance with an HTTP configuration.
+	 *
+	 * @return A TelemetryManager instance configured with an HTTP configuration.
+	 */
+	private TelemetryManager createTelemetryManagerWithHttpConfig() {
+		// Create a telemetry manager
+		return TelemetryManager
+			.builder()
+			.monitors(monitors)
+			.hostConfiguration(
+				HostConfiguration
+					.builder()
+					.hostId(HOSTNAME)
+					.hostname(HOSTNAME)
+					.configurations(Map.of(HttpConfiguration.class, HttpConfiguration.builder().build()))
+					.build()
+			)
+			.build();
+	}
+
+	/**
+	 * Creates and returns a TelemetryManager instance with an SNMP configuration.
+	 *
+	 * @return A TelemetryManager instance configured with an SNMP configuration.
+	 */
+	private TelemetryManager createTelemetryManagerWithSnmpConfig() {
+		// Create a telemetry manager
+		return TelemetryManager
+			.builder()
+			.monitors(monitors)
+			.hostConfiguration(
+				HostConfiguration
+					.builder()
+					.hostId(HOSTNAME)
+					.hostname(HOSTNAME)
+					.configurations(Map.of(SnmpConfiguration.class, SnmpConfiguration.builder().community("public").build()))
+					.build()
+			)
+			.build();
+	}
+
+	/**
+	 * Creates and returns a TelemetryManager instance with an SSH configuration.
+	 *
+	 * @return A TelemetryManager instance configured with an SSH configuration.
+	 */
+	private TelemetryManager createTelemetryManagerWithSshConfig() {
+		// Create a telemetry manager
+		return TelemetryManager
+			.builder()
+			.monitors(monitors)
+			.hostConfiguration(
+				HostConfiguration
+					.builder()
+					.hostId(HOSTNAME)
+					.hostname(HOSTNAME)
+					.configurations(
+						Map.of(
+							SshConfiguration.class,
+							SshConfiguration
+								.sshConfigurationBuilder()
+								.username("username")
+								.password("password".toCharArray())
+								.timeout(60L)
+								.build()
+						)
+					)
+					.build()
+			)
+			.build();
+	}
+
+	/**
+	 * Creates and returns a TelemetryManager instance with an IPMI configuration.
+	 *
+	 * @return A TelemetryManager instance configured with an IPMI configuration.
+	 */
+	private TelemetryManager createTelemetryManagerWithIpmiConfig() {
+		// Create a telemetry manager
+		return TelemetryManager
+			.builder()
+			.monitors(monitors)
+			.hostConfiguration(
+				HostConfiguration
+					.builder()
+					.hostId(HOSTNAME)
+					.hostname(HOSTNAME)
+					.configurations(
+						Map.of(
+							IpmiConfiguration.class,
+							IpmiConfiguration
+								.builder()
+								.username("username")
+								.password("password".toCharArray())
+								.bmcKey(null)
+								.skipAuth(false)
+								.timeout(60L)
+								.build()
+						)
+					)
+					.build()
+			)
+			.build();
+	}
+
+	/**
+	 * Creates and returns a TelemetryManager instance with an WBEM configuration.
+	 *
+	 * @return A TelemetryManager instance configured with an WBEM configuration.
+	 */
+	private TelemetryManager createTelemetryManagerWithWbemConfig() {
+		// Create a telemetry manager
+		return TelemetryManager
+			.builder()
+			.monitors(monitors)
+			.hostConfiguration(
+				HostConfiguration
+					.builder()
+					.hostId(HOSTNAME)
+					.hostname(HOSTNAME)
+					.configurations(Map.of(WbemConfiguration.class, WbemConfiguration.builder().build()))
+					.build()
+			)
+			.build();
+	}
+
+	/**
+	 * Creates and returns a TelemetryManager instance with an WMI configuration.
+	 *
+	 * @return A TelemetryManager instance configured with an WMI configuration.
+	 */
+	private TelemetryManager createTelemetryManagerWithWmiConfig() {
+		// Create a telemetry manager
+		return TelemetryManager
+			.builder()
+			.monitors(monitors)
+			.hostConfiguration(
+				HostConfiguration
+					.builder()
+					.hostId(HOSTNAME)
+					.hostname(HOSTNAME)
+					.configurations(
+						Map.of(
+							WmiConfiguration.class,
+							WmiConfiguration.builder().username("username").password("password".toCharArray()).timeout(60L).build()
+						)
+					)
+					.build()
+			)
+			.build();
+	}
+
+	/**
+	 * Creates and returns a TelemetryManager instance with an WinRM configuration.
+	 *
+	 * @return A TelemetryManager instance configured with an WinRM configuration.
+	 */
+	private TelemetryManager createTelemetryManagerWithWinRmConfig() {
+		// Create a telemetry manager
+		return TelemetryManager
+			.builder()
+			.monitors(monitors)
+			.hostConfiguration(
+				HostConfiguration
+					.builder()
+					.hostId(HOSTNAME)
+					.hostname(HOSTNAME)
+					.configurations(
+						Map.of(
+							WinRmConfiguration.class,
+							WinRmConfiguration.builder().username("username").password("password".toCharArray()).timeout(60L).build()
+						)
+					)
+					.build()
+			)
+			.build();
+	}
+
+	/**
+	 * Creates and returns a TelemetryManager instance without any configuration.
+	 *
+	 * @return A TelemetryManager instance.
+	 */
+	private TelemetryManager createTelemetryManagerWithoutConfig() {
+		// Create a telemetry manager
+		return TelemetryManager
+			.builder()
+			.monitors(monitors)
+			.hostConfiguration(HostConfiguration.builder().hostId(HOSTNAME).hostname(HOSTNAME).build())
+			.build();
+	}
+
+	@Test
+	void testCheckHttpDownHealth() {
+		// Create a telemetry manager using an HTTP HostConfiguration.
+		final TelemetryManager telemetryManager = createTelemetryManagerWithHttpConfig();
+
+		// Mock HTTP protocol health check response
+		doReturn(NULL_RESPONSE).when(clientsExecutorMock).executeHttp(any(HttpRequest.class), anyBoolean());
+
+		// Create a new health check strategy
+		final ProtocolHealthCheckStrategy httpHealthCheckStrategy = new ProtocolHealthCheckStrategy(
+			telemetryManager,
+			CURRENT_TIME_MILLIS,
+			clientsExecutorMock
+		);
+
+		// Start the Health Check strategy
+		httpHealthCheckStrategy.run();
+
+		assertEquals(DOWN, telemetryManager.getEndpointHostMonitor().getMetric(HTTP_UP_METRIC).getValue());
+	}
+
+	@Test
+	void testCheckHttpUpHealth() {
+		// Create a telemetry manager using an HTTP HostConfiguration.
+		final TelemetryManager telemetryManager = createTelemetryManagerWithHttpConfig();
+
+		// Mock HTTP protocol health check response
+		doReturn(SUCCESS_RESPONSE).when(clientsExecutorMock).executeHttp(any(HttpRequest.class), anyBoolean());
+
+		// Create a new health check strategy
+		final ProtocolHealthCheckStrategy httpHealthCheckStrategy = new ProtocolHealthCheckStrategy(
+			telemetryManager,
+			CURRENT_TIME_MILLIS,
+			clientsExecutorMock
+		);
+
+		// Start the Health Check strategy
+		httpHealthCheckStrategy.run();
+
+		assertEquals(UP, telemetryManager.getEndpointHostMonitor().getMetric(HTTP_UP_METRIC).getValue());
+	}
+
+	@Test
+	void testCheckSnmpUpHealth() throws InterruptedException, ExecutionException, TimeoutException {
+		// Create a telemetry manager using an SNMP HostConfiguration.
+		final TelemetryManager telemetryManager = createTelemetryManagerWithSnmpConfig();
+
+		// Mock SNMP protocol health check response
+		doReturn(SUCCESS_RESPONSE)
+			.when(clientsExecutorMock)
+			.executeSNMPGetNext(eq(SNMP_OID), any(SnmpConfiguration.class), anyString(), anyBoolean());
+
+		// Create a new protocol health check strategy
+		final ProtocolHealthCheckStrategy snmpHealthCheckStrategy = new ProtocolHealthCheckStrategy(
+			telemetryManager,
+			CURRENT_TIME_MILLIS,
+			clientsExecutorMock
+		);
+
+		// Start the SNMP Health Check strategy
+		snmpHealthCheckStrategy.run();
+
+		assertEquals(UP, telemetryManager.getEndpointHostMonitor().getMetric(SNMP_UP_METRIC).getValue());
+	}
+
+	@Test
+	void testCheckSnmpDownHealth() throws InterruptedException, ExecutionException, TimeoutException {
+		// Create a telemetry manager using an SNMP HostConfiguration.
+		final TelemetryManager telemetryManager = createTelemetryManagerWithSnmpConfig();
+
+		// Mock SNMP protocol health check response
+		doReturn(NULL_RESPONSE)
+			.when(clientsExecutorMock)
+			.executeSNMPGetNext(eq(SNMP_OID), any(SnmpConfiguration.class), anyString(), anyBoolean());
+
+		// Create a new protocol health check strategy
+		final ProtocolHealthCheckStrategy snmpHealthCheckStrategy = new ProtocolHealthCheckStrategy(
+			telemetryManager,
+			CURRENT_TIME_MILLIS,
+			clientsExecutorMock
+		);
+
+		// Start the SNMP Health Check strategy
+		snmpHealthCheckStrategy.run();
+
+		assertEquals(DOWN, telemetryManager.getEndpointHostMonitor().getMetric(SNMP_UP_METRIC).getValue());
+	}
+
+	@Test
+	void testCheckSshHealthLocally() {
+		// Create a telemetry manager using an SSH HostConfiguration.
+		final TelemetryManager telemetryManager = createTelemetryManagerWithSshConfig();
+
+		// Create a new protocol health check strategy
+		final ProtocolHealthCheckStrategy sshHealthCheckStrategy = new ProtocolHealthCheckStrategy(
+			telemetryManager,
+			CURRENT_TIME_MILLIS,
+			clientsExecutorMock
+		);
+
+		// Setting SSH host properties
+		telemetryManager.getHostProperties().setMustCheckSshStatus(true);
+		telemetryManager.getHostProperties().setOsCommandExecutesLocally(true);
+
+		try (MockedStatic<OsCommandHelper> staticOsCommandHelper = Mockito.mockStatic(OsCommandHelper.class)) {
+			staticOsCommandHelper
+				.when(() -> OsCommandHelper.runLocalCommand(anyString(), anyLong(), any()))
+				.thenReturn(SUCCESS_RESPONSE);
+
+			// Start the SSH Health Check strategy
+			sshHealthCheckStrategy.run();
+
+			assertEquals(UP, telemetryManager.getEndpointHostMonitor().getMetric(SSH_UP_METRIC).getValue());
+		}
+
+		try (MockedStatic<OsCommandHelper> staticOsCommandHelper = Mockito.mockStatic(OsCommandHelper.class)) {
+			staticOsCommandHelper.when(() -> OsCommandHelper.runLocalCommand(anyString(), anyLong(), any())).thenReturn(null);
+
+			// Start the SSH Health Check strategy
+			sshHealthCheckStrategy.run();
+
+			assertEquals(DOWN, telemetryManager.getEndpointHostMonitor().getMetric(SSH_UP_METRIC).getValue());
+		}
+	}
+
+	@Test
+	void testCheckSshUpHealthRemotely() {
+		// Create a telemetry manager using an SSH HostConfiguration.
+		final TelemetryManager telemetryManager = createTelemetryManagerWithSshConfig();
+
+		// Create a new protocol health check strategy
+		final ProtocolHealthCheckStrategy sshHealthCheckStrategy = new ProtocolHealthCheckStrategy(
+			telemetryManager,
+			CURRENT_TIME_MILLIS,
+			clientsExecutorMock
+		);
+
+		// Setting SSH host properties
+		telemetryManager.getHostProperties().setMustCheckSshStatus(true);
+		telemetryManager.getHostProperties().setOsCommandExecutesLocally(false);
+		telemetryManager.getHostProperties().setOsCommandExecutesRemotely(true);
+
+		try (MockedStatic<OsCommandHelper> staticOsCommandHelper = Mockito.mockStatic(OsCommandHelper.class)) {
+			staticOsCommandHelper
+				.when(() ->
+					OsCommandHelper.runSshCommand(anyString(), anyString(), any(SshConfiguration.class), anyLong(), any(), any())
+				)
+				.thenReturn(SUCCESS_RESPONSE);
+
+			// Start the SSH Health Check strategy
+			sshHealthCheckStrategy.run();
+
+			assertEquals(UP, telemetryManager.getEndpointHostMonitor().getMetric(SSH_UP_METRIC).getValue());
+		}
+
+		try (MockedStatic<OsCommandHelper> staticOsCommandHelper = Mockito.mockStatic(OsCommandHelper.class)) {
+			staticOsCommandHelper
+				.when(() ->
+					OsCommandHelper.runSshCommand(anyString(), anyString(), any(SshConfiguration.class), anyLong(), any(), any())
+				)
+				.thenReturn(null);
+
+			// Start the SSH Health Check strategy
+			sshHealthCheckStrategy.run();
+
+			assertEquals(DOWN, telemetryManager.getEndpointHostMonitor().getMetric(SSH_UP_METRIC).getValue());
+		}
+	}
+
+	@Test
+	void testCheckSshUpHealthBothLocallyAndRemotely() {
+		// Create a telemetry manager using an SSH HostConfiguration.
+		final TelemetryManager telemetryManager = createTelemetryManagerWithSshConfig();
+
+		// Create a new protocol health check strategy
+		final ProtocolHealthCheckStrategy sshHealthCheckStrategy = new ProtocolHealthCheckStrategy(
+			telemetryManager,
+			CURRENT_TIME_MILLIS,
+			clientsExecutorMock
+		);
+
+		// Setting SSH host properties
+		telemetryManager.getHostProperties().setMustCheckSshStatus(true);
+		telemetryManager.getHostProperties().setOsCommandExecutesLocally(true);
+		telemetryManager.getHostProperties().setOsCommandExecutesRemotely(true);
+
+		// Both local and remote commands working fine
+		try (MockedStatic<OsCommandHelper> staticOsCommandHelper = Mockito.mockStatic(OsCommandHelper.class)) {
+			staticOsCommandHelper
+				.when(() ->
+					OsCommandHelper.runSshCommand(anyString(), anyString(), any(SshConfiguration.class), anyLong(), any(), any())
+				)
+				.thenReturn(SUCCESS_RESPONSE);
+
+			staticOsCommandHelper
+				.when(() -> OsCommandHelper.runLocalCommand(anyString(), anyLong(), any()))
+				.thenReturn(SUCCESS_RESPONSE);
+
+			// Start the SSH Health Check strategy
+			sshHealthCheckStrategy.run();
+
+			assertEquals(UP, telemetryManager.getEndpointHostMonitor().getMetric(SSH_UP_METRIC).getValue());
+		}
+
+		// Local commands not working
+		try (MockedStatic<OsCommandHelper> staticOsCommandHelper = Mockito.mockStatic(OsCommandHelper.class)) {
+			staticOsCommandHelper
+				.when(() ->
+					OsCommandHelper.runSshCommand(anyString(), anyString(), any(SshConfiguration.class), anyLong(), any(), any())
+				)
+				.thenReturn(SUCCESS_RESPONSE);
+
+			staticOsCommandHelper.when(() -> OsCommandHelper.runLocalCommand(anyString(), anyLong(), any())).thenReturn(null);
+
+			// Start the SSH Health Check strategy
+			sshHealthCheckStrategy.run();
+
+			assertEquals(DOWN, telemetryManager.getEndpointHostMonitor().getMetric(SSH_UP_METRIC).getValue());
+		}
+		// remote command not working
+		try (MockedStatic<OsCommandHelper> staticOsCommandHelper = Mockito.mockStatic(OsCommandHelper.class)) {
+			staticOsCommandHelper
+				.when(() ->
+					OsCommandHelper.runSshCommand(anyString(), anyString(), any(SshConfiguration.class), anyLong(), any(), any())
+				)
+				.thenReturn(null);
+
+			staticOsCommandHelper
+				.when(() -> OsCommandHelper.runLocalCommand(anyString(), anyLong(), any()))
+				.thenReturn(SUCCESS_RESPONSE);
+
+			// Start the SSH Health Check strategy
+			sshHealthCheckStrategy.run();
+
+			assertEquals(DOWN, telemetryManager.getEndpointHostMonitor().getMetric(SSH_UP_METRIC).getValue());
+		}
+
+		// Both local and remote commands not working, but not throwing exceptions
+		try (MockedStatic<OsCommandHelper> staticOsCommandHelper = Mockito.mockStatic(OsCommandHelper.class)) {
+			staticOsCommandHelper
+				.when(() ->
+					OsCommandHelper.runSshCommand(anyString(), anyString(), any(SshConfiguration.class), anyLong(), any(), any())
+				)
+				.thenReturn(null);
+
+			staticOsCommandHelper.when(() -> OsCommandHelper.runLocalCommand(anyString(), anyLong(), any())).thenReturn(null);
+
+			// Start the SSH Health Check strategy
+			sshHealthCheckStrategy.run();
+
+			assertEquals(DOWN, telemetryManager.getEndpointHostMonitor().getMetric(SSH_UP_METRIC).getValue());
+		}
+	}
+
+	@Test
+	void testCheckSshNoHealthWhenMustCheckFalse() {
+		// Create a telemetry manager using an SSH HostConfiguration.
+		final TelemetryManager telemetryManager = createTelemetryManagerWithSshConfig();
+
+		// Create a new protocol health check strategy
+		final ProtocolHealthCheckStrategy sshHealthCheckStrategy = new ProtocolHealthCheckStrategy(
+			telemetryManager,
+			CURRENT_TIME_MILLIS,
+			clientsExecutorMock
+		);
+
+		// Setting SSH host properties
+		telemetryManager.getHostProperties().setMustCheckSshStatus(false);
+		telemetryManager.getHostProperties().setOsCommandExecutesLocally(true);
+		telemetryManager.getHostProperties().setOsCommandExecutesRemotely(true);
+
+		// Start the SSH Health Check strategy
+		sshHealthCheckStrategy.run();
+
+		assertNull(telemetryManager.getEndpointHostMonitor().getMetric(SSH_UP_METRIC));
+	}
+
+	@Test
+	void testCheckSshNoHealthWhenNoConfiguration() {
+		// Create a telemetry manager without configuration.
+		final TelemetryManager telemetryManager = createTelemetryManagerWithoutConfig();
+
+		// Create a new protocol health check strategy
+		final ProtocolHealthCheckStrategy sshHealthCheckStrategy = new ProtocolHealthCheckStrategy(
+			telemetryManager,
+			CURRENT_TIME_MILLIS,
+			clientsExecutorMock
+		);
+
+		// Setting SSH host properties
+		telemetryManager.getHostProperties().setMustCheckSshStatus(false);
+		telemetryManager.getHostProperties().setOsCommandExecutesLocally(true);
+		telemetryManager.getHostProperties().setOsCommandExecutesRemotely(true);
+
+		// Start the SSH Health Check strategy
+		sshHealthCheckStrategy.run();
+
+		// make sure that SSH health check is not performed if an SSH config is not present
+		assertNull(telemetryManager.getEndpointHostMonitor().getMetric(SSH_UP_METRIC));
+	}
+
+	@Test
+	void testCheckIpmiUpHealth() {
+		// Create a telemetry manager using an IPMI HostConfiguration.
+		final TelemetryManager telemetryManager = createTelemetryManagerWithIpmiConfig();
+
+		// Create a new protocol health check strategy
+		final ProtocolHealthCheckStrategy ipmiHealthCheckStrategy = new ProtocolHealthCheckStrategy(
+			telemetryManager,
+			CURRENT_TIME_MILLIS,
+			clientsExecutorMock
+		);
+
+		// Mock successful IPMI protocol health check response
+		try (MockedStatic<IpmiClient> staticIpmiClient = Mockito.mockStatic(IpmiClient.class)) {
+			staticIpmiClient
+				.when(() -> IpmiClient.getChassisStatusAsStringResult(any(IpmiClientConfiguration.class)))
+				.thenReturn(SUCCESS_RESPONSE);
+
+			// Start the IPMI Health Check strategy
+			ipmiHealthCheckStrategy.run();
+
+			assertEquals(UP, telemetryManager.getEndpointHostMonitor().getMetric(IPMI_UP_METRIC).getValue());
+		}
+	}
+
+	@Test
+	void testCheckIpmiDownHealth() {
+		// Create a telemetry manager using an IPMI HostConfiguration.
+		final TelemetryManager telemetryManager = createTelemetryManagerWithIpmiConfig();
+
+		// Create a new protocol health check strategy
+		final ProtocolHealthCheckStrategy ipmiHealthCheckStrategy = new ProtocolHealthCheckStrategy(
+			telemetryManager,
+			CURRENT_TIME_MILLIS,
+			clientsExecutorMock
+		);
+
+		// Mock null IPMI protocol health check response
+		try (MockedStatic<IpmiClient> staticIpmiClient = Mockito.mockStatic(IpmiClient.class)) {
+			staticIpmiClient
+				.when(() -> IpmiClient.getChassisStatusAsStringResult(any(IpmiClientConfiguration.class)))
+				.thenReturn(null);
+
+			// Start the IPMI Health Check strategy
+			ipmiHealthCheckStrategy.run();
+
+			assertEquals(DOWN, telemetryManager.getEndpointHostMonitor().getMetric(IPMI_UP_METRIC).getValue());
+		}
+	}
+
+	@Test
+	void testCheckWbemUpHealthNamespaces() throws ClientException {
+		// Create a telemetry manager using a WBEM HostConfiguration
+		final TelemetryManager telemetryManager = createTelemetryManagerWithWbemConfig();
+
+		// Create a new protocol health check strategy
+		final ProtocolHealthCheckStrategy wbemHealthCheckStrategy = new ProtocolHealthCheckStrategy(
+			telemetryManager,
+			CURRENT_TIME_MILLIS,
+			clientsExecutorMock
+		);
+
+		{
+			// Mock a positive response for every WBEM protocol health check test namespace
+			doReturn(WQL_SUCCESS_RESPONSE)
+				.when(clientsExecutorMock)
+				.executeWbem(anyString(), any(WbemConfiguration.class), eq(WBEM_TEST_QUERY), anyString());
+
+			// Start the WBEM Health Check strategy
+			wbemHealthCheckStrategy.run();
+
+			assertEquals(UP, telemetryManager.getEndpointHostMonitor().getMetric(WBEM_UP_METRIC).getValue());
+		}
+
+		{
+			final Map<String, Answer<?>> answers = Map.of(
+				"root/Interop",
+				answer -> null,
+				"interop",
+				answer -> null,
+				"root/PG_Interop",
+				answer -> null,
+				"PG_Interop",
+				answer -> {
+					throw new RuntimeException(new WBEMException(WBEMException.CIM_ERR_INVALID_NAMESPACE));
+				}
+			);
+
+			for (Entry<String, Answer<?>> answerEntry : answers.entrySet()) {
+				// Mock a positive response for every WBEM protocol health check test namespace
+				doAnswer(answerEntry.getValue())
+					.when(clientsExecutorMock)
+					.executeWbem(anyString(), any(WbemConfiguration.class), eq(WBEM_TEST_QUERY), eq(answerEntry.getKey()));
+			}
+
+			// Start the WBEM Health Check strategy
+			wbemHealthCheckStrategy.run();
+
+			assertEquals(UP, telemetryManager.getEndpointHostMonitor().getMetric(WBEM_UP_METRIC).getValue());
+		}
+
+		{
+			final Map<String, Answer<?>> answers = Map.of(
+				"root/Interop",
+				answer -> null,
+				"interop",
+				answer -> WQL_SUCCESS_RESPONSE
+			);
+
+			for (Entry<String, Answer<?>> answerEntry : answers.entrySet()) {
+				// Mock a positive response for every WBEM protocol health check test namespace
+				doAnswer(answerEntry.getValue())
+					.when(clientsExecutorMock)
+					.executeWbem(anyString(), any(WbemConfiguration.class), eq(WBEM_TEST_QUERY), eq(answerEntry.getKey()));
+			}
+
+			// Start the WBEM Health Check strategy
+			wbemHealthCheckStrategy.run();
+
+			assertEquals(UP, telemetryManager.getEndpointHostMonitor().getMetric(WBEM_UP_METRIC).getValue());
+		}
+	}
+
+	@Test
+	void testCheckWbemDownHealth() throws ClientException {
+		// Create a telemetry manager using a WBEM HostConfiguration
+		final TelemetryManager telemetryManager = createTelemetryManagerWithWbemConfig();
+
+		// Create a new protocol health check strategy
+		final ProtocolHealthCheckStrategy wbemHealthCheckStrategy = new ProtocolHealthCheckStrategy(
+			telemetryManager,
+			CURRENT_TIME_MILLIS,
+			clientsExecutorMock
+		);
+
+		{
+			// Mock a null WBEM protocol health check response
+			doReturn(null)
+				.when(clientsExecutorMock)
+				.executeWbem(anyString(), any(WbemConfiguration.class), eq(WBEM_TEST_QUERY), anyString());
+
+			// Start the WBEM Health Check strategy
+			wbemHealthCheckStrategy.run();
+
+			assertEquals(DOWN, telemetryManager.getEndpointHostMonitor().getMetric(WBEM_UP_METRIC).getValue());
+		}
+
+		{
+			final Map<String, Answer<?>> answers = Map.of(
+				"root/Interop",
+				answer -> null,
+				"interop",
+				answer -> null,
+				"root/PG_Interop",
+				answer -> null,
+				"PG_Interop",
+				answer -> {
+					throw new RuntimeException(new WBEMException(WBEMException.CIM_ERR_FAILED));
+				}
+			);
+
+			for (Entry<String, Answer<?>> answerEntry : answers.entrySet()) {
+				// Mock a negative response for every WBEM protocol health check test namespace
+				doAnswer(answerEntry.getValue())
+					.when(clientsExecutorMock)
+					.executeWbem(anyString(), any(WbemConfiguration.class), eq(WBEM_TEST_QUERY), eq(answerEntry.getKey()));
+			}
+
+			// Start the WBEM Health Check strategy
+			wbemHealthCheckStrategy.run();
+
+			assertEquals(DOWN, telemetryManager.getEndpointHostMonitor().getMetric(WBEM_UP_METRIC).getValue());
+		}
+	}
+
+	@Test
+	void testCheckWmiUpHealth() throws ClientException {
+		// Create a telemetry manager using a WMI HostConfiguration
+		final TelemetryManager telemetryManager = createTelemetryManagerWithWmiConfig();
+
+		// Create a new protocol health check strategy
+		final ProtocolHealthCheckStrategy wmiHealthCheckStrategy = new ProtocolHealthCheckStrategy(
+			telemetryManager,
+			CURRENT_TIME_MILLIS,
+			clientsExecutorMock
+		);
+
+		{
+			// Mock a positive WMI protocol health check response
+			doReturn(WQL_SUCCESS_RESPONSE)
+				.when(clientsExecutorMock)
+				.executeWmi(
+					anyString(),
+					any(WmiConfiguration.class),
+					eq(WMI_AND_WINRM_TEST_QUERY),
+					eq(WMI_AND_WINRM_TEST_NAMESPACE)
+				);
+
+			// Start the WMI Health Check strategy
+			wmiHealthCheckStrategy.run();
+
+			assertEquals(UP, telemetryManager.getEndpointHostMonitor().getMetric(WMI_UP_METRIC).getValue());
+		}
+
+		{
+			// Mock an acceptable WMI protocol health check exception
+			doThrow(new RuntimeException(new WmiComException("WBEM_E_INVALID_NAMESPACE")))
+				.when(clientsExecutorMock)
+				.executeWmi(
+					anyString(),
+					any(WmiConfiguration.class),
+					eq(WMI_AND_WINRM_TEST_QUERY),
+					eq(WMI_AND_WINRM_TEST_NAMESPACE)
+				);
+
+			// Start the WMI Health Check strategy
+			wmiHealthCheckStrategy.run();
+
+			assertEquals(UP, telemetryManager.getEndpointHostMonitor().getMetric(WMI_UP_METRIC).getValue());
+		}
+	}
+
+	@Test
+	void testCheckWmiDownHealth() throws ClientException {
+		// Create a telemetry manager using a WMI HostConfiguration
+		final TelemetryManager telemetryManager = createTelemetryManagerWithWmiConfig();
+
+		// Create a new protocol health check strategy
+		final ProtocolHealthCheckStrategy wmiHealthCheckStrategy = new ProtocolHealthCheckStrategy(
+			telemetryManager,
+			CURRENT_TIME_MILLIS,
+			clientsExecutorMock
+		);
+
+		// Mock a null WMI protocol health check response
+		doReturn(null)
+			.when(clientsExecutorMock)
+			.executeWmi(
+				anyString(),
+				any(WmiConfiguration.class),
+				eq(WMI_AND_WINRM_TEST_QUERY),
+				eq(WMI_AND_WINRM_TEST_NAMESPACE)
+			);
+
+		// Start the WMI Health Check strategy
+		wmiHealthCheckStrategy.run();
+
+		assertEquals(DOWN, telemetryManager.getEndpointHostMonitor().getMetric(WMI_UP_METRIC).getValue());
+	}
+
+	@Test
+	void testCheckWinRmUpHealth() throws ClientException {
+		// Create a telemetry manager using a WinRM HostConfiguration
+		final TelemetryManager telemetryManager = createTelemetryManagerWithWinRmConfig();
+
+		// Create a new protocol health check strategy
+		final ProtocolHealthCheckStrategy winRmHealthCheckStrategy = new ProtocolHealthCheckStrategy(
+			telemetryManager,
+			CURRENT_TIME_MILLIS,
+			clientsExecutorMock
+		);
+
+		// Mock a positive WinRM protocol health check response
+		doReturn(WQL_SUCCESS_RESPONSE)
+			.when(clientsExecutorMock)
+			.executeWqlThroughWinRm(
+				anyString(),
+				any(WinRmConfiguration.class),
+				eq(WMI_AND_WINRM_TEST_QUERY),
+				eq(WMI_AND_WINRM_TEST_NAMESPACE)
+			);
+
+		// Start the WinRM Health Check strategy
+		winRmHealthCheckStrategy.run();
+
+		assertEquals(UP, telemetryManager.getEndpointHostMonitor().getMetric(WINRM_UP_METRIC).getValue());
+
+		{
+			// Mock an acceptable WinRM protocol health check exception
+			doThrow(new RuntimeException(new WqlQuerySyntaxException("WQL Quert Syntax Exception")))
+				.when(clientsExecutorMock)
+				.executeWqlThroughWinRm(
+					anyString(),
+					any(WinRmConfiguration.class),
+					eq(WMI_AND_WINRM_TEST_QUERY),
+					eq(WMI_AND_WINRM_TEST_NAMESPACE)
+				);
+
+			// Start the WinRM Health Check strategy
+			winRmHealthCheckStrategy.run();
+
+			assertEquals(UP, telemetryManager.getEndpointHostMonitor().getMetric(WINRM_UP_METRIC).getValue());
+		}
+	}
+
+	@Test
+	void testCheckWinRmDownHealth() throws ClientException {
+		// Create a telemetry manager using a WinRM HostConfiguration
+		final TelemetryManager telemetryManager = createTelemetryManagerWithWinRmConfig();
+
+		// Create a new protocol health check strategy
+		final ProtocolHealthCheckStrategy winRmHealthCheckStrategy = new ProtocolHealthCheckStrategy(
+			telemetryManager,
+			CURRENT_TIME_MILLIS,
+			clientsExecutorMock
+		);
+
+		// Mock a null WinRM protocol health check response
+		doReturn(null)
+			.when(clientsExecutorMock)
+			.executeWqlThroughWinRm(
+				anyString(),
+				any(WinRmConfiguration.class),
+				eq(WMI_AND_WINRM_TEST_QUERY),
+				eq(WMI_AND_WINRM_TEST_NAMESPACE)
+			);
+
+		// Start the WinRM Health Check strategy
+		winRmHealthCheckStrategy.run();
+
+		assertEquals(DOWN, telemetryManager.getEndpointHostMonitor().getMetric(WINRM_UP_METRIC).getValue());
+	}
+}