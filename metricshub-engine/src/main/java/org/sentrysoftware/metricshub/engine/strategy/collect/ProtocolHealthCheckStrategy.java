--- conflicted
+++ resolved
@@ -1,199 +1,90 @@
-package org.sentrysoftware.metricshub.engine.strategy.collect;
-
-/*-
- * ╱╲╱╲╱╲╱╲╱╲╱╲╱╲╱╲╱╲╱╲╱╲╱╲╱╲╱╲╱╲╱╲╱╲╱╲╱╲╱╲
- * MetricsHub Engine
- * ჻჻჻჻჻჻
- * Copyright 2023 - 2024 Sentry Software
- * ჻჻჻჻჻჻
- * This program is free software: you can redistribute it and/or modify
- * it under the terms of the GNU Affero General Public License as published by
- * the Free Software Foundation, either version 3 of the License, or
- * (at your option) any later version.
- *
- * This program is distributed in the hope that it will be useful,
- * but WITHOUT ANY WARRANTY; without even the implied warranty of
- * MERCHANTABILITY or FITNESS FOR A PARTICULAR PURPOSE.  See the
- * GNU General Public License for more details.
- *
- * You should have received a copy of the GNU Affero General Public License
- * along with this program.  If not, see <http://www.gnu.org/licenses/>.
- * ╲╱╲╱╲╱╲╱╲╱╲╱╲╱╲╱╲╱╲╱╲╱╲╱╲╱╲╱╲╱╲╱╲╱╲╱╲╱╲╱
- */
-
-import java.util.List;
-import lombok.Builder;
-import lombok.NonNull;
-import lombok.extern.slf4j.Slf4j;
-import org.sentrysoftware.metricshub.engine.client.ClientsExecutor;
-<<<<<<< HEAD
-import org.sentrysoftware.metricshub.engine.configuration.WbemConfiguration;
-=======
->>>>>>> fe8fdf07
-import org.sentrysoftware.metricshub.engine.extension.ExtensionManager;
-import org.sentrysoftware.metricshub.engine.extension.IProtocolExtension;
-import org.sentrysoftware.metricshub.engine.strategy.AbstractStrategy;
-import org.sentrysoftware.metricshub.engine.telemetry.TelemetryManager;
-
-/**
- * A strategy that aims to perform health check over a hostname on each protocol
- * (HTTP, SNMP, IPMI, ...).
- *
- * <p>
- * This aims to report the responsiveness of configured protocols on a resource.
- * The health check is performed at the beginning of each data collection cycle,
- * and a metric is generated for each protocol indicating whether it is
- * responding or not.
- * </p>
- */
-@Slf4j
-public class ProtocolHealthCheckStrategy extends AbstractStrategy {
-
-	/**
-	 * Protocol up status value '1.0'
-	 */
-	public static final Double UP = 1.0;
-
-	/**
-	 * Protocol down status value '0.0'
-	 */
-	public static final Double DOWN = 0.0;
-
-	/**
-	 * Up metric name format that will be saved by the metric factory
-	 */
-	private static final String UP_METRIC_FORMAT = "metricshub.host.up{protocol=\"%s\"}";
-
-	/**
-	 * WINRM Up metric
-	 */
-	public static final String WINRM_UP_METRIC = String.format(UP_METRIC_FORMAT, "winrm");
-
-	/**
-	 * WQL Query to test WMI and WinRM protocols health check
-	 */
-	public static final String WMI_AND_WINRM_TEST_QUERY = "Select Name FROM Win32_ComputerSystem";
-
-	/**
-	 * WMI and WinRM protocol health check test Namespace
-	 */
-	public static final String WMI_AND_WINRM_TEST_NAMESPACE = "root\\cimv2";
-
-	/**
-	 * Constructs a new {@code HealthCheckStrategy} using the provided telemetry
-	 * manager, strategy time, and clients executor.
-	 *
-	 * @param telemetryManager The telemetry manager responsible for managing
-	 *                         telemetry-related operations.
-	 * @param strategyTime     The time when the strategy is executed.
-	 * @param clientsExecutor  The executor for managing clients used in the
-	 *                         strategy.
-	 * @param extensionManager The extension manager where all the required extensions are handled.
-	 */
-	@Builder
-	public ProtocolHealthCheckStrategy(
-		@NonNull final TelemetryManager telemetryManager,
-		@NonNull final Long strategyTime,
-		@NonNull final ClientsExecutor clientsExecutor,
-		@NonNull final ExtensionManager extensionManager
-	) {
-		super(telemetryManager, strategyTime, clientsExecutor, extensionManager);
-	}
-
-	@Override
-	public void run() {
-		// Retrieve the hostname
-		final String hostname = telemetryManager.getHostConfiguration().getHostname();
-
-		log.info("Hostname {} - Performing protocol health check.", hostname);
-
-<<<<<<< HEAD
-		// Create a metric factory
-		final MetricFactory metricFactory = new MetricFactory(hostname);
-
-		// Check the hostname protocols health
-		checkWbemHealth(hostname, hostMonitor, metricFactory);
-=======
-		// Call the extensions to check the protocol health
-		final List<IProtocolExtension> protocolExtensions = extensionManager.findProtocolCheckExtensions(telemetryManager);
-		protocolExtensions.forEach(protocolExtension -> protocolExtension.checkProtocol(telemetryManager));
->>>>>>> fe8fdf07
-	}
-
-	@Override
-	public long getStrategyTimeout() {
-		return telemetryManager.getHostConfiguration().getStrategyTimeout();
-	}
-
-	@Override
-	public Long getStrategyTime() {
-		return telemetryManager.getStrategyTime();
-	}
-<<<<<<< HEAD
-
-	/**
-	 * Check WBEM protocol health on the hostname for the host monitor.
-	 *
-	 * <ul>
-	 * 	<li>Criteria: The query must not return an error for at least one of the following namespaces:
-	 * 		"root/Interop", "interop", "root/PG_Interop", "PG_Interop"</li>
-	 * 	<li>Query: SELECT Name FROM CIM_NameSpace.</li>
-	 * 	<li>Success Conditions: CIM_ERR_INVALID_NAMESPACE and CIM_ERR_NOT_FOUND errors are considered successful, indicating that the protocol is responding.</li>
-	 * </ul>
-	 *
-	 * @param hostname      The hostname on which we perform health check
-	 * @param hostMonitor   An endpoint host monitor
-	 * @param metricFactory The metric factory used to collect the health check metric
-	 */
-	public void checkWbemHealth(String hostname, Monitor hostMonitor, MetricFactory metricFactory) {
-		// Retrieve WBEM Configuration from the telemetry manager host configuration
-		final WbemConfiguration wbemConfiguration = (WbemConfiguration) telemetryManager
-			.getHostConfiguration()
-			.getConfigurations()
-			.get(WbemConfiguration.class);
-
-		// Stop the health check if there is not an WBEM configuration
-		if (wbemConfiguration == null) {
-			return;
-		}
-
-		log.info(
-			"Hostname {} - Checking WBEM protocol status. Sending a WQL SELECT request on different namespaces.",
-			hostname
-		);
-
-		for (final String wbemNamespace : WBEM_UP_TEST_NAMESPACES) {
-			try {
-				log.info(
-					"Hostname {} - Checking WBEM protocol status. Sending a WQL SELECT request on {} namespace.",
-					hostname,
-					wbemNamespace
-				);
-
-				// The query on the WBEM namespace returned a result
-				if (clientsExecutor.executeWbem(hostname, wbemConfiguration, WBEM_TEST_QUERY, wbemNamespace) != null) {
-					// Collect the metric with a '1.0' value and stop the test
-					metricFactory.collectNumberMetric(hostMonitor, WBEM_UP_METRIC, UP, strategyTime);
-					return;
-				}
-			} catch (Exception e) {
-				if (WqlDetectionHelper.isAcceptableException(e)) {
-					// Collect the WBEM metric with a '1.0' value and stop the test as the thrown exception is acceptable
-					metricFactory.collectNumberMetric(hostMonitor, WBEM_UP_METRIC, UP, strategyTime);
-					return;
-				}
-				log.debug(
-					"Hostname {} - Checking WBEM protocol status. WBEM exception when performing a WQL SELECT query on '{}' namespace: ",
-					hostname,
-					wbemNamespace,
-					e
-				);
-			}
-		}
-
-		// Collect the WBEM metric with a '0.0' value as the queries response was not positive
-		metricFactory.collectNumberMetric(hostMonitor, WBEM_UP_METRIC, DOWN, strategyTime);
-	}
-=======
->>>>>>> fe8fdf07
-}
+package org.sentrysoftware.metricshub.engine.strategy.collect;
+
+/*-
+ * ╱╲╱╲╱╲╱╲╱╲╱╲╱╲╱╲╱╲╱╲╱╲╱╲╱╲╱╲╱╲╱╲╱╲╱╲╱╲╱╲
+ * MetricsHub Engine
+ * ჻჻჻჻჻჻
+ * Copyright 2023 - 2024 Sentry Software
+ * ჻჻჻჻჻჻
+ * This program is free software: you can redistribute it and/or modify
+ * it under the terms of the GNU Affero General Public License as published by
+ * the Free Software Foundation, either version 3 of the License, or
+ * (at your option) any later version.
+ *
+ * This program is distributed in the hope that it will be useful,
+ * but WITHOUT ANY WARRANTY; without even the implied warranty of
+ * MERCHANTABILITY or FITNESS FOR A PARTICULAR PURPOSE.  See the
+ * GNU General Public License for more details.
+ *
+ * You should have received a copy of the GNU Affero General Public License
+ * along with this program.  If not, see <http://www.gnu.org/licenses/>.
+ * ╲╱╲╱╲╱╲╱╲╱╲╱╲╱╲╱╲╱╲╱╲╱╲╱╲╱╲╱╲╱╲╱╲╱╲╱╲╱╲╱
+ */
+
+import java.util.List;
+import lombok.Builder;
+import lombok.NonNull;
+import lombok.extern.slf4j.Slf4j;
+import org.sentrysoftware.metricshub.engine.client.ClientsExecutor;
+import org.sentrysoftware.metricshub.engine.extension.ExtensionManager;
+import org.sentrysoftware.metricshub.engine.extension.IProtocolExtension;
+import org.sentrysoftware.metricshub.engine.strategy.AbstractStrategy;
+import org.sentrysoftware.metricshub.engine.telemetry.TelemetryManager;
+
+/**
+ * A strategy that aims to perform health check over a hostname on each protocol
+ * (HTTP, SNMP, IPMI, ...).
+ *
+ * <p>
+ * This aims to report the responsiveness of configured protocols on a resource.
+ * The health check is performed at the beginning of each data collection cycle,
+ * and a metric is generated for each protocol indicating whether it is
+ * responding or not.
+ * </p>
+ */
+@Slf4j
+public class ProtocolHealthCheckStrategy extends AbstractStrategy {
+
+	/**
+	 * Constructs a new {@code HealthCheckStrategy} using the provided telemetry
+	 * manager, strategy time, and clients executor.
+	 *
+	 * @param telemetryManager The telemetry manager responsible for managing
+	 *                         telemetry-related operations.
+	 * @param strategyTime     The time when the strategy is executed.
+	 * @param clientsExecutor  The executor for managing clients used in the
+	 *                         strategy.
+	 * @param extensionManager The extension manager where all the required extensions are handled.
+	 */
+	@Builder
+	public ProtocolHealthCheckStrategy(
+		@NonNull final TelemetryManager telemetryManager,
+		@NonNull final Long strategyTime,
+		@NonNull final ClientsExecutor clientsExecutor,
+		@NonNull final ExtensionManager extensionManager
+	) {
+		super(telemetryManager, strategyTime, clientsExecutor, extensionManager);
+	}
+
+	@Override
+	public void run() {
+		// Retrieve the hostname
+		final String hostname = telemetryManager.getHostConfiguration().getHostname();
+
+		log.info("Hostname {} - Performing protocol health check.", hostname);
+
+		// Call the extensions to check the protocol health
+		final List<IProtocolExtension> protocolExtensions = extensionManager.findProtocolCheckExtensions(telemetryManager);
+		protocolExtensions.forEach(protocolExtension -> protocolExtension.checkProtocol(telemetryManager));
+	}
+
+	@Override
+	public long getStrategyTimeout() {
+		return telemetryManager.getHostConfiguration().getStrategyTimeout();
+	}
+
+	@Override
+	public Long getStrategyTime() {
+		return telemetryManager.getStrategyTime();
+	}
+}