package org.sentrysoftware.metricshub.engine.strategy.utils;

/*-
 * ╱╲╱╲╱╲╱╲╱╲╱╲╱╲╱╲╱╲╱╲╱╲╱╲╱╲╱╲╱╲╱╲╱╲╱╲╱╲╱╲
 * MetricsHub Engine
 * ჻჻჻჻჻჻
 * Copyright 2023 - 2024 Sentry Software
 * ჻჻჻჻჻჻
 * This program is free software: you can redistribute it and/or modify
 * it under the terms of the GNU Affero General Public License as published by
 * the Free Software Foundation, either version 3 of the License, or
 * (at your option) any later version.
 *
 * This program is distributed in the hope that it will be useful,
 * but WITHOUT ANY WARRANTY; without even the implied warranty of
 * MERCHANTABILITY or FITNESS FOR A PARTICULAR PURPOSE.  See the
 * GNU General Public License for more details.
 *
 * You should have received a copy of the GNU Affero General Public License
 * along with this program.  If not, see <http://www.gnu.org/licenses/>.
 * ╲╱╲╱╲╱╲╱╲╱╲╱╲╱╲╱╲╱╲╱╲╱╲╱╲╱╲╱╲╱╲╱╲╱╲╱╲╱╲╱
 */

import static org.sentrysoftware.metricshub.engine.common.helpers.MetricsHubConstants.TABLE_SEP;

import java.util.Collections;
import java.util.List;
import java.util.Map;
import java.util.Objects;
import java.util.Set;
import java.util.TreeMap;
import java.util.TreeSet;
import java.util.regex.Matcher;
import java.util.regex.Pattern;
import java.util.stream.Collectors;
import lombok.Builder;
import lombok.Data;
import lombok.NonNull;
import lombok.extern.slf4j.Slf4j;
import org.sentrysoftware.metricshub.engine.client.ClientsExecutor;
import org.sentrysoftware.metricshub.engine.common.exception.ClientException;
import org.sentrysoftware.metricshub.engine.configuration.IConfiguration;
<<<<<<< HEAD
import org.sentrysoftware.metricshub.engine.configuration.IWinConfiguration;
=======
import org.sentrysoftware.metricshub.engine.configuration.WbemConfiguration;
>>>>>>> 3411d764
import org.sentrysoftware.metricshub.engine.connector.model.identity.criterion.WqlCriterion;
import org.sentrysoftware.metricshub.engine.strategy.detection.CriterionTestResult;
import org.sentrysoftware.metricshub.engine.strategy.source.SourceTable;
import org.sentrysoftware.wbem.javax.wbem.WBEMException;

/**
 * Helper class for WBEM/WMI namespace detection using WQL queries.
 * This class provides methods to find possible namespaces, detect suitable namespaces,
 * and perform WQL detection tests.
 */
@Slf4j
public class WqlDetectionHelper {

	private static final String INTEROP_LOWER_CASE = "interop";

	private static final String SELECT_NAME_FROM_CIM_NAMESPACE = "SELECT Name from CIM_Namespace";

	private static final String ROOT_SLASH = "root/";

	private ClientsExecutor clientsExecutor;

	private static final List<WqlQuery> WBEM_INTEROP_QUERIES = List.of(
		new WqlQuery("SELECT Name FROM __NAMESPACE", "root"),
		new WqlQuery(SELECT_NAME_FROM_CIM_NAMESPACE, "Interop"),
		new WqlQuery(SELECT_NAME_FROM_CIM_NAMESPACE, "PG_Interop"),
		new WqlQuery(SELECT_NAME_FROM_CIM_NAMESPACE, "root/Interop"),
		new WqlQuery(SELECT_NAME_FROM_CIM_NAMESPACE, "root/PG_Interop"),
		new WqlQuery(SELECT_NAME_FROM_CIM_NAMESPACE, INTEROP_LOWER_CASE)
	);

	private static final Set<String> IGNORED_WBEM_NAMESPACES = Set.of("root", "/root");

	/**
	 * Constructs a new instance of {@code WqlDetectionHelper} with the provided ClientsExecutor.
	 *
	 * @param clientsExecutor The ClientsExecutor to be used for WQL queries.
	 */
	public WqlDetectionHelper(final ClientsExecutor clientsExecutor) {
		this.clientsExecutor = clientsExecutor;
	}

	/**
<<<<<<< HEAD
	 * Find the possible WMI namespaces on specified hostname with specified credentials.
	 *
	 * @param hostname      The hostname of the device.
	 * @param configuration Win configuration (credentials, timeout)
	 * @return A {@link PossibleNamespacesResult} wrapping the success state, the message in case of errors
	 * and the possibleWmiNamespaces {@link Set}.
	 */
	public PossibleNamespacesResult findPossibleNamespaces(final String hostname, final IWinConfiguration configuration) {
=======
	 * Find the possible WBEM namespaces using the configured {@link WbemConfiguration}.
	 *
	 * @param hostname      The hostname of the host device.
	 * @param configuration The user's configured {@link WbemConfiguration}.
	 * @return A {@link PossibleNamespacesResult} wrapping the success state, the message in case of errors
	 * and the possibleWmiNamespaces {@link Set}.
	 */
	public PossibleNamespacesResult findPossibleNamespaces(final String hostname, final WbemConfiguration configuration) {
>>>>>>> 3411d764
		// If the user specified a namespace, we return it as if it was the only namespace available
		// and for which we're going to test our connector
		if (configuration.getNamespace() != null && !configuration.getNamespace().isBlank()) {
			return PossibleNamespacesResult
				.builder()
				.possibleNamespaces(Collections.singleton(configuration.getNamespace()))
				.success(true)
				.build();
		}

		// Possible namespace will be stored in this set
<<<<<<< HEAD
		Set<String> possibleWmiNamespaces = new TreeSet<>();

		try {
			clientsExecutor
				.executeWql(hostname, configuration, "SELECT Name FROM __NAMESPACE", "root")
				.stream()
				.filter(row -> !row.isEmpty())
				.map(row -> row.get(0))
				.filter(Objects::nonNull)
				.filter(namespace -> !namespace.isBlank())
				.filter(namespace -> !namespace.toLowerCase().contains(INTEROP_LOWER_CASE))
				.filter(namespace -> !IGNORED_WMI_NAMESPACES.contains(namespace))
				.filter(namespace ->
					IGNORED_WMI_NAMESPACES
						.stream()
						.noneMatch(ignoredNamespace -> (ROOT_SLASH + ignoredNamespace).equalsIgnoreCase(namespace))
				)
				.filter(namespace ->
					IGNORED_WMI_NAMESPACES
						.stream()
						.noneMatch(ignoredNamespace -> ("root\\" + ignoredNamespace).equalsIgnoreCase(namespace))
				)
				.map(namespace -> ROOT_SLASH + namespace)
				.forEach(possibleWmiNamespaces::add);
		} catch (final ClientException e) {
			// Get the cause in the exception
			Throwable cause = e.getCause();

			String message = String.format(
				"Hostname %s - Does not respond to WMI requests. %s: %s\nCancelling namespace detection.",
				hostname,
				cause != null ? cause.getClass().getSimpleName() : e.getClass().getSimpleName(),
				cause != null ? cause.getMessage() : e.getMessage()
			);

			log.debug(message);

			return PossibleNamespacesResult.builder().errorMessage(message).success(false).build();
		}

		if (possibleWmiNamespaces.isEmpty()) {
=======
		Set<String> possibleWbemNamespaces = new TreeSet<>();

		// Try all "interop" queries that could retrieve a list of namespaces in this CIM server
		for (WqlQuery interopQuery : WBEM_INTEROP_QUERIES) {
			try {
				clientsExecutor
					.executeWbem(hostname, configuration, interopQuery.getWql(), interopQuery.getNamespace())
					.stream()
					.filter(row -> !row.isEmpty())
					.map(row -> row.get(0))
					.filter(Objects::nonNull)
					.filter(namespace -> !namespace.isBlank())
					.filter(namespace -> !namespace.toLowerCase().contains(INTEROP_LOWER_CASE))
					.filter(namespace -> !IGNORED_WBEM_NAMESPACES.contains(namespace))
					.map(namespace -> ROOT_SLASH + namespace)
					.forEach(namespace -> possibleWbemNamespaces.add(namespace));
			} catch (final ClientException e) {
				// If the CIM server doesn't know the requested class, we will get a WBEM exception
				// saying so. Such exceptions are okay and will not fail the detection.
				// That's why we return in failure if and only if the error type is neither "invalid namespace",
				// nor "invalid class", nor "not found".

				if (!isAcceptableException(e)) {
					// This error indicates that the CIM server will probably never respond to anything
					// (timeout, or bad credentials), so there's no point in pursuing our efforts here.
					Throwable cause = e.getCause();
					final String messageFormat =
						"Hostname %s - Does not respond to WBEM requests. %s: %s\nCancelling namespace detection.";
					String message = String.format(
						messageFormat,
						hostname,
						cause != null ? cause.getClass().getSimpleName() : e.getClass().getSimpleName(),
						cause != null ? cause.getMessage() : e.getMessage()
					);

					log.debug(message);

					return PossibleNamespacesResult.builder().errorMessage(message).success(false).build();
				}
			}
		}

		// No namespace love?
		if (possibleWbemNamespaces.isEmpty()) {
>>>>>>> 3411d764
			return PossibleNamespacesResult
				.builder()
				.errorMessage("No suitable namespace could be found to query host " + hostname + ".")
				.success(false)
				.build();
		}

<<<<<<< HEAD
		return PossibleNamespacesResult.builder().possibleNamespaces(possibleWmiNamespaces).success(true).build();
=======
		// Yay!
		return PossibleNamespacesResult.builder().possibleNamespaces(possibleWbemNamespaces).success(true).build();
>>>>>>> 3411d764
	}

	/**
	 * Detect the WBEM/WMI namespace applicable to the specified WBEM/WMI criterion.
	 * <br>
	 * The namespace in the criterion must be "Automatic".
	 * <br>
	 *
	 * @param hostname           The host name
	 * @param configuration      WBEM/WMI configuration (credentials, timeout)
	 * @param criterion          WQL detection properties (WQL, expected result, namespace must be "Automatic")
	 * @param possibleNamespaces The possible namespaces to execute the WQL on
	 * @return A {@link NamespaceResult} wrapping the detected namespace
	 * and the error message if the detection fails.
	 */
	public NamespaceResult detectNamespace(
		final String hostname,
		final IConfiguration configuration,
		final WqlCriterion criterion,
		final Set<String> possibleNamespaces
	) {
		// Run the query on each namespace and check if the result match the criterion
		final Map<String, CriterionTestResult> namespaces = new TreeMap<>();
		final WqlCriterion tentativeCriterion = criterion.copy();

		// Loop over each namespace and run the WBEM query and check if the result matches
		for (final String namespace : possibleNamespaces) {
			// Update the criterion with the current namespace that needs to be tested
			tentativeCriterion.setNamespace(namespace);

			// Do the request
			CriterionTestResult testResult = performDetectionTest(hostname, configuration, tentativeCriterion);

			// If the result matched then the namespace is selected
			if (testResult.isSuccess()) {
				namespaces.put(namespace, testResult);
			} else {
				// If the test failed with an exception, we probably don't need to go further
				Throwable e = testResult.getException();
				if (e != null && !isAcceptableException(e)) {
					// This error indicates that the CIM server will probably never respond to anything
					// (timeout, or bad credentials), so there's no point in pursuing our efforts here.
					log.debug(
						"Hostname %s - Does not respond to %s requests. %s: %s\nCancelling namespace detection.",
						hostname,
						criterion.getClass().getSimpleName(),
						e.getClass().getSimpleName(),
						e.getMessage()
					);

					return NamespaceResult.builder().result(testResult).build();
				}
			}
		}

		// No namespace => failure
		if (namespaces.isEmpty()) {
			String formattedNamespaceList = possibleNamespaces.stream().collect(Collectors.joining("\n- "));
			return NamespaceResult
				.builder()
				.result(
					CriterionTestResult.failure(
						criterion,
						"None of the possible namespaces match the criterion:" + formattedNamespaceList
					)
				)
				.build();
		}

		// So, now we have a list of working namespaces.
		// We'd better have only one, but you never know, so try to be clever here...
		// If we have several matching namespaces, including root/cimv2, then exclude this one
		// because it's one that we find in many places and not necessarily with anything useful in it
		// especially if there are other matching namespaces.
		if (namespaces.size() > 1) {
			namespaces.remove("root/cimv2");
			namespaces.remove("root\\cimv2");
		}

		// Okay, so even if we have several, select a single one
		final String detectedNamespace = namespaces.keySet().stream().findFirst().orElseThrow();

		return NamespaceResult.builder().namespace(detectedNamespace).result(namespaces.get(detectedNamespace)).build();
	}

	/**
	 * Perform the specified WQL detection test, on the specified WBEM/WMI protocol configuration.
	 * <br>
	 * Note: "Automatic" namespace is not supported in this method.
	 * <br>
	 *
	 * @param hostname      Host name
	 * @param configuration WBEM/WMI configuration (credentials, timeout)
	 * @param criterion     WQL detection properties (WQL, namespace, expected result)
	 * @return {@link CriterionTestResult} which indicates if the check has succeeded or not.
	 */
	public CriterionTestResult performDetectionTest(
		final String hostname,
		@NonNull final IConfiguration configuration,
		@NonNull final WqlCriterion criterion
	) {
		// Make the WBEM query
		final List<List<String>> queryResult;
		try {
			queryResult = clientsExecutor.executeWql(hostname, configuration, criterion.getQuery(), criterion.getNamespace());
		} catch (ClientException e) {
			return CriterionTestResult.error(criterion, e);
		}

		// Serialize the result as a CSV
		String actualResult = SourceTable.tableToCsv(queryResult, TABLE_SEP, true);

		// Empty result? ==> failure
		if (actualResult == null || actualResult.isBlank()) {
			return CriterionTestResult.failure(criterion, "No result.");
		}

		// No expected result (and non-empty result)? ==> success
		if (criterion.getExpectedResult() == null || criterion.getExpectedResult().isBlank()) {
			return CriterionTestResult.success(criterion, actualResult);
		}

		// Search for the expected result
		final Matcher matcher = Pattern
			.compile(PslUtils.psl2JavaRegex(criterion.getExpectedResult()), Pattern.CASE_INSENSITIVE | Pattern.MULTILINE)
			.matcher(actualResult);

		// If the expected result is found ==> success
		if (matcher.find()) {
			return CriterionTestResult.success(criterion, matcher.group());
		}

		// No match!
		return CriterionTestResult.failure(criterion, actualResult);
	}

	/**
	 * Assess whether an exception (or any of its causes) is simply an error saying that the
	 * requested namespace of class doesn't exist, which is considered okay.
	 * <br>
	 *
	 * @param t Exception to verify
	 * @return whether specified exception is acceptable while performing namespace detection
	 */
	public static boolean isAcceptableException(Throwable t) {
		if (t == null) {
			return false;
		}

		if (t instanceof WBEMException wbemException) {
			final int cimErrorType = wbemException.getID();
			return isAcceptableWbemError(cimErrorType);
		} else if (
			// CHECKSTYLE:OFF
			t instanceof org.sentrysoftware.wbem.client.exceptions.WqlQuerySyntaxException ||
			t instanceof org.sentrysoftware.winrm.exceptions.WqlQuerySyntaxException
			// CHECKSTYLE:ON
		) {
			return true;
		}

		// Now check recursively the cause
		return isAcceptableException(t.getCause());
	}

	/**
	 * Whether this error id is an acceptable WBEM error.
	 *
	 * @param errorId integer value representing the id of the WBEM exception
	 * @return boolean value
	 */
	private static boolean isAcceptableWbemError(final int errorId) {
		// CHECKSTYLE:OFF
		return (
			errorId == WBEMException.CIM_ERR_INVALID_NAMESPACE ||
			errorId == WBEMException.CIM_ERR_INVALID_CLASS ||
			errorId == WBEMException.CIM_ERR_NOT_FOUND
		);
		// CHECKSTYLE:ON
	}

	/**
	 * Data class representing the result of querying for possible namespaces.
	 * Provides information about the possible namespaces, success status, and an error message if applicable.
	 */
	@Data
	@Builder
	public static class PossibleNamespacesResult {

		private Set<String> possibleNamespaces;
		private boolean success;
		private String errorMessage;
	}

	/**
	 * Data class representing the result for a specific namespace.
	 * Contains information about the namespace itself and a CriterionTestResult.
	 */
	@Data
	@Builder
	public static class NamespaceResult {

		private String namespace;
		private CriterionTestResult result;
	}

	/**
	 * Represents a WQL Query (i.e. a query in a namespace)
	 */
	@Data
	private static class WqlQuery {

		private String wql;
		private String namespace;

		WqlQuery(final String wql, final String namespace) {
			this.wql = wql;
			this.namespace = namespace;
		}
	}
}<|MERGE_RESOLUTION|>--- conflicted
+++ resolved
@@ -21,34 +21,16 @@
  * ╲╱╲╱╲╱╲╱╲╱╲╱╲╱╲╱╲╱╲╱╲╱╲╱╲╱╲╱╲╱╲╱╲╱╲╱╲╱╲╱
  */
 
-import static org.sentrysoftware.metricshub.engine.common.helpers.MetricsHubConstants.TABLE_SEP;
-
-import java.util.Collections;
-import java.util.List;
-import java.util.Map;
-import java.util.Objects;
-import java.util.Set;
-import java.util.TreeMap;
-import java.util.TreeSet;
-import java.util.regex.Matcher;
-import java.util.regex.Pattern;
-import java.util.stream.Collectors;
 import lombok.Builder;
 import lombok.Data;
-import lombok.NonNull;
 import lombok.extern.slf4j.Slf4j;
 import org.sentrysoftware.metricshub.engine.client.ClientsExecutor;
 import org.sentrysoftware.metricshub.engine.common.exception.ClientException;
-import org.sentrysoftware.metricshub.engine.configuration.IConfiguration;
-<<<<<<< HEAD
-import org.sentrysoftware.metricshub.engine.configuration.IWinConfiguration;
-=======
-import org.sentrysoftware.metricshub.engine.configuration.WbemConfiguration;
->>>>>>> 3411d764
-import org.sentrysoftware.metricshub.engine.connector.model.identity.criterion.WqlCriterion;
 import org.sentrysoftware.metricshub.engine.strategy.detection.CriterionTestResult;
-import org.sentrysoftware.metricshub.engine.strategy.source.SourceTable;
 import org.sentrysoftware.wbem.javax.wbem.WBEMException;
+
+import java.util.List;
+import java.util.Set;
 
 /**
  * Helper class for WBEM/WMI namespace detection using WQL queries.
@@ -57,302 +39,6 @@
  */
 @Slf4j
 public class WqlDetectionHelper {
-
-	private static final String INTEROP_LOWER_CASE = "interop";
-
-	private static final String SELECT_NAME_FROM_CIM_NAMESPACE = "SELECT Name from CIM_Namespace";
-
-	private static final String ROOT_SLASH = "root/";
-
-	private ClientsExecutor clientsExecutor;
-
-	private static final List<WqlQuery> WBEM_INTEROP_QUERIES = List.of(
-		new WqlQuery("SELECT Name FROM __NAMESPACE", "root"),
-		new WqlQuery(SELECT_NAME_FROM_CIM_NAMESPACE, "Interop"),
-		new WqlQuery(SELECT_NAME_FROM_CIM_NAMESPACE, "PG_Interop"),
-		new WqlQuery(SELECT_NAME_FROM_CIM_NAMESPACE, "root/Interop"),
-		new WqlQuery(SELECT_NAME_FROM_CIM_NAMESPACE, "root/PG_Interop"),
-		new WqlQuery(SELECT_NAME_FROM_CIM_NAMESPACE, INTEROP_LOWER_CASE)
-	);
-
-	private static final Set<String> IGNORED_WBEM_NAMESPACES = Set.of("root", "/root");
-
-	/**
-	 * Constructs a new instance of {@code WqlDetectionHelper} with the provided ClientsExecutor.
-	 *
-	 * @param clientsExecutor The ClientsExecutor to be used for WQL queries.
-	 */
-	public WqlDetectionHelper(final ClientsExecutor clientsExecutor) {
-		this.clientsExecutor = clientsExecutor;
-	}
-
-	/**
-<<<<<<< HEAD
-	 * Find the possible WMI namespaces on specified hostname with specified credentials.
-	 *
-	 * @param hostname      The hostname of the device.
-	 * @param configuration Win configuration (credentials, timeout)
-	 * @return A {@link PossibleNamespacesResult} wrapping the success state, the message in case of errors
-	 * and the possibleWmiNamespaces {@link Set}.
-	 */
-	public PossibleNamespacesResult findPossibleNamespaces(final String hostname, final IWinConfiguration configuration) {
-=======
-	 * Find the possible WBEM namespaces using the configured {@link WbemConfiguration}.
-	 *
-	 * @param hostname      The hostname of the host device.
-	 * @param configuration The user's configured {@link WbemConfiguration}.
-	 * @return A {@link PossibleNamespacesResult} wrapping the success state, the message in case of errors
-	 * and the possibleWmiNamespaces {@link Set}.
-	 */
-	public PossibleNamespacesResult findPossibleNamespaces(final String hostname, final WbemConfiguration configuration) {
->>>>>>> 3411d764
-		// If the user specified a namespace, we return it as if it was the only namespace available
-		// and for which we're going to test our connector
-		if (configuration.getNamespace() != null && !configuration.getNamespace().isBlank()) {
-			return PossibleNamespacesResult
-				.builder()
-				.possibleNamespaces(Collections.singleton(configuration.getNamespace()))
-				.success(true)
-				.build();
-		}
-
-		// Possible namespace will be stored in this set
-<<<<<<< HEAD
-		Set<String> possibleWmiNamespaces = new TreeSet<>();
-
-		try {
-			clientsExecutor
-				.executeWql(hostname, configuration, "SELECT Name FROM __NAMESPACE", "root")
-				.stream()
-				.filter(row -> !row.isEmpty())
-				.map(row -> row.get(0))
-				.filter(Objects::nonNull)
-				.filter(namespace -> !namespace.isBlank())
-				.filter(namespace -> !namespace.toLowerCase().contains(INTEROP_LOWER_CASE))
-				.filter(namespace -> !IGNORED_WMI_NAMESPACES.contains(namespace))
-				.filter(namespace ->
-					IGNORED_WMI_NAMESPACES
-						.stream()
-						.noneMatch(ignoredNamespace -> (ROOT_SLASH + ignoredNamespace).equalsIgnoreCase(namespace))
-				)
-				.filter(namespace ->
-					IGNORED_WMI_NAMESPACES
-						.stream()
-						.noneMatch(ignoredNamespace -> ("root\\" + ignoredNamespace).equalsIgnoreCase(namespace))
-				)
-				.map(namespace -> ROOT_SLASH + namespace)
-				.forEach(possibleWmiNamespaces::add);
-		} catch (final ClientException e) {
-			// Get the cause in the exception
-			Throwable cause = e.getCause();
-
-			String message = String.format(
-				"Hostname %s - Does not respond to WMI requests. %s: %s\nCancelling namespace detection.",
-				hostname,
-				cause != null ? cause.getClass().getSimpleName() : e.getClass().getSimpleName(),
-				cause != null ? cause.getMessage() : e.getMessage()
-			);
-
-			log.debug(message);
-
-			return PossibleNamespacesResult.builder().errorMessage(message).success(false).build();
-		}
-
-		if (possibleWmiNamespaces.isEmpty()) {
-=======
-		Set<String> possibleWbemNamespaces = new TreeSet<>();
-
-		// Try all "interop" queries that could retrieve a list of namespaces in this CIM server
-		for (WqlQuery interopQuery : WBEM_INTEROP_QUERIES) {
-			try {
-				clientsExecutor
-					.executeWbem(hostname, configuration, interopQuery.getWql(), interopQuery.getNamespace())
-					.stream()
-					.filter(row -> !row.isEmpty())
-					.map(row -> row.get(0))
-					.filter(Objects::nonNull)
-					.filter(namespace -> !namespace.isBlank())
-					.filter(namespace -> !namespace.toLowerCase().contains(INTEROP_LOWER_CASE))
-					.filter(namespace -> !IGNORED_WBEM_NAMESPACES.contains(namespace))
-					.map(namespace -> ROOT_SLASH + namespace)
-					.forEach(namespace -> possibleWbemNamespaces.add(namespace));
-			} catch (final ClientException e) {
-				// If the CIM server doesn't know the requested class, we will get a WBEM exception
-				// saying so. Such exceptions are okay and will not fail the detection.
-				// That's why we return in failure if and only if the error type is neither "invalid namespace",
-				// nor "invalid class", nor "not found".
-
-				if (!isAcceptableException(e)) {
-					// This error indicates that the CIM server will probably never respond to anything
-					// (timeout, or bad credentials), so there's no point in pursuing our efforts here.
-					Throwable cause = e.getCause();
-					final String messageFormat =
-						"Hostname %s - Does not respond to WBEM requests. %s: %s\nCancelling namespace detection.";
-					String message = String.format(
-						messageFormat,
-						hostname,
-						cause != null ? cause.getClass().getSimpleName() : e.getClass().getSimpleName(),
-						cause != null ? cause.getMessage() : e.getMessage()
-					);
-
-					log.debug(message);
-
-					return PossibleNamespacesResult.builder().errorMessage(message).success(false).build();
-				}
-			}
-		}
-
-		// No namespace love?
-		if (possibleWbemNamespaces.isEmpty()) {
->>>>>>> 3411d764
-			return PossibleNamespacesResult
-				.builder()
-				.errorMessage("No suitable namespace could be found to query host " + hostname + ".")
-				.success(false)
-				.build();
-		}
-
-<<<<<<< HEAD
-		return PossibleNamespacesResult.builder().possibleNamespaces(possibleWmiNamespaces).success(true).build();
-=======
-		// Yay!
-		return PossibleNamespacesResult.builder().possibleNamespaces(possibleWbemNamespaces).success(true).build();
->>>>>>> 3411d764
-	}
-
-	/**
-	 * Detect the WBEM/WMI namespace applicable to the specified WBEM/WMI criterion.
-	 * <br>
-	 * The namespace in the criterion must be "Automatic".
-	 * <br>
-	 *
-	 * @param hostname           The host name
-	 * @param configuration      WBEM/WMI configuration (credentials, timeout)
-	 * @param criterion          WQL detection properties (WQL, expected result, namespace must be "Automatic")
-	 * @param possibleNamespaces The possible namespaces to execute the WQL on
-	 * @return A {@link NamespaceResult} wrapping the detected namespace
-	 * and the error message if the detection fails.
-	 */
-	public NamespaceResult detectNamespace(
-		final String hostname,
-		final IConfiguration configuration,
-		final WqlCriterion criterion,
-		final Set<String> possibleNamespaces
-	) {
-		// Run the query on each namespace and check if the result match the criterion
-		final Map<String, CriterionTestResult> namespaces = new TreeMap<>();
-		final WqlCriterion tentativeCriterion = criterion.copy();
-
-		// Loop over each namespace and run the WBEM query and check if the result matches
-		for (final String namespace : possibleNamespaces) {
-			// Update the criterion with the current namespace that needs to be tested
-			tentativeCriterion.setNamespace(namespace);
-
-			// Do the request
-			CriterionTestResult testResult = performDetectionTest(hostname, configuration, tentativeCriterion);
-
-			// If the result matched then the namespace is selected
-			if (testResult.isSuccess()) {
-				namespaces.put(namespace, testResult);
-			} else {
-				// If the test failed with an exception, we probably don't need to go further
-				Throwable e = testResult.getException();
-				if (e != null && !isAcceptableException(e)) {
-					// This error indicates that the CIM server will probably never respond to anything
-					// (timeout, or bad credentials), so there's no point in pursuing our efforts here.
-					log.debug(
-						"Hostname %s - Does not respond to %s requests. %s: %s\nCancelling namespace detection.",
-						hostname,
-						criterion.getClass().getSimpleName(),
-						e.getClass().getSimpleName(),
-						e.getMessage()
-					);
-
-					return NamespaceResult.builder().result(testResult).build();
-				}
-			}
-		}
-
-		// No namespace => failure
-		if (namespaces.isEmpty()) {
-			String formattedNamespaceList = possibleNamespaces.stream().collect(Collectors.joining("\n- "));
-			return NamespaceResult
-				.builder()
-				.result(
-					CriterionTestResult.failure(
-						criterion,
-						"None of the possible namespaces match the criterion:" + formattedNamespaceList
-					)
-				)
-				.build();
-		}
-
-		// So, now we have a list of working namespaces.
-		// We'd better have only one, but you never know, so try to be clever here...
-		// If we have several matching namespaces, including root/cimv2, then exclude this one
-		// because it's one that we find in many places and not necessarily with anything useful in it
-		// especially if there are other matching namespaces.
-		if (namespaces.size() > 1) {
-			namespaces.remove("root/cimv2");
-			namespaces.remove("root\\cimv2");
-		}
-
-		// Okay, so even if we have several, select a single one
-		final String detectedNamespace = namespaces.keySet().stream().findFirst().orElseThrow();
-
-		return NamespaceResult.builder().namespace(detectedNamespace).result(namespaces.get(detectedNamespace)).build();
-	}
-
-	/**
-	 * Perform the specified WQL detection test, on the specified WBEM/WMI protocol configuration.
-	 * <br>
-	 * Note: "Automatic" namespace is not supported in this method.
-	 * <br>
-	 *
-	 * @param hostname      Host name
-	 * @param configuration WBEM/WMI configuration (credentials, timeout)
-	 * @param criterion     WQL detection properties (WQL, namespace, expected result)
-	 * @return {@link CriterionTestResult} which indicates if the check has succeeded or not.
-	 */
-	public CriterionTestResult performDetectionTest(
-		final String hostname,
-		@NonNull final IConfiguration configuration,
-		@NonNull final WqlCriterion criterion
-	) {
-		// Make the WBEM query
-		final List<List<String>> queryResult;
-		try {
-			queryResult = clientsExecutor.executeWql(hostname, configuration, criterion.getQuery(), criterion.getNamespace());
-		} catch (ClientException e) {
-			return CriterionTestResult.error(criterion, e);
-		}
-
-		// Serialize the result as a CSV
-		String actualResult = SourceTable.tableToCsv(queryResult, TABLE_SEP, true);
-
-		// Empty result? ==> failure
-		if (actualResult == null || actualResult.isBlank()) {
-			return CriterionTestResult.failure(criterion, "No result.");
-		}
-
-		// No expected result (and non-empty result)? ==> success
-		if (criterion.getExpectedResult() == null || criterion.getExpectedResult().isBlank()) {
-			return CriterionTestResult.success(criterion, actualResult);
-		}
-
-		// Search for the expected result
-		final Matcher matcher = Pattern
-			.compile(PslUtils.psl2JavaRegex(criterion.getExpectedResult()), Pattern.CASE_INSENSITIVE | Pattern.MULTILINE)
-			.matcher(actualResult);
-
-		// If the expected result is found ==> success
-		if (matcher.find()) {
-			return CriterionTestResult.success(criterion, matcher.group());
-		}
-
-		// No match!
-		return CriterionTestResult.failure(criterion, actualResult);
-	}
 
 	/**
 	 * Assess whether an exception (or any of its causes) is simply an error saying that the
