package org.sentrysoftware.metricshub.engine.common.exception;

<<<<<<< HEAD
/*-
 * ╱╲╱╲╱╲╱╲╱╲╱╲╱╲╱╲╱╲╱╲╱╲╱╲╱╲╱╲╱╲╱╲╱╲╱╲╱╲╱╲
 * MetricsHub Engine
 * ჻჻჻჻჻჻
 * Copyright 2023 - 2024 Sentry Software
 * ჻჻჻჻჻჻
 * This program is free software: you can redistribute it and/or modify
 * it under the terms of the GNU Affero General Public License as published by
 * the Free Software Foundation, either version 3 of the License, or
 * (at your option) any later version.
 *
 * This program is distributed in the hope that it will be useful,
 * but WITHOUT ANY WARRANTY; without even the implied warranty of
 * MERCHANTABILITY or FITNESS FOR A PARTICULAR PURPOSE.  See the
 * GNU General Public License for more details.
 *
 * You should have received a copy of the GNU Affero General Public License
 * along with this program.  If not, see <http://www.gnu.org/licenses/>.
 * ╲╱╲╱╲╱╲╱╲╱╲╱╲╱╲╱╲╱╲╱╲╱╲╱╲╱╲╱╲╱╲╱╲╱╲╱╲╱╲╱
 */

=======
/**
 * This class is used to represent clients-related exceptions.
 * Clients include among others: IPMI, SNMP, SSH, WMI, WinRm, WBEM.
 */
>>>>>>> 92012a18
public class ClientException extends Exception {

	/**
	 * Exception class for representing client-related exceptions.
	 */
	private static final long serialVersionUID = 1L;

	/**
	 * Constructs a new ClientException.
	 */
	public ClientException() {
		super();
	}

	/**
	 * Constructs a new ClientException with the specified cause.
	 *
	 * @param cause The cause of the exception.
	 */
	public ClientException(Exception cause) {
		super(cause);
	}

	/**
	 * Constructs a new ClientException with the specified detail message.
	 *
	 * @param message The detail message.
	 */
	public ClientException(String message) {
		super(message);
	}

	/**
	 * Constructs a new ClientException with the specified detail message and cause.
	 *
	 * @param message The detail message.
	 * @param cause   The cause of the exception.
	 */
	public ClientException(String message, Exception cause) {
		super(message, cause);
	}
}<|MERGE_RESOLUTION|>--- conflicted
+++ resolved
@@ -1,6 +1,5 @@
 package org.sentrysoftware.metricshub.engine.common.exception;
 
-<<<<<<< HEAD
 /*-
  * ╱╲╱╲╱╲╱╲╱╲╱╲╱╲╱╲╱╲╱╲╱╲╱╲╱╲╱╲╱╲╱╲╱╲╱╲╱╲╱╲
  * MetricsHub Engine
@@ -22,12 +21,10 @@
  * ╲╱╲╱╲╱╲╱╲╱╲╱╲╱╲╱╲╱╲╱╲╱╲╱╲╱╲╱╲╱╲╱╲╱╲╱╲╱╲╱
  */
 
-=======
 /**
  * This class is used to represent clients-related exceptions.
  * Clients include among others: IPMI, SNMP, SSH, WMI, WinRm, WBEM.
  */
->>>>>>> 92012a18
 public class ClientException extends Exception {
 
 	/**
