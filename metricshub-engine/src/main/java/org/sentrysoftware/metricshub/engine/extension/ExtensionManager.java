package org.sentrysoftware.metricshub.engine.extension;

/*-
 * ╱╲╱╲╱╲╱╲╱╲╱╲╱╲╱╲╱╲╱╲╱╲╱╲╱╲╱╲╱╲╱╲╱╲╱╲╱╲╱╲
 * MetricsHub Engine
 * ჻჻჻჻჻჻
 * Copyright 2023 - 2024 Sentry Software
 * ჻჻჻჻჻჻
 * This program is free software: you can redistribute it and/or modify
 * it under the terms of the GNU Affero General Public License as published by
 * the Free Software Foundation, either version 3 of the License, or
 * (at your option) any later version.
 *
 * This program is distributed in the hope that it will be useful,
 * but WITHOUT ANY WARRANTY; without even the implied warranty of
 * MERCHANTABILITY or FITNESS FOR A PARTICULAR PURPOSE.  See the
 * GNU General Public License for more details.
 *
 * You should have received a copy of the GNU Affero General Public License
 * along with this program.  If not, see <http://www.gnu.org/licenses/>.
 * ╲╱╲╱╲╱╲╱╲╱╲╱╲╱╲╱╲╱╲╱╲╱╲╱╲╱╲╱╲╱╲╱╲╱╲╱╲╱╲╱
 */

import java.util.ArrayList;
import java.util.List;
import java.util.Map;
import java.util.Optional;
import java.util.Set;
import java.util.stream.Collectors;
<<<<<<< HEAD

import org.sentrysoftware.metricshub.engine.configuration.IConfiguration;
import org.sentrysoftware.metricshub.engine.connector.model.identity.criterion.Criterion;
import org.sentrysoftware.metricshub.engine.connector.model.monitor.task.source.Source;
import org.sentrysoftware.metricshub.engine.telemetry.TelemetryManager;

=======
>>>>>>> 1e469074
import lombok.AllArgsConstructor;
import lombok.Builder;
import lombok.Builder.Default;
import lombok.Data;
import lombok.NonNull;
<<<<<<< HEAD
=======
import org.sentrysoftware.metricshub.engine.configuration.IConfiguration;
import org.sentrysoftware.metricshub.engine.connector.model.identity.criterion.Criterion;
import org.sentrysoftware.metricshub.engine.connector.model.monitor.task.source.Source;
import org.sentrysoftware.metricshub.engine.telemetry.TelemetryManager;
>>>>>>> 1e469074

/**
 * Manages and aggregates various types of extensions used within MetricsHub.
 * This class acts as a central point for accessing and managing protocol
 * extensions, strategy provider extensions, and connector store provider
 * extensions.
 * <p>
 * The {@link ExtensionManager} is designed to be flexible and extensible,
 * supporting various types of extensions that can be added or removed as
 * needed. It uses the Builder pattern to simplify instantiation and setup.
 * </p>
 */
@Data
@AllArgsConstructor
@Builder(setterPrefix = "with")
public class ExtensionManager {

	@Default
	private List<IProtocolExtension> protocolExtensions = new ArrayList<>();

	@Default
	private List<IStrategyProviderExtension> strategyProviderExtensions = new ArrayList<>();

	@Default
	private List<IConnectorStoreProviderExtension> connectorStoreProviderExtensions = new ArrayList<>();

	/**
	 * Create a new empty instance of the Extension Manager.
	 * @return a new instance of {@link ExtensionManager}.
	 */
	public static ExtensionManager empty() {
		return ExtensionManager.builder().build();
	}

	/**
	 * Find the extension which satisfies the processing of the given criterion according to the user's configuration.
	 *
	 * @param criterion        Any {@link Criterion} implementation
	 * @param telemetryManager {@link TelemetryManager} instance where the configurations are located.
	 * @return an {@link Optional} of an {@link IProtocolExtension} instance.
	 */
	public Optional<IProtocolExtension> findCriterionExtension(
		final Criterion criterion,
		final TelemetryManager telemetryManager
	) {
		return protocolExtensions
			.stream()
<<<<<<< HEAD
			.filter(extension -> telemetryManager
=======
			.filter(extension ->
				telemetryManager
>>>>>>> 1e469074
					.getHostConfiguration()
					.getConfigurations()
					.values()
					.stream()
<<<<<<< HEAD
					.anyMatch(extension::isValidConfiguration))
			.filter(extension -> extension.getSupportedCriteria().contains(criterion.getClass()))
			.findFirst();

=======
					.anyMatch(extension::isValidConfiguration)
			)
			.filter(extension -> extension.getSupportedCriteria().contains(criterion.getClass()))
			.findFirst();
>>>>>>> 1e469074
	}

	/**
	 * Find the extension which satisfies the processing of the given source according to the user's configuration.
	 *
	 * @param source           Any {@link Source} implementation
	 * @param telemetryManager {@link TelemetryManager} instance where the configurations are located.
	 * @return an {@link Optional} of an {@link IProtocolExtension} instance.
	 */
	public Optional<IProtocolExtension> findSourceExtension(
		final Source source,
<<<<<<< HEAD
		final TelemetryManager telemetryManager) {
		return protocolExtensions
				.stream()
				.filter(extension -> telemetryManager
						.getHostConfiguration()
						.getConfigurations()
						.values()
						.stream()
						.anyMatch(extension::isValidConfiguration))
				.filter(extension -> extension.getSupportedSources().contains(source.getClass()))
				.findFirst();
=======
		final TelemetryManager telemetryManager
	) {
		return protocolExtensions
			.stream()
			.filter(extension ->
				telemetryManager
					.getHostConfiguration()
					.getConfigurations()
					.values()
					.stream()
					.anyMatch(extension::isValidConfiguration)
			)
			.filter(extension -> extension.getSupportedSources().contains(source.getClass()))
			.findFirst();
>>>>>>> 1e469074
	}

	/**
	 * Find the extensions that satisfy the protocol check according to the user's configuration.
	 *
	 * @param telemetryManager {@link TelemetryManager} instance where the configurations are located.
	 * @return a {@link List} of {@link IProtocolExtension} instances.
	 */
	public List<IProtocolExtension> findProtocolCheckExtensions(@NonNull TelemetryManager telemetryManager) {
		return protocolExtensions
<<<<<<< HEAD
				.stream()
				.filter(extension -> telemetryManager
						.getHostConfiguration()
						.getConfigurations()
						.values()
						.stream()
						.anyMatch(extension::isValidConfiguration))
				.collect(Collectors.toList());
=======
			.stream()
			.filter(extension ->
				telemetryManager
					.getHostConfiguration()
					.getConfigurations()
					.values()
					.stream()
					.anyMatch(extension::isValidConfiguration)
			)
			.collect(Collectors.toList());
>>>>>>> 1e469074
	}

	/**
	 * Find a mapping between configuration classes and their corresponding sets
	 * of source classes.
	 * @return A map where the keys are classes extending {@link IConfiguration}
	 *         representing different types of protocol configurations, and the
	 *         values are sets of classes extending {@link Source}, indicating the
	 *         sources that are compatible and can be utilized with each
	 *         configuration type for data exchange operations.
	 */
	public Map<Class<? extends IConfiguration>, Set<Class<? extends Source>>> findConfigurationToSourceMapping() {
		return protocolExtensions
			.stream()
			.map(IProtocolExtension::getConfigurationToSourceMapping)
			.flatMap(map -> map.entrySet().stream())
			.collect(Collectors.toMap(Map.Entry::getKey, Map.Entry::getValue, (oldValue, newValue) -> oldValue));
	}
}
<|MERGE_RESOLUTION|>--- conflicted
+++ resolved
@@ -1,207 +1,159 @@
-package org.sentrysoftware.metricshub.engine.extension;
-
-/*-
- * ╱╲╱╲╱╲╱╲╱╲╱╲╱╲╱╲╱╲╱╲╱╲╱╲╱╲╱╲╱╲╱╲╱╲╱╲╱╲╱╲
- * MetricsHub Engine
- * ჻჻჻჻჻჻
- * Copyright 2023 - 2024 Sentry Software
- * ჻჻჻჻჻჻
- * This program is free software: you can redistribute it and/or modify
- * it under the terms of the GNU Affero General Public License as published by
- * the Free Software Foundation, either version 3 of the License, or
- * (at your option) any later version.
- *
- * This program is distributed in the hope that it will be useful,
- * but WITHOUT ANY WARRANTY; without even the implied warranty of
- * MERCHANTABILITY or FITNESS FOR A PARTICULAR PURPOSE.  See the
- * GNU General Public License for more details.
- *
- * You should have received a copy of the GNU Affero General Public License
- * along with this program.  If not, see <http://www.gnu.org/licenses/>.
- * ╲╱╲╱╲╱╲╱╲╱╲╱╲╱╲╱╲╱╲╱╲╱╲╱╲╱╲╱╲╱╲╱╲╱╲╱╲╱╲╱
- */
-
-import java.util.ArrayList;
-import java.util.List;
-import java.util.Map;
-import java.util.Optional;
-import java.util.Set;
-import java.util.stream.Collectors;
-<<<<<<< HEAD
-
-import org.sentrysoftware.metricshub.engine.configuration.IConfiguration;
-import org.sentrysoftware.metricshub.engine.connector.model.identity.criterion.Criterion;
-import org.sentrysoftware.metricshub.engine.connector.model.monitor.task.source.Source;
-import org.sentrysoftware.metricshub.engine.telemetry.TelemetryManager;
-
-=======
->>>>>>> 1e469074
-import lombok.AllArgsConstructor;
-import lombok.Builder;
-import lombok.Builder.Default;
-import lombok.Data;
-import lombok.NonNull;
-<<<<<<< HEAD
-=======
-import org.sentrysoftware.metricshub.engine.configuration.IConfiguration;
-import org.sentrysoftware.metricshub.engine.connector.model.identity.criterion.Criterion;
-import org.sentrysoftware.metricshub.engine.connector.model.monitor.task.source.Source;
-import org.sentrysoftware.metricshub.engine.telemetry.TelemetryManager;
->>>>>>> 1e469074
-
-/**
- * Manages and aggregates various types of extensions used within MetricsHub.
- * This class acts as a central point for accessing and managing protocol
- * extensions, strategy provider extensions, and connector store provider
- * extensions.
- * <p>
- * The {@link ExtensionManager} is designed to be flexible and extensible,
- * supporting various types of extensions that can be added or removed as
- * needed. It uses the Builder pattern to simplify instantiation and setup.
- * </p>
- */
-@Data
-@AllArgsConstructor
-@Builder(setterPrefix = "with")
-public class ExtensionManager {
-
-	@Default
-	private List<IProtocolExtension> protocolExtensions = new ArrayList<>();
-
-	@Default
-	private List<IStrategyProviderExtension> strategyProviderExtensions = new ArrayList<>();
-
-	@Default
-	private List<IConnectorStoreProviderExtension> connectorStoreProviderExtensions = new ArrayList<>();
-
-	/**
-	 * Create a new empty instance of the Extension Manager.
-	 * @return a new instance of {@link ExtensionManager}.
-	 */
-	public static ExtensionManager empty() {
-		return ExtensionManager.builder().build();
-	}
-
-	/**
-	 * Find the extension which satisfies the processing of the given criterion according to the user's configuration.
-	 *
-	 * @param criterion        Any {@link Criterion} implementation
-	 * @param telemetryManager {@link TelemetryManager} instance where the configurations are located.
-	 * @return an {@link Optional} of an {@link IProtocolExtension} instance.
-	 */
-	public Optional<IProtocolExtension> findCriterionExtension(
-		final Criterion criterion,
-		final TelemetryManager telemetryManager
-	) {
-		return protocolExtensions
-			.stream()
-<<<<<<< HEAD
-			.filter(extension -> telemetryManager
-=======
-			.filter(extension ->
-				telemetryManager
->>>>>>> 1e469074
-					.getHostConfiguration()
-					.getConfigurations()
-					.values()
-					.stream()
-<<<<<<< HEAD
-					.anyMatch(extension::isValidConfiguration))
-			.filter(extension -> extension.getSupportedCriteria().contains(criterion.getClass()))
-			.findFirst();
-
-=======
-					.anyMatch(extension::isValidConfiguration)
-			)
-			.filter(extension -> extension.getSupportedCriteria().contains(criterion.getClass()))
-			.findFirst();
->>>>>>> 1e469074
-	}
-
-	/**
-	 * Find the extension which satisfies the processing of the given source according to the user's configuration.
-	 *
-	 * @param source           Any {@link Source} implementation
-	 * @param telemetryManager {@link TelemetryManager} instance where the configurations are located.
-	 * @return an {@link Optional} of an {@link IProtocolExtension} instance.
-	 */
-	public Optional<IProtocolExtension> findSourceExtension(
-		final Source source,
-<<<<<<< HEAD
-		final TelemetryManager telemetryManager) {
-		return protocolExtensions
-				.stream()
-				.filter(extension -> telemetryManager
-						.getHostConfiguration()
-						.getConfigurations()
-						.values()
-						.stream()
-						.anyMatch(extension::isValidConfiguration))
-				.filter(extension -> extension.getSupportedSources().contains(source.getClass()))
-				.findFirst();
-=======
-		final TelemetryManager telemetryManager
-	) {
-		return protocolExtensions
-			.stream()
-			.filter(extension ->
-				telemetryManager
-					.getHostConfiguration()
-					.getConfigurations()
-					.values()
-					.stream()
-					.anyMatch(extension::isValidConfiguration)
-			)
-			.filter(extension -> extension.getSupportedSources().contains(source.getClass()))
-			.findFirst();
->>>>>>> 1e469074
-	}
-
-	/**
-	 * Find the extensions that satisfy the protocol check according to the user's configuration.
-	 *
-	 * @param telemetryManager {@link TelemetryManager} instance where the configurations are located.
-	 * @return a {@link List} of {@link IProtocolExtension} instances.
-	 */
-	public List<IProtocolExtension> findProtocolCheckExtensions(@NonNull TelemetryManager telemetryManager) {
-		return protocolExtensions
-<<<<<<< HEAD
-				.stream()
-				.filter(extension -> telemetryManager
-						.getHostConfiguration()
-						.getConfigurations()
-						.values()
-						.stream()
-						.anyMatch(extension::isValidConfiguration))
-				.collect(Collectors.toList());
-=======
-			.stream()
-			.filter(extension ->
-				telemetryManager
-					.getHostConfiguration()
-					.getConfigurations()
-					.values()
-					.stream()
-					.anyMatch(extension::isValidConfiguration)
-			)
-			.collect(Collectors.toList());
->>>>>>> 1e469074
-	}
-
-	/**
-	 * Find a mapping between configuration classes and their corresponding sets
-	 * of source classes.
-	 * @return A map where the keys are classes extending {@link IConfiguration}
-	 *         representing different types of protocol configurations, and the
-	 *         values are sets of classes extending {@link Source}, indicating the
-	 *         sources that are compatible and can be utilized with each
-	 *         configuration type for data exchange operations.
-	 */
-	public Map<Class<? extends IConfiguration>, Set<Class<? extends Source>>> findConfigurationToSourceMapping() {
-		return protocolExtensions
-			.stream()
-			.map(IProtocolExtension::getConfigurationToSourceMapping)
-			.flatMap(map -> map.entrySet().stream())
-			.collect(Collectors.toMap(Map.Entry::getKey, Map.Entry::getValue, (oldValue, newValue) -> oldValue));
-	}
-}
+package org.sentrysoftware.metricshub.engine.extension;
+
+/*-
+ * ╱╲╱╲╱╲╱╲╱╲╱╲╱╲╱╲╱╲╱╲╱╲╱╲╱╲╱╲╱╲╱╲╱╲╱╲╱╲╱╲
+ * MetricsHub Engine
+ * ჻჻჻჻჻჻
+ * Copyright 2023 - 2024 Sentry Software
+ * ჻჻჻჻჻჻
+ * This program is free software: you can redistribute it and/or modify
+ * it under the terms of the GNU Affero General Public License as published by
+ * the Free Software Foundation, either version 3 of the License, or
+ * (at your option) any later version.
+ *
+ * This program is distributed in the hope that it will be useful,
+ * but WITHOUT ANY WARRANTY; without even the implied warranty of
+ * MERCHANTABILITY or FITNESS FOR A PARTICULAR PURPOSE.  See the
+ * GNU General Public License for more details.
+ *
+ * You should have received a copy of the GNU Affero General Public License
+ * along with this program.  If not, see <http://www.gnu.org/licenses/>.
+ * ╲╱╲╱╲╱╲╱╲╱╲╱╲╱╲╱╲╱╲╱╲╱╲╱╲╱╲╱╲╱╲╱╲╱╲╱╲╱╲╱
+ */
+
+import java.util.ArrayList;
+import java.util.List;
+import java.util.Map;
+import java.util.Optional;
+import java.util.Set;
+import java.util.stream.Collectors;
+import lombok.AllArgsConstructor;
+import lombok.Builder;
+import lombok.Builder.Default;
+import lombok.Data;
+import lombok.NonNull;
+import org.sentrysoftware.metricshub.engine.configuration.IConfiguration;
+import org.sentrysoftware.metricshub.engine.connector.model.identity.criterion.Criterion;
+import org.sentrysoftware.metricshub.engine.connector.model.monitor.task.source.Source;
+import org.sentrysoftware.metricshub.engine.telemetry.TelemetryManager;
+
+/**
+ * Manages and aggregates various types of extensions used within MetricsHub.
+ * This class acts as a central point for accessing and managing protocol
+ * extensions, strategy provider extensions, and connector store provider
+ * extensions.
+ * <p>
+ * The {@link ExtensionManager} is designed to be flexible and extensible,
+ * supporting various types of extensions that can be added or removed as
+ * needed. It uses the Builder pattern to simplify instantiation and setup.
+ * </p>
+ */
+@Data
+@AllArgsConstructor
+@Builder(setterPrefix = "with")
+public class ExtensionManager {
+
+	@Default
+	private List<IProtocolExtension> protocolExtensions = new ArrayList<>();
+
+	@Default
+	private List<IStrategyProviderExtension> strategyProviderExtensions = new ArrayList<>();
+
+	@Default
+	private List<IConnectorStoreProviderExtension> connectorStoreProviderExtensions = new ArrayList<>();
+
+	/**
+	 * Create a new empty instance of the Extension Manager.
+	 * @return a new instance of {@link ExtensionManager}.
+	 */
+	public static ExtensionManager empty() {
+		return ExtensionManager.builder().build();
+	}
+
+	/**
+	 * Find the extension which satisfies the processing of the given criterion according to the user's configuration.
+	 *
+	 * @param criterion        Any {@link Criterion} implementation
+	 * @param telemetryManager {@link TelemetryManager} instance where the configurations are located.
+	 * @return an {@link Optional} of an {@link IProtocolExtension} instance.
+	 */
+	public Optional<IProtocolExtension> findCriterionExtension(
+		final Criterion criterion,
+		final TelemetryManager telemetryManager
+	) {
+		return protocolExtensions
+			.stream()
+			.filter(extension ->
+				telemetryManager
+					.getHostConfiguration()
+					.getConfigurations()
+					.values()
+					.stream()
+					.anyMatch(extension::isValidConfiguration)
+			)
+			.filter(extension -> extension.getSupportedCriteria().contains(criterion.getClass()))
+			.findFirst();
+	}
+
+	/**
+	 * Find the extension which satisfies the processing of the given source according to the user's configuration.
+	 *
+	 * @param source           Any {@link Source} implementation
+	 * @param telemetryManager {@link TelemetryManager} instance where the configurations are located.
+	 * @return an {@link Optional} of an {@link IProtocolExtension} instance.
+	 */
+	public Optional<IProtocolExtension> findSourceExtension(
+		final Source source,
+		final TelemetryManager telemetryManager
+	) {
+		return protocolExtensions
+			.stream()
+			.filter(extension ->
+				telemetryManager
+					.getHostConfiguration()
+					.getConfigurations()
+					.values()
+					.stream()
+					.anyMatch(extension::isValidConfiguration)
+			)
+			.filter(extension -> extension.getSupportedSources().contains(source.getClass()))
+			.findFirst();
+	}
+
+	/**
+	 * Find the extensions that satisfy the protocol check according to the user's configuration.
+	 *
+	 * @param telemetryManager {@link TelemetryManager} instance where the configurations are located.
+	 * @return a {@link List} of {@link IProtocolExtension} instances.
+	 */
+	public List<IProtocolExtension> findProtocolCheckExtensions(@NonNull TelemetryManager telemetryManager) {
+		return protocolExtensions
+			.stream()
+			.filter(extension ->
+				telemetryManager
+					.getHostConfiguration()
+					.getConfigurations()
+					.values()
+					.stream()
+					.anyMatch(extension::isValidConfiguration)
+			)
+			.collect(Collectors.toList());
+	}
+
+	/**
+	 * Find a mapping between configuration classes and their corresponding sets
+	 * of source classes.
+	 * @return A map where the keys are classes extending {@link IConfiguration}
+	 *         representing different types of protocol configurations, and the
+	 *         values are sets of classes extending {@link Source}, indicating the
+	 *         sources that are compatible and can be utilized with each
+	 *         configuration type for data exchange operations.
+	 */
+	public Map<Class<? extends IConfiguration>, Set<Class<? extends Source>>> findConfigurationToSourceMapping() {
+		return protocolExtensions
+			.stream()
+			.map(IProtocolExtension::getConfigurationToSourceMapping)
+			.flatMap(map -> map.entrySet().stream())
+			.collect(Collectors.toMap(Map.Entry::getKey, Map.Entry::getValue, (oldValue, newValue) -> oldValue));
+	}
+}