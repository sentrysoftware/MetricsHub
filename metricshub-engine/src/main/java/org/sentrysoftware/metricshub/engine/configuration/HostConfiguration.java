--- conflicted
+++ resolved
@@ -78,17 +78,6 @@
 				Collections.singleton(WmiSource.class),
 				WbemConfiguration.class,
 				Collections.singleton(WbemSource.class),
-<<<<<<< HEAD
-				HttpConfiguration.class,
-				Collections.singleton(HttpSource.class),
-				IpmiConfiguration.class,
-				Collections.singleton(IpmiSource.class),
-=======
-				SshConfiguration.class,
-				Collections.singleton(CommandLineSource.class),
-				OsCommandConfiguration.class,
-				Collections.singleton(CommandLineSource.class),
->>>>>>> 1c351199
 				WinRmConfiguration.class,
 				Collections.singleton(WmiSource.class)
 			);
