--- conflicted
+++ resolved
@@ -75,15 +75,6 @@
 			Map.of(
 				WmiConfiguration.class,
 				Collections.singleton(WmiSource.class),
-<<<<<<< HEAD
-				SshConfiguration.class,
-				Collections.singleton(CommandLineSource.class),
-				OsCommandConfiguration.class,
-				Collections.singleton(CommandLineSource.class),
-=======
-				WbemConfiguration.class,
-				Collections.singleton(WbemSource.class),
->>>>>>> 3021fd89
 				WinRmConfiguration.class,
 				Collections.singleton(WmiSource.class)
 			);
