<<<<<<< HEAD
package org.sentrysoftware.metricshub.engine.common;

/*-
 * ╱╲╱╲╱╲╱╲╱╲╱╲╱╲╱╲╱╲╱╲╱╲╱╲╱╲╱╲╱╲╱╲╱╲╱╲╱╲╱╲
 * MetricsHub Engine
 * ჻჻჻჻჻჻
 * Copyright 2023 - 2024 Sentry Software
 * ჻჻჻჻჻჻
 * This program is free software: you can redistribute it and/or modify
 * it under the terms of the GNU Affero General Public License as published by
 * the Free Software Foundation, either version 3 of the License, or
 * (at your option) any later version.
 *
 * This program is distributed in the hope that it will be useful,
 * but WITHOUT ANY WARRANTY; without even the implied warranty of
 * MERCHANTABILITY or FITNESS FOR A PARTICULAR PURPOSE.  See the
 * GNU General Public License for more details.
 *
 * You should have received a copy of the GNU Affero General Public License
 * along with this program.  If not, see <http://www.gnu.org/licenses/>.
 * ╲╱╲╱╲╱╲╱╲╱╲╱╲╱╲╱╲╱╲╱╲╱╲╱╲╱╲╱╲╱╲╱╲╱╲╱╲╱╲╱
 */

import lombok.AllArgsConstructor;
import lombok.Getter;

@Getter
@AllArgsConstructor
public enum HostLocation {
	LOCAL("local"),
	REMOTE("remote");

	private String key;
}
=======
package org.sentrysoftware.metricshub.engine.common;

import lombok.AllArgsConstructor;
import lombok.Getter;

/**
 * Enumeration representing the location of a host, either local or remote.
 */
@Getter
@AllArgsConstructor
public enum HostLocation {
	/**
	 * Represents a local host.
	 */
	LOCAL("local"),
	/**
	 * Represents a remote host.
	 */
	REMOTE("remote");

	private String key;
}
>>>>>>> 92012a18
<|MERGE_RESOLUTION|>--- conflicted
+++ resolved
@@ -1,4 +1,3 @@
-<<<<<<< HEAD
 package org.sentrysoftware.metricshub.engine.common;
 
 /*-
@@ -25,20 +24,6 @@
 import lombok.AllArgsConstructor;
 import lombok.Getter;
 
-@Getter
-@AllArgsConstructor
-public enum HostLocation {
-	LOCAL("local"),
-	REMOTE("remote");
-
-	private String key;
-}
-=======
-package org.sentrysoftware.metricshub.engine.common;
-
-import lombok.AllArgsConstructor;
-import lombok.Getter;
-
 /**
  * Enumeration representing the location of a host, either local or remote.
  */
@@ -55,5 +40,4 @@
 	REMOTE("remote");
 
 	private String key;
-}
->>>>>>> 92012a18
+}