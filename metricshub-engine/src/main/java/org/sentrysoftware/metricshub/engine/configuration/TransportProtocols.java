--- conflicted
+++ resolved
@@ -1,6 +1,5 @@
 package org.sentrysoftware.metricshub.engine.configuration;
 
-<<<<<<< HEAD
 /*-
  * ╱╲╱╲╱╲╱╲╱╲╱╲╱╲╱╲╱╲╱╲╱╲╱╲╱╲╱╲╱╲╱╲╱╲╱╲╱╲╱╲
  * MetricsHub Engine
@@ -22,12 +21,10 @@
  * ╲╱╲╱╲╱╲╱╲╱╲╱╲╱╲╱╲╱╲╱╲╱╲╱╲╱╲╱╲╱╲╱╲╱╲╱╲╱╲╱
  */
 
-=======
 /**
  * Enum representing transport protocols for communication.
  * Supports HTTP and HTTPS protocols.
  */
->>>>>>> 92012a18
 public enum TransportProtocols {
 	/**
 	 * HTTP transport protocol.
