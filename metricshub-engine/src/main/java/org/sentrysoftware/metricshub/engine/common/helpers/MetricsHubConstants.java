--- conflicted
+++ resolved
@@ -364,14 +364,15 @@
 	 * Column pattern
 	 */
 	public static final Pattern COLUMN_PATTERN = Pattern.compile("^\\s*\\$(\\d+)\\s*$");
-<<<<<<< HEAD
+
+	/**
+	 * Column Reference pattern
+	 */
 	public static final Pattern COLUMN_REFERENCE_PATTERN = Pattern.compile("\\$(\\d+)");
-=======
 
 	/**
 	 * Double Pattern
 	 */
->>>>>>> c6494f68
 	public static final Pattern DOUBLE_PATTERN = Pattern.compile("\\d+(\\.\\d+)?");
 
 	/**
