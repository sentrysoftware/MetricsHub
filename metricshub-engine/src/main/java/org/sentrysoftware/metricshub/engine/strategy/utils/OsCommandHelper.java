--- conflicted
+++ resolved
@@ -203,11 +203,7 @@
 	 * @param sudoInformation The Sudo Information of the Os Command configuration.
 	 * @return The text with %{SUDO:xxx}% tags replaced with the sudo command or empty string.
 	 */
-<<<<<<< HEAD
-	public static String replaceSudo(final String text, final OsCommandConfiguration osCommandConfiguration) {
-=======
 	static String replaceSudo(final String text, final SudoInformation sudoInformation) {
->>>>>>> 7e72c97b
 		if (text == null || text.isBlank()) {
 			return text;
 		}
