package org.sentrysoftware.metricshub.engine.connector.parser;

/*-
 * ╱╲╱╲╱╲╱╲╱╲╱╲╱╲╱╲╱╲╱╲╱╲╱╲╱╲╱╲╱╲╱╲╱╲╱╲╱╲╱╲
 * MetricsHub Engine
 * ჻჻჻჻჻჻
 * Copyright 2023 - 2024 Sentry Software
 * ჻჻჻჻჻჻
 * This program is free software: you can redistribute it and/or modify
 * it under the terms of the GNU Affero General Public License as published by
 * the Free Software Foundation, either version 3 of the License, or
 * (at your option) any later version.
 *
 * This program is distributed in the hope that it will be useful,
 * but WITHOUT ANY WARRANTY; without even the implied warranty of
 * MERCHANTABILITY or FITNESS FOR A PARTICULAR PURPOSE.  See the
 * GNU General Public License for more details.
 *
 * You should have received a copy of the GNU Affero General Public License
 * along with this program.  If not, see <http://www.gnu.org/licenses/>.
 * ╲╱╲╱╲╱╲╱╲╱╲╱╲╱╲╱╲╱╲╱╲╱╲╱╲╱╲╱╲╱╲╱╲╱╲╱╲╱╲╱
 */

import static org.sentrysoftware.metricshub.engine.common.helpers.MetricsHubConstants.CANT_FIND_EMBEDDED_FILE;
import static org.sentrysoftware.metricshub.engine.common.helpers.MetricsHubConstants.FILE_PATTERN;

import com.fasterxml.jackson.core.JsonParser;
import com.fasterxml.jackson.core.JsonToken;
import com.fasterxml.jackson.databind.JsonNode;
import com.fasterxml.jackson.databind.node.ArrayNode;
import com.fasterxml.jackson.databind.node.ObjectNode;
import com.fasterxml.jackson.databind.node.TextNode;
import java.io.File;
import java.io.IOException;
import java.net.URI;
import java.nio.file.Path;
import java.util.ArrayList;
import java.util.HashMap;
import java.util.Iterator;
import java.util.List;
import java.util.Map;
import java.util.Set;
import java.util.function.Predicate;
import java.util.function.UnaryOperator;
import java.util.regex.Matcher;
import java.util.zip.ZipEntry;
import org.sentrysoftware.metricshub.engine.strategy.utils.EmbeddedFileHelper;

/**
 * Resolves and internalizes embedded files within a JsonNode.
 */
public class EmbeddedFilesResolver {

	private final JsonNode connector;
	private final Path connectorDirectory;
	private final Set<URI> parents;
	private final Map<String, URI> alreadyProcessedEmbeddedFiles;

<<<<<<< HEAD
	public EmbeddedFilesResolver(final JsonNode connector, final Path connectorDirectory, final Set<URI> parents) {
=======
	/**
	 * Constructs an EmbeddedFilesResolver with the given parameters.
	 *
	 * @param connector           The JsonNode representing the connector.
	 * @param connectorDirectory  The directory of the connector.
	 * @param parents             Set of parent directories.
	 */
	public EmbeddedFilesResolver(final JsonNode connector, final Path connectorDirectory, final Set<Path> parents) {
>>>>>>> c6494f68
		this.connector = connector;
		this.connectorDirectory = connectorDirectory;
		this.parents = parents;
		alreadyProcessedEmbeddedFiles = new HashMap<>();
	}

	/**
	 * Look for all references of embedded files that look like: $file("...")$,
	 * find the referenced file, add its content in a new node at the end of the connector
	 * and replace the reference to the external file by a reference to the internalized embedded file
	 * @throws IOException If there is an issue finding the embedded file or processing the JSON structure.
	 */
	public void internalize() throws IOException {
		final JsonParser jsonParser = connector.traverse();
		JsonToken token = jsonParser.nextToken();

		while (token != null) {
			final String currentValue = jsonParser.getValueAsString();

			if (currentValue == null) {
				token = jsonParser.nextToken();
				continue;
			}

			final Matcher fileMatcher = FILE_PATTERN.matcher(currentValue);
			while (fileMatcher.find()) {
				final String fileName = fileMatcher.group(1);

				if (!alreadyProcessedEmbeddedFiles.containsKey(fileName)) {
					final URI fileUri = findAbsoluteUri(fileName, connectorDirectory);

					if (fileUri == null) {
						throw new IOException(CANT_FIND_EMBEDDED_FILE + fileName);
					}
					alreadyProcessedEmbeddedFiles.put(fileName, fileUri);
				}
			}

			token = jsonParser.nextToken();
		}

		// If there were no embedded files to process, no need to continue
		if (alreadyProcessedEmbeddedFiles.isEmpty()) {
			return;
		}

		// Traverse the connector node and replace embedded files references
		// E.g. ${file::file-1} becomes ${file::file-absolute-path-1} // NOSONAR on comment
		replacePlaceholderValues(connector, this::performFileRefReplacements, value -> value.indexOf("${file::") != -1);
	}

	/**
<<<<<<< HEAD
	 * Find the absolute URI of the file in parameter
	 * @param fileName           The name or relative path of the file
	 * @param connectorDirectory The name of the connector directory where to look for the file
	 * @return
=======
	 * Find the absolute path of the file in parameter
	 * @param fileName The name or relative path of the file
	 * @return The absolute path of the file if found, null otherwise.
>>>>>>> c6494f68
	 * @throws IOException when the file can't be found
	 */
	public URI findAbsoluteUri(final String fileName, final Path connectorDirectory) throws IOException {
		// Let's check if the file exists.
		final Path filePath = connectorDirectory.resolve(fileName).normalize();
		String strPath = filePath.toString();

		// If the file is not in a zip, then checking its existence is easy
		if (filePath.toFile().exists()) {
			return filePath.toUri();
		}

		// If the file is in a zip, it gets trickier
		ZipEntry zipEntry = EmbeddedFileHelper.findZipEntry(strPath);

		if (zipEntry != null) {
			return filePath.toUri();
		}

		// If the file doesn't exist in the connectors's directory, lets check the parents
		final Iterator<URI> iterator = parents.iterator();

		while (iterator.hasNext()) {
			Path path = new File(iterator.next()).toPath().resolve(fileName).normalize();

			// We do the same checks with the parents
			if (path.toFile().exists()) {
				return path.toUri();
			}

			zipEntry = EmbeddedFileHelper.findZipEntry(path.toString());
			if (zipEntry != null) {
				return path.toUri();
			}
		}

		// If the file can't be found, return null
		return null;
	}

	/**
	 * Traverse the given node and replace values.
	 *
	 * @param node                The {@link JsonNode} instance to traverse.
	 * @param transformer         The value transformer function.
	 * @param replacementPredicate The replacement predicate.
	 */
	public static void replacePlaceholderValues(
		final JsonNode node,
		final UnaryOperator<String> transformer,
		final Predicate<String> replacementPredicate
	) {
		if (node.isObject()) {
			// Get JsonNode fields
			final List<String> fieldNames = new ArrayList<>(node.size());
			node.fieldNames().forEachRemaining(fieldNames::add);

			// Get the corresponding JsonNode for each field
			for (final String fieldName : fieldNames) {
				final JsonNode child = node.get(fieldName);

				// Means it wrap sub JsonNode(s)
				if (child.isContainerNode()) {
					replacePlaceholderValues(child, transformer, replacementPredicate);
				} else {
					// Perform the replacement
					final String oldValue = child.asText();
					// No need to transform value if it doesn't have the placeholder
					replaceJsonNode(
						() -> ((ObjectNode) node).set(fieldName, new TextNode(transformer.apply(oldValue))),
						oldValue,
						replacementPredicate
					);
				}
			}
		} else if (node.isArray()) {
			// Loop over the array and get each JsonNode element
			for (int i = 0; i < node.size(); i++) {
				final JsonNode child = node.get(i);

				// Means this node is a JsonNode element
				if (child.isContainerNode()) {
					replacePlaceholderValues(child, transformer, replacementPredicate);
				} else {
					// Means this is a simple array node
					final String oldValue = child.asText();
					// No need to transform value if it doesn't have the placeholder
					final int index = i;
					replaceJsonNode(
						() -> ((ArrayNode) node).set(index, new TextNode(transformer.apply(oldValue))),
						oldValue,
						replacementPredicate
					);
				}
			}
		}
	}

	/**
	 * Replace oldValue in {@link JsonNode} only if this oldValue matches the replacement predicate.
	 *
	 * @param replacer            The runnable to perform the replacement.
	 * @param oldValue            The old value to check for replacement.
	 * @param replacementPredicate The replacement predicate.
	 */
	private static void replaceJsonNode(Runnable replacer, String oldValue, Predicate<String> replacementPredicate) {
		if (replacementPredicate.test(oldValue)) {
			replacer.run();
		}
	}

	/**
	 * Perform replacements on the given value using the key-value pairs
	 * provided in the replacements {@link Map}.
	 *
	 * @param value to replace
	 * @return new {@link String} value
	 */
	private String performFileRefReplacements(String value) {
		if (value == null || value.isEmpty()) {
			return value;
		}

		// No need to transform value if it doesn't have the placeholder
		final Matcher matcher = FILE_PATTERN.matcher(value);
		while (matcher.find()) {
			value = replaceFileReference(matcher, value);
		}

		return value;
	}

	/**
	 * Replace the file reference with the corresponding reference located in
	 *
	 * @param matcher The matcher for the file reference.
	 * @param value   The original value containing the file reference.
	 * @return The modified value with the file reference replaced.
	 */
	private String replaceFileReference(final Matcher matcher, final String value) {
		final String replacement = alreadyProcessedEmbeddedFiles.get(matcher.group(1)).getPath();
		return value.replace(matcher.group(1), replacement);
	}
}<|MERGE_RESOLUTION|>--- conflicted
+++ resolved
@@ -56,18 +56,14 @@
 	private final Set<URI> parents;
 	private final Map<String, URI> alreadyProcessedEmbeddedFiles;
 
-<<<<<<< HEAD
-	public EmbeddedFilesResolver(final JsonNode connector, final Path connectorDirectory, final Set<URI> parents) {
-=======
 	/**
 	 * Constructs an EmbeddedFilesResolver with the given parameters.
 	 *
 	 * @param connector           The JsonNode representing the connector.
 	 * @param connectorDirectory  The directory of the connector.
-	 * @param parents             Set of parent directories.
-	 */
-	public EmbeddedFilesResolver(final JsonNode connector, final Path connectorDirectory, final Set<Path> parents) {
->>>>>>> c6494f68
+	 * @param parents             Set of parent directories URIs.
+	 */
+	public EmbeddedFilesResolver(final JsonNode connector, final Path connectorDirectory, final Set<URI> parents) {
 		this.connector = connector;
 		this.connectorDirectory = connectorDirectory;
 		this.parents = parents;
@@ -120,16 +116,10 @@
 	}
 
 	/**
-<<<<<<< HEAD
 	 * Find the absolute URI of the file in parameter
 	 * @param fileName           The name or relative path of the file
 	 * @param connectorDirectory The name of the connector directory where to look for the file
-	 * @return
-=======
-	 * Find the absolute path of the file in parameter
-	 * @param fileName The name or relative path of the file
 	 * @return The absolute path of the file if found, null otherwise.
->>>>>>> c6494f68
 	 * @throws IOException when the file can't be found
 	 */
 	public URI findAbsoluteUri(final String fileName, final Path connectorDirectory) throws IOException {
