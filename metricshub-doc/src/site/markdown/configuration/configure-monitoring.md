keywords: agent, configuration, protocols, snmp, wbem, wmi, ping, ipmi, ssh, http, os command, winrm, sites
description: How to configure the MetricsHub Agent to collect metrics from a variety of resources with various protocols.

# Monitoring Configuration

<!-- MACRO{toc|fromDepth=1|toDepth=2|id=toc} -->

**MetricsHub** extracts metrics from the resources configured in the `config/metricshub.yaml` file.
These **resources** can be hosts, applications, or other components running in your IT infrastructure.
Each **resource** is typically associated with a physical location, such as a data center or server room, or a logical location, like a business unit.
In **MetricsHub**, these locations are referred to as **sites**.
In highly distributed infrastructures, multiple resources can be organized into **resource groups** to simplify management and monitoring.

To reflect this organization, you are asked to define your **resource group** first, followed by your **site** and its corresponding **resources** in the `config/metricshub.yaml` file stored in:

> * `C:\ProgramData\MetricsHub\config` on Windows systems
> * `./metricshub/lib/config` on Linux systems

> **Important**: We recommend using an editor supporting the
[Schemastore](https://www.schemastore.org/json#editors) to edit **MetricsHub**'s configuration YAML
 files (Example: [Visual Studio Code](https://code.visualstudio.com/download) and
 [vscode.dev](https://vscode.dev),
 with [RedHat's YAML extension](https://marketplace.visualstudio.com/items?itemName=redhat.vscode-yaml)).

## Step 1: Configure resource groups

> Note: For centralized infrastructures, `resourceGroups` are not required.
 Simply configure resources as explained in [Step 2](./configure-monitoring.html#step-2-configure-resources).

Create a resource group for each site to be monitored under the `resourceGroups:` section:

```yaml
resourceGroups:
  <resource-group-name>: 
    attributes:
      site: <site-name> # Specify where resources are hosted
```

Replace:

* `<resource-group-name>` with the actual name of your resource group
* `<site-name>` with the name of a logical or physical location. This value must be unique.

**Example:**

```yaml
resourceGroups:
  boston:
    attributes:
      site: boston
```

At this stage, you can configure sustainability metrics reporting. For more details, refer to the [Sustainability](configure-sustainability-metrics.html) page.

## Step 2: Configure resources

**Resources** can either be configured:

* under the `resources` section located at the top of the `config/metricshub.yaml` file *(recommended for centralized infrastructures)*

    ```yaml
    attribute:
      site: <central-site>

    resources:
      <resource-id>:
        attributes:
          host.name: <hostname>
          host.type: <type>
        <protocol-configuration>
    ```

* or under the resource group you previously specified *(recommended for highly distributed infrastructures)*

  ```yaml
  resourceGroups: 
    <resource-group-name>: 
      attributes:
        site: <site-name> 
      resources:
        <resource-id>:
          attributes:
            host.name: <hostname>
            host.type: <type>
          <protocol-configuration>
  ```

The syntax to adopt for configuring your resources will differ whether your resources have unique
or similar characteristics (such as device type, protocols, and credentials).

### Syntax for unique resources

```yaml
resources:
  <resource-id>:
    attributes:
      host.name: <hostname> 
      host.type: <type>  
    <protocol-configuration> 
```

### Syntax for resources sharing similar characteristics

```yaml
resources:
  <resource-id>:
    attributes:
      host.name: [ <hostname1>, <hostname2>, etc. ]
      host.type: <type>
      host.extra.attribute: [ <extra-attribute-for-hostname1>, <extra-attribute-for-hostname2>, etc. ]
    <protocol-configuration>
```

Whatever the syntax adopted, replace:

* `<hostname>` with the actual hostname or IP address of the resource
* `<type>` with the type of resource to be monitored. Possible values are:
  * [`win`](https://metricshub.com/docs/latest/connectors/tags/windows.html) for Microsoft Windows systems
  * [`linux`](https://metricshub.com/docs/latest/connectors/tags/linux.html) for Linux systems
  * [`network`](https://metricshub.com/docs/latest/connectors/tags/network.html) for network devices
  * `oob` for Out-of-band management cards
  * [`storage`](https://metricshub.com/docs/latest/connectors/tags/storage.html) for storage systems
  * [`aix`](https://metricshub.com/docs/latest/connectors/tags/aix.html) for IBM AIX systems
  * [`hpux`](https://metricshub.com/docs/latest/connectors/tags/hp-ux.html) for HP UX systems
  * [`solaris`](https://metricshub.com/docs/latest/connectors/tags/solaris.html) for Oracle Solaris systems
  * [`tru64`](https://metricshub.com/docs/latest/connectors/tags/hpe.html) for HP Tru64 systems
  * [`vms`](https://metricshub.com/docs/latest/connectors/tags/hpe.html) for HP Open VMS systems.
  Check out the [Connector Directory](https://metricshub.com/docs/latest/metricshub-connectors-directory.html) to find out which type corresponds to your system.
* `<protocol-configuration>` with the protocol(s) **MetricsHub** will use to communicate with the resources:
 [`http`](./configure-monitoring.md#http), [`ipmi`](./configure-monitoring.md#ipmi), [`jdbc`](./configure-monitoring.md#jdbc), [`oscommand`](./configure-monitoring.md#os-commands), [`ping`](./configure-monitoring.md#icmp-ping), [`ssh`](./configure-monitoring.md#ssh), [`snmp`](./configure-monitoring.md#snmp), [`wbem`](./configure-monitoring.md#wbem),[`wmi`](./configure-monitoring.md#wmi),  or [`winrm`](./configure-monitoring.md#winrm).
 Refer to [Protocols and Credentials](./configure-monitoring.html#protocols-and-credentials) for more details.

> Note: You can use the `${esc.d}{env::ENV_VARIABLE_NAME}` syntax in the `config/metricshub.yaml` file to call your environment variables.

**Example**

```yaml
resourceGroups:
  boston:
    attributes:
      site: boston
    resources:
      myBostonHost1:
        attributes:
          host.name: my-boston-host-01
          host.type: storage
        <protocol-configuration>
      myBostonHost2:
        attributes:
          host.name: my-boston-host-02
          host.type: storage
        <protocol-configuration>
  chicago:
    attributes:
      site: chicago
    resources:
      myChicagoHost1:
        attributes:
          host.name: my-chicago-host-01
          host.type: storage
        <protocol-configuration>
      myChicagoHost2:
        attributes:
          host.name: my-chicago-host-02
          host.type: storage
        <protocol-configuration>
```

### Protocols and credentials

#### HTTP

Use the parameters below to configure the HTTP protocol:

| Parameter | Description                                                                                       |
|-----------|---------------------------------------------------------------------------------------------------|
| http      | Protocol used to access the host.                                                                 |
| hostname  | The name or IP address of the resource. If not specified, the `host.name` attribute will be used. |
| port      | The HTTPS port number used to perform HTTP requests (Default: 443).                               |
| username  | Name used to establish the connection with the host via the HTTP protocol.                        |
| password  | Password used to establish the connection with the host via the HTTP protocol.                    |
| timeout   | How long until the HTTP request times out (Default: 60s).                                         |

**Example**

```yaml
resourceGroups:
  boston:
    attributes:
      site: boston
    resources:
      myHost1:
        attributes:
          host.name: my-host-01
          host.type: storage
        protocols:
          http:
            https: true
            port: 443
            username: myusername
            password: mypwd
            timeout: 60
```

#### ICMP Ping

Use the parameters below to configure the ICMP ping protocol:

| Parameter | Description                                                                                       |
|-----------|---------------------------------------------------------------------------------------------------|
| hostname  | The name or IP address of the resource. If not specified, the `host.name` attribute will be used. |
| ping      | Protocol used to test the host reachability through ICMP.                                         |
| timeout   | How long until the ping command times out (Default: 5s).                                          |

**Example**

```yaml
resourceGroups:
  boston:
    attributes:
      site: boston
    resources:
      myHost1:
        attributes:
          host.name: my-host-01
          host.type: linux
        protocols:
          ping:
            timeout: 10s
```

#### IPMI

Use the parameters below to configure the IPMI protocol:

| Parameter | Description                                                                                       |
|-----------|---------------------------------------------------------------------------------------------------|
| ipmi      | Protocol used to access the host.                                                                 |
| hostname  | The name or IP address of the resource. If not specified, the `host.name` attribute will be used. |
| username  | Name used to establish the connection with the host via the IPMI protocol.                        |
| password  | Password used to establish the connection with the host via the IPMI protocol.                    |

**Example**

```yaml
resourceGroups:
  boston:
    attributes:
      site: boston
    resources:
      myHost1:
        attributes:
          host.name: my-host-01
          host.type: oob
        protocols:
          ipmi:
            username: myusername
            password: mypwd
```

#### JDBC

Use the parameters below to configure JDBC to connect to a database:

| Parameter | Description                                                                                       |
|-----------|---------------------------------------------------------------------------------------------------|
| jdbc      | JDBC configuration used to connect to a database on the host                                      |
| hostname  | The name or IP address of the resource. If not specified, the `host.name` attribute will be used. |
| timeout   | How long until the SQL query times out (Default: 120s).                                           |
| username  | Name used to authenticate against the database.                                                   |
| password  | Password used to authenticate against the database.                                               |
| url       | The JDBC connection URL to access the database.                                                   |
| type      | The type of database (e.g., Oracle, PostgreSQL, MSSQL, Informix, Derby, H2).                      |
| port      | The port number used to connect to the database.                                                  |
| database  | The name of the database instance to connect to on the server.                                    |

**Example**

```yaml
resourceGroups:
  boston:
    attributes:
      site: boston
    resources:
      db-host:
        attributes:
          host.name: my-host-02
          host.type: win
        protocols:
          jdbc:
            hostname: my-host-02
            username: dbuser
            password: dbpassword
            url: jdbc:mysql://my-host-02:3306/mydatabase
            timeout: 120s
            type: mysql
            port: 3306
            database: mydatabase
```

#### OS commands

Use the parameters below to configure OS Commands that are executed locally:

| Parameter       | Description                                                                                       |
|-----------------|---------------------------------------------------------------------------------------------------|
| osCommand       | Protocol used to access the host.                                                                 |
| hostname        | The name or IP address of the resource. If not specified, the `host.name` attribute will be used. |
| timeout         | How long until the local OS Commands time out (Default: 120s).                                    |
| useSudo         | Whether sudo is used or not for the local OS Command: true or false (Default: false).             |
| useSudoCommands | List of commands for which sudo is required.                                                      |
| sudoCommand     | Sudo command to be used (Default: sudo).                                                          |

**Example**

```yaml
resourceGroups:
  boston:
    attributes:
      site: boston
    resources:
      myHost1:
        attributes:
          host.name: my-host-01
          host.type: linux
        protocols:
          osCommand:
            timeout: 120
            useSudo: true
            useSudoCommands: [ cmd1, cmd2 ]
            sudoCommand: sudo
```

#### SSH

Use the parameters below to configure the SSH protocol:

| Parameter       | Description                                                                                       |
|-----------------|---------------------------------------------------------------------------------------------------|
| ssh             | Protocol used to access the host.                                                                 |
| hostname        | The name or IP address of the resource. If not specified, the `host.name` attribute will be used. |
| timeout         | How long until the command times out (Default: 120s).                                             |
| port            | The SSH port number to use for the SSH connection (Default: 22).                                  |
| useSudo         | Whether sudo is used or not for the SSH Command (true or false).                                  |
| useSudoCommands | List of commands for which sudo is required.                                                      |
| sudoCommand     | Sudo command to be used (Default: sudo).                                                          |
| username        | Name to use for performing the SSH query.                                                         |
| password        | Password to use for performing the SSH query.                                                     |
| privateKey      | Private Key File to use to establish the connection to the host through the SSH protocol.         |

**Example**

```yaml
resourceGroups:
  boston:
    attributes:
      site: boston
    resources:
      myHost1:
        attributes:
          host.name: my-host-01
          host.type: linux
        protocols:
          ssh:
            timeout: 120
            port: 22
            useSudo: true
            useSudoCommands: [ cmd1, cmd2 ]
            sudoCommand: sudo
            username: myusername
            password: mypwd
            privateKey: /tmp/ssh-key.txt

```

#### SNMP

Use the parameters below to configure the SNMP protocol:

| Parameter | Description                                                                                       |
|-----------|---------------------------------------------------------------------------------------------------|
| snmp      | Protocol used to access the host.                                                                 |
| hostname  | The name or IP address of the resource. If not specified, the `host.name` attribute will be used. |
| version   | The version of the SNMP protocol (v1, v2c).                                                       |
| community | The SNMP Community string to use to perform SNMP v1 queries (Default: public).                    |
| port      | The SNMP port number used to perform SNMP queries (Default: 161).                                 |
| timeout   | How long until the SNMP request times out (Default: 120s).                                        |

**Example**

```yaml
resourceGroups:
  boston:
    attributes:
      site: boston
    resources:
      myHost1:
        attributes:
          host.name: my-host-01
          host.type: linux
        protocols:
          snmp:
            version: v1
            community: public
            port: 161
            timeout: 120s

      myHost2:
        attributes:
          host.name: my-host-02
          host.type: linux
        protocols:
          snmp:
            version: v2c
            community: public
            port: 161
            timeout: 120s
```

#### SNMP version 3

Use the parameters below to configure the SNMP version 3 protocol:

| Parameter       | Description                                                                                          |
|-----------------|------------------------------------------------------------------------------------------------------|
| snmpv3          | Protocol used to access the host using SNMP version 3.                                               |
| hostname        | The name or IP address of the resource. If not specified, the `host.name` attribute will be used.    |
| timeout         | How long until the SNMP request times out (Default: 120s).                                           |
| port            | The SNMP port number used to perform SNMP version 3 queries (Default: 161).                          |
| contextName     | The name of the SNMP version 3 context, used to identify the collection of management information.   |
| authType        | The SNMP version 3 authentication protocol (MD5, SHA or NoAuth) to ensure message authenticity.      |
| privacy         | The SNMP version 3 privacy protocol (DES, AES or NONE) used to encrypt messages for confidentiality. |
| username        | The username used for SNMP version 3 authentication.                                                 |
| privacyPassword | The password used to encrypt SNMP version 3 messages for confidentiality.                            |
| password        | The password used for SNMP version 3 authentication.                                                 |
| retryIntervals  | The intervals (in milliseconds) between SNMP request retries.                                        |

**Example**

```yaml
resourceGroups:
  boston:
    attributes:
      site: boston
    resources:
      myHost3:
        attributes:
          host.name: my-host-03
          host.type: linux
        protocols:
          snmpv3:
            port: 161
            timeout: 120s
            contextName: myContext
            authType: SHA
            privacy: AES
            username: myUser
            privacyPassword: myPrivacyPassword
            password: myAuthPassword 
```

#### WBEM

Use the parameters below to configure the WBEM protocol:

| Parameter | Description                                                                                       |
|-----------|---------------------------------------------------------------------------------------------------|
| wbem      | Protocol used to access the host.                                                                 |
| hostname  | The name or IP address of the resource. If not specified, the `host.name` attribute will be used. |
| protocol  | The protocol used to access the host.                                                             |
| port      | The HTTPS port number used to perform WBEM queries (Default: 5989 for HTTPS or 5988 for HTTP).    |
| timeout   | How long until the WBEM request times out (Default: 120s).                                        |
| username  | Name used to establish the connection with the host via the WBEM protocol.                        |
| password  | Password used to establish the connection with the host via the WBEM protocol.                    |
| vcenter   | vCenter hostname providing the authentication ticket, if applicable.                              |

**Example**

```yaml
resourceGroups:
  boston:
    attributes:
      site: boston
    resources:
      myHost1:
        attributes:
          host.name: my-host-01
          host.type: storage
        protocols:
          wbem:
            protocol: https
            port: 5989
            timeout: 120s
            username: myusername
            password: mypwd
```

#### WMI

Use the parameters below to configure the WMI protocol:

| Parameter | Description                                                                                       |
|-----------|---------------------------------------------------------------------------------------------------|
| wmi       | Protocol used to access the host.                                                                 |
| hostname  | The name or IP address of the resource. If not specified, the `host.name` attribute will be used. |
| timeout   | How long until the WMI request times out (Default: 120s).                                         |
| username  | Name used to establish the connection with the host via the WMI protocol.                         |
| password  | Password used to establish the connection with the host via the WMI protocol.                     |

**Example**

```yaml
resourceGroups:
  boston:
    attributes:
      site: boston
    resources:
      myHost1:
        attributes:
          host.name: my-host-01
          host.type: win
        protocols:
          wmi:
            timeout: 120s
            username: myusername
            password: mypwd
```

#### WinRM

Use the parameters below to configure the WinRM protocol:

| Parameter       | Description                                                                                          |
|-----------------|------------------------------------------------------------------------------------------------------|
| winrm           | Protocol used to access the host.                                                                    |
| hostname        | The name or IP address of the resource. If not specified, the `host.name` attribute will be used.    |
| timeout         | How long until the WinRM request times out (Default: 120s).                                          |
| username        | Name used to establish the connection with the host via the WinRM protocol.                          |
| password        | Password used to establish the connection with the host via the WinRM protocol.                      |
| protocol        | The protocol used to access the host: HTTP or HTTPS (Default: HTTP).                                 |
| port            | The port number used to perform WQL queries and commands (Default: 5985 for HTTP or 5986 for HTTPS). |
| authentications | Ordered list of authentication schemes: NTLM, KERBEROS (Default: NTLM).                              |

**Example**

```yaml
resourceGroups:
  boston:
    attributes:
      site: boston
    resources:
      myHost1:
        attributes:
          host.name: my-host-01
          host.type: win
        protocols:
          winrm:
            protocol: http
            port: 5985
            username: myusername
            password: mypwd
            timeout: 120s
            authentications: [ntlm]
```

## Step 3: Configure additional settings

### Customize resource hostname

By default, the `host.name` attribute specified for a resource determines both:

* the hostname used to execute requests against the resource for collecting metrics
* the hostname associated with each OpenTelemetry metric collected for the resource.

If your resource requires different hostnames for these purposes, you can customize the configuration as follows.

#### Example for unique resources

Here’s an example of customizing the hostname for a unique resource:

```yaml
resources:
  myHost1:
    attributes:
      host.name: custom-hostname # Hostname applied to the collected metrics 
      host.type: linux
    protocols:
      snmp:
        hostname: my-host-01 # Hostname used for the SNMP requests
        version: v1
        community: public
        port: 161
        timeout: 1m
```

#### Example for resources sharing similar characteristics

For resources with shared characteristics, you can define multiple hostnames in the configuration:

```yaml
resources:
  shared-characteristic-hosts:
    attributes:
      host.name: [ custom-hostname1, custom-hostname2 ] # Hostnames applied to the collected metrics 
      host.type: linux
    protocols:
      snmp:
        hostname: [ my-host-01, my-host-02 ] # Hostnames used for the SNMP requests
        version: v1
        community: public
        port: 161
        timeout: 1m
```

> **Important**: Ensure the values of `host.name` are listed in the exact same order as those in `hostname`. Each value listed in `host.name` must correspond to the value at the same position in `hostname`. Misaligned orders will result in mismatched data and inconsistencies in the collected metrics for each resource.

### Customize resource monitoring

If the connectors included in **MetricsHub** do not collect the metrics you need, you can configure one or several monitors to obtain this data from your resource and specify its corresponding attributes and metrics in **MetricsHub**.

A monitor defines how **MetricsHub** collects and processes data for the resource. For each monitor, you must provide the following information:

* its name
* the type of job it performs (e.g., `simple` for straightforward monitoring tasks)
* the data sources from which metrics are collected
* how the collected metrics are mapped to **MetricsHub**'s monitoring model.

#### Configuration

Follow the structure below to declare your monitor:

```yaml
<resource-group>:
  <resource-key>:
    attributes:
      # <attributes...>
    protocols:
      # <credentials...>
    monitors:
      <monitor-name>:
        <job>: # Job type, e.g., "simple"
          sources:
            <source-name>:
              # <source-content>
          mapping:
            source: <mapping-source-reference>
            attributes:
              # <attributes-mapping...>
            metrics:
              # <metrics-mapping...>
```

Refer to:
<<<<<<< HEAD
* [Monitors](https://sentrysoftware.org/metricshub-community-connectors/develop/monitors.html) for more information on how to configure custom resource monitoring.
* [Monitoring the health of a service](../usecases/service-health.md) for a practical example that demonstrates how to use this feature effectively.
=======
- [Monitors](https://sentrysoftware.org/metricshub-community-connectors/develop/monitors.html) for more information on how to configure custom resource monitoring.
- [Monitoring the health of a Web service](https://metricshub.com/usecases/monitoring-the-health-of-a-web-service/) for a practical example that demonstrates how to use this feature effectively.

>>>>>>> 7f60c975

### Basic Authentication settings

#### Enterprise Edition authentication

In the Enterprise Edition, the **MetricsHub**'s internal `OTLP Exporter` authenticates itself with the *OpenTelemetry Collector*'s [OTLP gRPC Receiver](send-telemetry.md#otlp-grpc) by including the HTTP `Authorization` request header with the credentials.

These settings are already configured in the `config/metricshub.yaml` file of **MetricsHub Enterprise Edition**. Changing them is **not recommended** unless you are familiar with managing communication between the **MetricsHub** `OTLP Exporter` and the *OpenTelemetry Collector*'s `OTLP Receiver`.

To override the default value of the *Basic Authentication Header*, configure the `otel.exporter.otlp.metrics.headers` and `otel.exporter.otlp.logs.headers` parameters under the `otel` section:

```yaml
# Internal OpenTelemetry SDK configuration
otel:
  # OpenTelemetry SDK Autoconfigure properties
  # https://github.com/open-telemetry/opentelemetry-java/tree/main/sdk-extensions/autoconfigure
  # MetricsHub Default configuration
  otel.metrics.exporter: otlp
  otel.exporter.otlp.metrics.endpoint: https://localhost:4317
  otel.exporter.otlp.metrics.protocol: grpc
  otel.exporter.otlp.metrics.headers: Authorization=Basic <base64-username-password>
  otel.exporter.otlp.logs.headers: Authorization=Basic <base64-username-password>
resourceGroups: # ...
```

where `<base64-username-password>` credentials are built by first joining your username and password with a colon (`myUsername:myPassword`) and then encoding the value in `base64`.

> **Warning**: If you update the *Basic Authentication Header*, you must generate a new `.htpasswd` file for the [OpenTelemetry Collector Basic Authenticator](send-telemetry.md#basic-authenticator).

#### Community Edition authentication

If your `OTLP Receiver` requires authentication headers, configure the `otel.exporter.otlp.metrics.headers` and `otel.exporter.otlp.logs.headers` parameters under the `otel` section:

```yaml
otel:
  otel.exporter.otlp.metrics.headers: <custom-header1>
  otel.exporter.otlp.logs.headers: <custom-header2>

resourceGroups: # ...
```

### Monitoring settings

#### Collect period

By default, **MetricsHub** collects metrics from the monitored resources every minute. To change the default collect period:

* For all your resources, add the `collectPeriod` parameter just before the `resourceGroups` section:

    ```yaml
    collectPeriod: 2m

    resourceGroups: # ...
    ```

* For a specific resource, add the `collectPeriod` parameter at the resource level. In the example below, we set the `collectPeriod` to `1m30s` for `myHost1`:

    ```yaml
    resourceGroups:
      boston:
        attributes:
          site: boston
        resources:
          myHost1:
            attributes:
              host.name: my-host-01
              host.type: linux
            protocols:
              snmp:
                version: v1
                community: public
                port: 161
                timeout: 120s
            collectPeriod: 1m30s # Customized
    ```

> **Warning**: Collecting metrics too frequently can cause CPU-intensive workloads.

#### Connectors

When running **MetricsHub**, the connectors are automatically selected based on the device type provided and the enabled protocols. However, you have the flexibility to specify which connectors should be utilized or omitted.

The `connectors` parameter allows you to force, select, or exclude specific connectors. Connector names or category tags should be separated by commas, as illustrated in the example below:

```yaml
resourceGroups:
  boston:
    attributes:
      site: boston
    resources:
      myHost1:
        attributes:
          host.name: my-host-01
          host.type: win
        protocols:
          wmi:
            timeout: 120s
            username: myusername
            password: mypwd
        connectors: [ "#system" ]
```

* To force a connector, precede the connector identifier with a plus sign (`+`), as in `+MIB2`.
* To exclude a connector from automatic detection, precede the connector identifier with an exclamation mark (`!`), like `!MIB2`.
* To stage a connector for processing by automatic detection, configure the connector identifier, for instance, `MIB2`.
* To stage a category of connectors for processing by automatic detection, precede the category tag with a hash (`#`), such as `#hardware` or `#system`.
* To exclude a category of connectors from automatic detection, precede the category tag to be excluded with an exclamation mark and a hash sign (`!#`), such as `!#system`.

> **Notes**:
>
>* Any misspelled connector will be ignored.
>* Misspelling a category tag will prevent automatic detection from functioning due to an empty connectors staging.

##### Examples

* Example 1:

  ```yaml
  connectors: [ "#hardware" ]
  ```

 The core engine will automatically detect connectors categorized under `hardware`.

* Example 2:

  ```yaml
  connectors: [ "!#hardware", "#system" ]
  ```

  The core engine will perform automatic detection on connectors categorized under `system`, excluding those categorized under `hardware`.

* Example 3:

  ```yaml
  connectors: [ DiskPart, MIB2, "#system" ]
  ```

  The core engine will automatically detect connectors named `DiskPart`, `MIB2`, and all connectors under the `system` category.

* Example 4:

  ```yaml
  connectors: [ +DiskPart, MIB2, "#system" ]
  ```

  The core engine will force the execution of the `DiskPart` connector and then proceed with the automatic detection of `MIB2` and all connectors under the `system` category.

* Example 5:

  ```yaml
  connectors: [ DiskPart, "!#system" ]
  ```

  The core engine will perform automatic detection exclusively on the `DiskPart` connector.

* Example 6:

  ```yaml
  connectors: [ +Linux, MIB2 ]
  ```

  The core engine will force the execution of the `Linux` connector and subsequently perform automatic detection on the `MIB2` connector.

* Example 7:

  ```yaml
  connectors: [ "!Linux" ]
  ```

  The core engine will perform automatic detection on all connectors except the `Linux` connector.

* Example 8:

  ```yaml
  connectors: [ "#hardware", "!MIB2" ]
  ```

  The core engine will perform automatic detection on connectors categorized under `hardware`, excluding the `MIB2` connector.

To know which connectors are available, refer to [Connectors Directory](../metricshub-connectors-directory.html).

Otherwise, you can list the available connectors using the below command:

```shell-session
metricshub -l
```

For more information about the `metricshub` command, refer to [MetricsHub CLI (metricshub)](../guides/cli.md).

#### Patch Connectors

By default, **MetricsHub** loads connectors from the `connectors` subdirectory within its installation directory. However, you can extend this functionality by adding a custom directory for additional connectors. This can be done by specifying a patch directory in the `metricshub.yaml` configuration file.

To configure an additional connector directory, set the `patchDirectory` property to the path of your custom connectors directory, as shown in the example below:

```yaml

patchDirectory: /opt/patch/connectors # Replace with the path to your patch connectors directory.

loggerLevel: ...
```

#### Customize data collection

**MetricsHub** allows you to customize data collection on your Windows or Linux servers, specifying exactly which processes or services to monitor. This customization is achieved by configuring the following connector variables:

| Connector Variable | Available for                                                                                                                                                    | Usage                                                                      |
|--------------------|------------------------------------------------------------------------------------------------------------------------------------------------------------------|----------------------------------------------------------------------------|
| `matchCommand`     | [Linux - Processes (ps)](../connectors/linuxprocess.html#linux---processes-28ps-29) <br/> [Windows - Processes (WMI)](../connectors/windowsprocess.html)         | Used to specify the command lines to monitor on a Linux or Windows server. |
| `matchName`        | [Linux - Processes (ps)](../connectors/linuxprocess.html#linux---processes-28ps-29) <br/>[Windows - Processes (WMI)](../connectors/windowsprocess.html)          | Used to specify the processes to monitor on a Linux or Windows server.     |
| `matchUser`        | [Linux - Processes (ps)](../connectors/linuxprocess.html#linux---processes-28ps-29)                                                                              | Used to specify the users to include.                                      |
| `serviceNames`     | [Linux - Service (systemctl)](../connectors/linuxservice.html) <br/> [Windows - Services (WMI)](../connectors/windowsservice.html#!#windows---services-28wmi-29) | Used to specify the services to monitor on a Linux or Windows server.      |

Refer to the [Connectors directory](../metricshub-connectors-directory.html#) and more especially to the `Variables` section of the connector to know the supported variables and their accepted values.

##### Procedure

In the `config/metricshub.yaml` file, locate the resource for which you wish to customize data collection and specify the `variables` attribute available under the `additionalConnectors` section:

```yaml
resources:
  <host-id>:
    attributes:
      host.name: <hostname>
      host.type: <type>
    additionalConnectors:
      <connector-custom-id>: # Unique ID. Use 'uses' if different from the original connector ID
        uses: <connector-original-id> # Optional - Original ID if not in key
        force: true # Optional (default: true); false for auto-detection only
        variables:
          <variable-name>: <value>
```

| Property                 | Description                                                                                                                    |
|--------------------------|--------------------------------------------------------------------------------------------------------------------------------|
| `<connector-custom-id>` | Custom ID for this additional connector.                                                                                       |
| `uses`                   | *(Optional)* Provide an ID for this additional connector. If not specified, the key ID will be used.                           |
| `force`                  | *(Optional)* Set to `false` if you want the connector to only be activated when detected (Default: `true` - always activated). |
| `variables`              | Specify the connector variable to be used and its value (Format: `<variable-name>: <value>`).                                  |

> Note: If a connector is added under the `additionalConnectors` section with missing or unspecified variables, those variables will automatically be populated with default values defined by the connector itself.

For practical examples demonstrating effective use of this feature, refer to the following pages:
<<<<<<< HEAD
* [Monitoring a process command line](../usecases/process-command-line.md)
* [Monitoring a service running on Linux](../usecases/service-linux.md).
=======

* [Monitoring a process command line](https://metricshub.com/usecases/monitoring-a-process-on-windows/)
* [Monitoring a service running on Linux](https://metricshub.com/usecases/monitoring-a-service-running-on-linux/).
>>>>>>> 7f60c975

#### Filter monitors

A monitor is any entity tracked by **MetricsHub** within the main resource, such as processes, services, storage volumes, or physical devices like disks.

To manage the volume of telemetry data sent to your observability platform and therefore reduce costs and optimize performance, you can specify which monitors to include or exclude.

You can apply monitor inclusion or exclusion in data collection for the following scopes:

* All resources
* All the resources within a specific resource group. A resource group is a container that holds resources to be monitored and generally refers to a site or a specific location.
* A specific resource

This is done by  adding the `monitorFilters` parameter in the relevant section of the `config/metricshub.yaml` file as described below:

| Filter monitors                                    | Add monitorFilters                                      |
|----------------------------------------------------|---------------------------------------------------------|
| For all resources                                  | In the global section (top of the file)                 |
| For all the resources of a specific resource group | Under the corresponding `<resource-group-name>` section |
| For a specific resource                            | Under the corresponding `<resource-id>` section         |

The `monitorFilters` parameter accepts the following values:

* `+<monitor_name>` for inclusion
* `"!<monitor_name>"` for exclusion.

To obtain the monitor name:

1. Refer to the [`MetricsHub Connector Library`](../metricshub-connectors-directory.html)
2. Click the connector of your choice (e.g.: [WindowsOS Metrics](../connectors/windows.html))
3. Scroll-down to the **Metrics** section and note down the relevant monitor **Type**.

> **Warning**: Excluding monitors may lead to missed outage detection or inconsistencies in collected data, such as inaccurate power consumption estimates or other metrics calculated by the engine. Use exclusions carefully to avoid overlooking important information.
The monitoring of critical devices such as batteries, power supplies, CPUs, fans, and memories should not be disabled.

##### Example 1: Including monitors for all resources

   ```yaml
   monitorFilters: [ +enclosure, +fan, +power_supply ] # Include specific monitors globally
   resourceGroups: ...
   ```

##### Example 2: Excluding monitors for all resources

   ```yaml
   monitorFilters: [ "!volume" ] # Exclude specific monitors globally
   ```

##### Example 3: Including monitors for all resources within a specific resource group

   ```yaml
   resourceGroups:
     <resource-group-name>:
       monitorFilters: [ +enclosure, +fan, +power_supply ] # Include specific monitors for this group
       resources: ...
   ```

##### Example 4: Excluding monitors for all resources within a specific resource group

   ```yaml
   resourceGroups:
     <resource-group-name>:
       monitorFilters: [ "!volume" ] # Exclude specific monitors for this group
       resources: ...
   ```

##### Example 5: Including monitors for a specific resource

   ```yaml
   resourceGroups:
     <resource-group-name>:
       resources:
         <resource-id>:
           monitorFilters: [ +enclosure, +fan, +power_supply ] # Include specific monitors for this resource
   ```

##### Example 6: Excluding monitors for a specific resource

   ```yaml
   resourceGroups:
     <resource-group-name>:
       resources:
         <resource-id>:
           monitorFilters: [ "!volume" ] # Exclude specific monitors for this resource
   ```

#### Discovery cycle

**MetricsHub** periodically performs discoveries to detect new components in your monitored environment. By default, **MetricsHub** runs a discovery after 30 collects. To change this default discovery cycle:

* For all your resources, add the `discoveryCycle` just before the `resourceGroups` section:

    ```yaml
    discoveryCycle: 15

    resourceGroups: # ...
    ```

* For a specific host, add the `discoveryCycle` parameter at the resource level and indicate the number of collects after which a discovery will be performed. In the example below, we set the `discoveryCycle` to be performed after `5` collects for `myHost1`:

    ```yaml
    resourceGroups:
      boston:
        attributes:
          site: boston
        resources:
          myHost1:
            attributes:
              host.name: my-host-01
              host.type: linux
            protocols:
              snmp:
                version: v1
                community: public
                port: 161
                timeout: 120s
            discoveryCycle: 5 # Customized
    ```

> **Warning**: Running discoveries too frequently can cause CPU-intensive workloads.

#### Resource Attributes

Add labels in the `attributes` section to override the data collected by the **MetricsHub Agent** or add additional attributes to the [Host Resource](https://opentelemetry.io/docs/specs/semconv/resource/host/). These attributes are added to each metric of that *Resource* when exported to time series platforms like Prometheus.

In the example below, we added a new `app` attribute and indicated that this is the `Jenkins` app:

```yaml
resourceGroups:
  boston:
    attributes:
      site: boston
    resources:
      myHost1:
        attributes:
          host.name: my-host-01
          host.type: windows
          app: Jenkins
        protocols:
          http:
            https: true
            port: 443
            username: myusername
            password: mypwd
            timeout: 60
```

#### Hostname resolution

By default, **MetricsHub** uses the configured `host.name` value as-is to populate the [Host Resource](https://opentelemetry.io/docs/specs/semconv/resource/host/) attributes. This ensures that the `host.name` remains consistent with what is configured.

To resolve the `host.name` to its Fully Qualified Domain Name (FQDN), set the `resolveHostnameToFqdn` configuration property to `true` as shown below:

```yaml
resolveHostnameToFqdn: true

resourceGroups:
```

This ensures that each configured resource will resolve its `host.name` to FQDN.

To enable FQDN resolution for a specific resource group, set the `resolveHostnameToFqdn` property to `true` under the desired resource group configuration as shown below:

```yaml
resourceGroups:
  boston:
    resolveHostnameToFqdn: true
    attributes:
      site: boston
    resources:
      # ...
```

This ensures that all resources within the `boston` resource group will resolve their `host.name` to FQDN.

To enable FQDN resolution for an individual resource within a resource group, set the `resolveHostnameToFqdn` under the resource configuration as shown below:

```yaml
resourceGroups:
  boston:
    attributes:
      site: boston
    resources:
      my-host-01:
        resolveHostnameToFqdn: true
        attributes:
          host.name: my-host-01
          host.type: linux
```

In this case, only `my-host-01` will resolve its `host.name` to FQDN, while other resources in the `boston` group will retain their original `host.name` values.

> **Warning**: If there is an issue during the resolution, it may result in a different `host.name` value, potentially impacting metric identity.

#### Job pool size

By default, **MetricsHub** runs up to 20 discovery and collect jobs in parallel. To increase or decrease the number of jobs **MetricsHub** can run simultaneously, add the `jobPoolSize` parameter just before the `resourceGroups` section:

```yaml
jobPoolSize: 40 # Customized

resourceGroups: # ...
```

> **Warning**: Running too many jobs in parallel can lead to an OutOfMemory error.

#### Sequential mode

By default, **MetricsHub** sends the queries to the resource in parallel. Although the parallel mode is faster than the sequential one, too many requests at the same time can lead to the failure of the targeted system.

To force all the network calls to be executed in sequential order:

* For all your resources, add the `sequential` parameter before the `resourceGroups` section (**NOT RECOMMENDED**) and set it to `true`:

    ```yaml
    sequential: true

    resourceGroups: # ...
    ```

* For a specific resource, add the `sequential` parameter at the resource level and set it to `true`. In the example below, we enabled the `sequential` mode for `myHost1`

    ```yaml
    resourceGroups:
      boston:
        attributes:
          site: boston
        resources:
          myHost1:
            attributes:
              host.name: my-host-01
              host.type: linux
            protocols:
              snmp:
                version: v1
                community: public
                port: 161
                timeout: 120s
            sequential: true # Customized
    ```

> **Warning**: Sending requests in sequential mode slows down the monitoring significantly. Instead of using the sequential mode, you can increase the maximum number of allowed concurrent requests in the monitored system, if the manufacturer allows it.

#### StateSet metrics compression

By default, **MetricsHub** compresses StateSet metrics to reduce unnecessary reporting of zero values and to avoid high cardinality in time series databases. This compression can be configured at various levels: globally, per resource group, or for a specific resource.

##### Compression configuration `stateSetCompression`

This configuration controls how StateSet metrics are reported, specifically whether zero values should be suppressed or not.

* **Supported values:**
  * `none`: No compression is applied. All StateSet metrics, including zero values, are reported on every collection cycle.
  * `suppressZeros` (default): **MetricsHub** compresses StateSet metrics by reporting the zero value only the first time a state transitions to zero. Subsequent reports will include only the non-zero state values.

To configure the StateSet compression level, you can apply the `stateSetCompression` setting in the following scopes:

1. **Global configuration** (applies to all resources):

   Add `stateSetCompression` to the root of the `config/metricshub.yaml` file:

   ```yaml
   stateSetCompression: suppressZeros # set to "none" to disable the StateSet compression
   resourceGroups: ...
   ```

2. **Per resource group** (applies to all resources within a specific group):

   Add `stateSetCompression` within a specific `resourceGroup` in `config/metricshub.yaml`:

   ```yaml
   resourceGroups:
     <resource-group-name>:
       stateSetCompression: suppressZeros # set to "none" to disable the StateSet compression
       resources: ...
   ```

3. **Per resource** (applies to a specific resource):

   Add `stateSetCompression` for an individual resource in `config/metricshub.yaml`:

   ```yaml
   resourceGroups:
     <resource-group-name>:
       resources:
         <resource-id>:
           stateSetCompression: suppressZeros # set to "none" to disable the StateSet compression
   ```

##### How it works

By default, with `suppressZeros` enabled, **MetricsHub** optimizes metric reporting by suppressing repeated zero values after the initial transition. Only non-zero state metrics will continue to be reported.

**Example: Monitoring the health status of a resource**

Let’s say **MetricsHub** monitors the health status of a specific resource, which can be in one of three states: `ok`, `degraded`, or `failed`.

When compression is **disabled** (`stateSetCompression: none`), **MetricsHub** will report all states, including zeros, during each collection cycle. For example:

```yaml
hw.status{state="ok"} 0
hw.status{state="degraded"} 1
hw.status{state="failed"} 0
```

Here, the resource is in the `degraded` state, but the metrics for the `ok` and `failed` states are also reported with values of `0`. This leads to unnecessary data being sent.

When compression is **enabled** (`stateSetCompression: suppressZeros`), **MetricsHub** will only report the non-zero state, significantly reducing the amount of data collected. For the same scenario, the report would look like this:

```yaml
hw.status{state="degraded"} 1
```

In this case, only the `degraded` state is reported, and the zero values for `ok` and `failed` are suppressed after the initial state transition.

#### Self-Monitoring

The self-monitoring feature helps you track **MetricsHub**'s performance by providing metrics like job duration. These metrics offer detailed insights into task execution times, helping identify bottlenecks or inefficiencies and optimizing performance.

To enable this feature, set the `enableSelfMonitoring` parameter to `true` in the relevant section of the `config/metricshub.yaml` file as described below:

| Self-Monitoring                                    | Set enableSelfMonitoring to true                                |
|----------------------------------------------------|---------------------------------------------------------|
| For all resources                                  | In the global section (top of the file)                 |
| For all the resources of a specific resource group | Under the corresponding `<resource-group-name>` section |
| For a specific resource                            | Under the corresponding `<resource-id>` section         |

##### Example 1: Enabling self-monitoring for all resources

   ```yaml
   enableSelfMonitoring: true # Set to "false" to disable
   resourceGroups: ...
   ```

##### Example 2: Enabling self-monitoring for all resources of a specific resource group

   ```yaml
   resourceGroups:
     <resource-group-name>:
       enableSelfMonitoring: true # Set to "false" to disable
       resources: ...
   ```

##### Example 3: Enabling self-monitoring for a specific resource

   ```yaml
   resourceGroups:
     <resource-group-name>:
       resources:
         <resource-id>:
           enableSelfMonitoring: true # Set to "false" to disable
   ```

#### Timeout, duration and period format

Timeouts, durations and periods are specified with the below format:

| Unit | Description                   | Examples   |
|------|-------------------------------|------------|
| s    | seconds                       | 120s       |
| m    | minutes                       | 90m, 1m15s |
| h    | hours                         | 1h, 1h30m  |
| d    | days (based on a 24-hour day) | 1d         |<|MERGE_RESOLUTION|>--- conflicted
+++ resolved
@@ -651,14 +651,8 @@
 ```
 
 Refer to:
-<<<<<<< HEAD
-* [Monitors](https://sentrysoftware.org/metricshub-community-connectors/develop/monitors.html) for more information on how to configure custom resource monitoring.
-* [Monitoring the health of a service](../usecases/service-health.md) for a practical example that demonstrates how to use this feature effectively.
-=======
 - [Monitors](https://sentrysoftware.org/metricshub-community-connectors/develop/monitors.html) for more information on how to configure custom resource monitoring.
 - [Monitoring the health of a Web service](https://metricshub.com/usecases/monitoring-the-health-of-a-web-service/) for a practical example that demonstrates how to use this feature effectively.
-
->>>>>>> 7f60c975
 
 ### Basic Authentication settings
 
@@ -902,14 +896,8 @@
 > Note: If a connector is added under the `additionalConnectors` section with missing or unspecified variables, those variables will automatically be populated with default values defined by the connector itself.
 
 For practical examples demonstrating effective use of this feature, refer to the following pages:
-<<<<<<< HEAD
-* [Monitoring a process command line](../usecases/process-command-line.md)
-* [Monitoring a service running on Linux](../usecases/service-linux.md).
-=======
-
 * [Monitoring a process command line](https://metricshub.com/usecases/monitoring-a-process-on-windows/)
 * [Monitoring a service running on Linux](https://metricshub.com/usecases/monitoring-a-service-running-on-linux/).
->>>>>>> 7f60c975
 
 #### Filter monitors
 
