--- conflicted
+++ resolved
@@ -122,36 +122,30 @@
 		);
 
 		estimateAndCollectPowerAndEnergyForMonitorType(
+			KnownMonitorType.PHYSICAL_DISK,
+			HW_POWER_PHYSICAL_DISK_METRIC,
+			HW_ENERGY_PHYSICAL_DISK_METRIC,
+			PhysicalDiskPowerAndEnergyEstimator::new
+		);
+
+		estimateAndCollectPowerAndEnergyForMonitorType(
 			KnownMonitorType.MEMORY,
 			HW_POWER_MEMORY_METRIC,
 			HW_ENERGY_MEMORY_METRIC,
 			MemoryPowerAndEnergyEstimator::new
 		);
 
-<<<<<<< HEAD
-		// Computes host temperature metrics (ambientTemperature, cpuTemperature, cpuThermalDissipationRate)
+		collectNetworkMetrics();
+
+		// Compute host temperature metrics (ambientTemperature, cpuTemperature, cpuThermalDissipationRate)
 		final HostMonitorThermalCalculator hostMonitorThermalCalculator = new HostMonitorThermalCalculator(
 			telemetryManager
 		);
 		hostMonitorThermalCalculator.computeHostTemperatureMetrics();
-=======
-		estimateAndCollectPowerAndEnergyForMonitorType(
-			KnownMonitorType.PHYSICAL_DISK,
-			HW_POWER_PHYSICAL_DISK_METRIC,
-			HW_ENERGY_PHYSICAL_DISK_METRIC,
-			PhysicalDiskPowerAndEnergyEstimator::new
-		);
-
-		collectNetworkMetrics();
 	}
 
 	/**
 	 * Estimates and collects power and energy consumption for a given Network monitor
-	 *
-	 * @param monitorType        a given monitor type {@link KnownMonitorType}
-	 * @param powerMetricName    the name of the power metric of the given monitor type
-	 * @param energyMetricName   the name of the energy metric of the given monitor type
-	 * @param estimatorGenerator Function that generates the estimator
 	 */
 	private void collectNetworkMetrics() {
 		// Find monitors having the selected monitor type
@@ -232,6 +226,5 @@
 			telemetryManager,
 			new NetworkPowerAndEnergyEstimator(monitor, telemetryManager)
 		);
->>>>>>> e956bc3b
 	}
 }