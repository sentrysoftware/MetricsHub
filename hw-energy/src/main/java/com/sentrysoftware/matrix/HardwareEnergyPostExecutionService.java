--- conflicted
+++ resolved
@@ -2,20 +2,14 @@
 
 import static com.sentrysoftware.matrix.util.HwConstants.HW_ENERGY_DISK_CONTROLLER_METRIC;
 import static com.sentrysoftware.matrix.util.HwConstants.HW_ENERGY_FAN_METRIC;
-<<<<<<< HEAD
+import static com.sentrysoftware.matrix.util.HwConstants.HW_ENERGY_MEMORY_METRIC;
 import static com.sentrysoftware.matrix.util.HwConstants.HW_ENERGY_PHYSICAL_DISK_METRIC;
-=======
-import static com.sentrysoftware.matrix.util.HwConstants.HW_ENERGY_MEMORY_METRIC;
->>>>>>> d9490083
 import static com.sentrysoftware.matrix.util.HwConstants.HW_ENERGY_ROBOTICS_METRIC;
 import static com.sentrysoftware.matrix.util.HwConstants.HW_ENERGY_TAPE_DRIVE_METRIC;
 import static com.sentrysoftware.matrix.util.HwConstants.HW_POWER_DISK_CONTROLLER_METRIC;
 import static com.sentrysoftware.matrix.util.HwConstants.HW_POWER_FAN_METRIC;
-<<<<<<< HEAD
+import static com.sentrysoftware.matrix.util.HwConstants.HW_POWER_MEMORY_METRIC;
 import static com.sentrysoftware.matrix.util.HwConstants.HW_POWER_PHYSICAL_DISK_METRIC;
-=======
-import static com.sentrysoftware.matrix.util.HwConstants.HW_POWER_MEMORY_METRIC;
->>>>>>> d9490083
 import static com.sentrysoftware.matrix.util.HwConstants.HW_POWER_ROBOTICS_METRIC;
 import static com.sentrysoftware.matrix.util.HwConstants.HW_POWER_TAPE_DRIVE_METRIC;
 
@@ -24,11 +18,8 @@
 import com.sentrysoftware.matrix.sustainability.DiskControllerPowerAndEnergyEstimator;
 import com.sentrysoftware.matrix.sustainability.FanPowerAndEnergyEstimator;
 import com.sentrysoftware.matrix.sustainability.HardwarePowerAndEnergyEstimator;
-<<<<<<< HEAD
+import com.sentrysoftware.matrix.sustainability.MemoryPowerAndEnergyEstimator;
 import com.sentrysoftware.matrix.sustainability.PhysicalDiskPowerAndEnergyEstimator;
-=======
-import com.sentrysoftware.matrix.sustainability.MemoryPowerAndEnergyEstimator;
->>>>>>> d9490083
 import com.sentrysoftware.matrix.sustainability.RoboticsPowerAndEnergyEstimator;
 import com.sentrysoftware.matrix.sustainability.TapeDrivePowerAndEnergyEstimator;
 import com.sentrysoftware.matrix.telemetry.Monitor;
@@ -60,10 +51,10 @@
 	 * @param estimatorGenerator Function that generates the estimator
 	 */
 	private void estimateAndCollectPowerAndEnergyForMonitorType(
-		final KnownMonitorType monitorType,
-		final String powerMetricName,
-		final String energyMetricName,
-		final BiFunction<Monitor, TelemetryManager, HardwarePowerAndEnergyEstimator> estimatorGenerator
+			final KnownMonitorType monitorType,
+			final String powerMetricName,
+			final String energyMetricName,
+			final BiFunction<Monitor, TelemetryManager, HardwarePowerAndEnergyEstimator> estimatorGenerator
 	) {
 		// Find monitors having the selected monitor type
 		final String monitorTypeKey = monitorType.getKey();
@@ -77,18 +68,16 @@
 
 		// For each monitor, estimate and collect power and energy consumption metrics
 		sameTypeMonitors
-			.values()
-			.stream()
-			.filter(monitor -> monitor != null)
-			.forEach(monitor ->
-				PowerAndEnergyCollectHelper.collectPowerAndEnergy(
-					monitor,
-					powerMetricName,
-					energyMetricName,
-					telemetryManager,
-					estimatorGenerator.apply(monitor, telemetryManager)
-				)
-			);
+				.values()
+				.forEach(monitor ->
+						PowerAndEnergyCollectHelper.collectPowerAndEnergy(
+								monitor,
+								powerMetricName,
+								energyMetricName,
+								telemetryManager,
+								estimatorGenerator.apply(monitor, telemetryManager)
+						)
+				);
 	}
 
 	/**
@@ -98,45 +87,45 @@
 	@Override
 	public void run() {
 		estimateAndCollectPowerAndEnergyForMonitorType(
-			KnownMonitorType.FAN,
-			HW_POWER_FAN_METRIC,
-			HW_ENERGY_FAN_METRIC,
-			FanPowerAndEnergyEstimator::new
+				KnownMonitorType.FAN,
+				HW_POWER_FAN_METRIC,
+				HW_ENERGY_FAN_METRIC,
+				FanPowerAndEnergyEstimator::new
 		);
 
 		estimateAndCollectPowerAndEnergyForMonitorType(
-			KnownMonitorType.ROBOTICS,
-			HW_POWER_ROBOTICS_METRIC,
-			HW_ENERGY_ROBOTICS_METRIC,
-			RoboticsPowerAndEnergyEstimator::new
+				KnownMonitorType.ROBOTICS,
+				HW_POWER_ROBOTICS_METRIC,
+				HW_ENERGY_ROBOTICS_METRIC,
+				RoboticsPowerAndEnergyEstimator::new
 		);
 
 		estimateAndCollectPowerAndEnergyForMonitorType(
-			KnownMonitorType.TAPE_DRIVE,
-			HW_POWER_TAPE_DRIVE_METRIC,
-			HW_ENERGY_TAPE_DRIVE_METRIC,
-			TapeDrivePowerAndEnergyEstimator::new
+				KnownMonitorType.TAPE_DRIVE,
+				HW_POWER_TAPE_DRIVE_METRIC,
+				HW_ENERGY_TAPE_DRIVE_METRIC,
+				TapeDrivePowerAndEnergyEstimator::new
 		);
 
 		estimateAndCollectPowerAndEnergyForMonitorType(
-			KnownMonitorType.DISK_CONTROLLER,
-			HW_POWER_DISK_CONTROLLER_METRIC,
-			HW_ENERGY_DISK_CONTROLLER_METRIC,
-			DiskControllerPowerAndEnergyEstimator::new
+				KnownMonitorType.DISK_CONTROLLER,
+				HW_POWER_DISK_CONTROLLER_METRIC,
+				HW_ENERGY_DISK_CONTROLLER_METRIC,
+				DiskControllerPowerAndEnergyEstimator::new
 		);
 
 		estimateAndCollectPowerAndEnergyForMonitorType(
-<<<<<<< HEAD
-			KnownMonitorType.PHYSICAL_DISK,
-			HW_POWER_PHYSICAL_DISK_METRIC,
-			HW_ENERGY_PHYSICAL_DISK_METRIC,
-			PhysicalDiskPowerAndEnergyEstimator::new
-=======
-			KnownMonitorType.MEMORY,
-			HW_POWER_MEMORY_METRIC,
-			HW_ENERGY_MEMORY_METRIC,
-			MemoryPowerAndEnergyEstimator::new
->>>>>>> d9490083
+				KnownMonitorType.MEMORY,
+				HW_POWER_MEMORY_METRIC,
+				HW_ENERGY_MEMORY_METRIC,
+				MemoryPowerAndEnergyEstimator::new
+		);
+
+		estimateAndCollectPowerAndEnergyForMonitorType(
+				KnownMonitorType.PHYSICAL_DISK,
+				HW_POWER_PHYSICAL_DISK_METRIC,
+				HW_ENERGY_PHYSICAL_DISK_METRIC,
+				PhysicalDiskPowerAndEnergyEstimator::new
 		);
 	}
 }