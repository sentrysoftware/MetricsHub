package com.sentrysoftware.matrix;

import static com.sentrysoftware.matrix.common.Constants.DISK_CONTROLLER_ENERGY_METRIC;
import static com.sentrysoftware.matrix.common.Constants.DISK_CONTROLLER_POWER_METRIC;
import static com.sentrysoftware.matrix.common.Constants.FAN_ENERGY_METRIC;
import static com.sentrysoftware.matrix.common.Constants.FAN_POWER_METRIC;
import static com.sentrysoftware.matrix.common.Constants.FAN_SPEED_METRIC;
import static com.sentrysoftware.matrix.common.Constants.HW_HOST_AMBIENT_TEMPERATURE;
import static com.sentrysoftware.matrix.common.Constants.HW_HOST_AVERAGE_CPU_TEMPERATURE;
import static com.sentrysoftware.matrix.common.Constants.LOCALHOST;
import static com.sentrysoftware.matrix.common.Constants.MEMORY_ENERGY_METRIC;
import static com.sentrysoftware.matrix.common.Constants.MEMORY_POWER_METRIC;
import static com.sentrysoftware.matrix.common.Constants.NETWORK_ENERGY_METRIC;
import static com.sentrysoftware.matrix.common.Constants.NETWORK_LINK_SPEED_ATTRIBUTE;
import static com.sentrysoftware.matrix.common.Constants.NETWORK_LINK_STATUS_METRIC;
import static com.sentrysoftware.matrix.common.Constants.NETWORK_POWER_METRIC;
import static com.sentrysoftware.matrix.common.Constants.NETWORK_TRANSMITTED_BANDWIDTH_UTILIZATION_METRIC;
import static com.sentrysoftware.matrix.common.Constants.PHYSICAL_DISK_ENERGY_METRIC;
import static com.sentrysoftware.matrix.common.Constants.PHYSICAL_DISK_POWER_METRIC;
import static com.sentrysoftware.matrix.common.Constants.ROBOTICS_ENERGY_METRIC;
import static com.sentrysoftware.matrix.common.Constants.ROBOTICS_MOVE_COUNT_METRIC;
import static com.sentrysoftware.matrix.common.Constants.ROBOTICS_POWER_METRIC;
import static com.sentrysoftware.matrix.common.Constants.TAPE_DRIVE_ENERGY_METRIC;
import static com.sentrysoftware.matrix.common.Constants.TAPE_DRIVE_MOUNT_COUNT_METRIC;
import static com.sentrysoftware.matrix.common.Constants.TAPE_DRIVE_POWER_METRIC;
import static com.sentrysoftware.matrix.common.Constants.TAPE_DRIVE_UNMOUNT_COUNT_METRIC;
import static com.sentrysoftware.matrix.common.Constants.TEMPERATURE_METRIC;
import static org.junit.jupiter.api.Assertions.assertNotNull;
import static org.junit.jupiter.api.Assertions.assertNull;

import com.sentrysoftware.matrix.common.helpers.KnownMonitorType;
import com.sentrysoftware.matrix.configuration.HostConfiguration;
import com.sentrysoftware.matrix.telemetry.MetricFactory;
import com.sentrysoftware.matrix.telemetry.Monitor;
import com.sentrysoftware.matrix.telemetry.TelemetryManager;
import com.sentrysoftware.matrix.telemetry.metric.NumberMetric;
import java.util.HashMap;
import java.util.Map;
import org.junit.jupiter.api.BeforeEach;
import org.junit.jupiter.api.Test;

class HardwareEnergyPostExecutionServiceTest {

	private static final long STRATEGY_TIME = 1696597422644L;
	private static final long NEXT_STRATEGY_TIME = STRATEGY_TIME + 2 * 60 * 1000;

	private HardwareEnergyPostExecutionService hardwareEnergyPostExecutionService;

	private TelemetryManager telemetryManager = null;

	private static final String DISK_CONTROLLER = KnownMonitorType.DISK_CONTROLLER.getKey();
	private static final String FAN = KnownMonitorType.FAN.getKey();
	private static final String MEMORY = KnownMonitorType.MEMORY.getKey();
	private static final String ROBOTICS = KnownMonitorType.ROBOTICS.getKey();
	private static final String TAPE_DRIVE = KnownMonitorType.TAPE_DRIVE.getKey();
<<<<<<< HEAD
	private static final String TEMPERATURE = KnownMonitorType.TEMPERATURE.getKey();
	private static final String HOST = KnownMonitorType.HOST.getKey();
=======
>>>>>>> 3a0fe7f3
	private static final String PHYSICAL_DISK = KnownMonitorType.PHYSICAL_DISK.getKey();
	private static final String NETWORK = KnownMonitorType.NETWORK.getKey();

	@BeforeEach
	void init() {
		telemetryManager =
			TelemetryManager
				.builder()
				.hostConfiguration(HostConfiguration.builder().hostname(LOCALHOST).build())
				.strategyTime(STRATEGY_TIME)
				.build();
	}

	@Test
	void testRunWithFanMonitor() {
		// Create a fan monitor
		final Monitor fanMonitor = Monitor
			.builder()
			.type(FAN)
			.metrics(new HashMap<>(Map.of(FAN_SPEED_METRIC, NumberMetric.builder().value(0.7).build())))
			.build();

		// Set the previously created fan monitor in telemetryManager
		final Map<String, Monitor> fanMonitors = new HashMap<>(Map.of("monitor1", fanMonitor));
		telemetryManager.setMonitors(new HashMap<>(Map.of(FAN, fanMonitors)));

		// Call run method in HardwareEnergyPostExecutionService
		hardwareEnergyPostExecutionService = new HardwareEnergyPostExecutionService(telemetryManager);
		hardwareEnergyPostExecutionService.run();

		// Check the computed and collected power metric
		final NumberMetric power = fanMonitor.getMetric(FAN_POWER_METRIC, NumberMetric.class);
		assertNotNull(power);

		// Check the computed and collected energy metric
		assertNull(fanMonitor.getMetric(FAN_ENERGY_METRIC, NumberMetric.class));

		// Next collect
		telemetryManager.setStrategyTime(NEXT_STRATEGY_TIME);
		power.save();
		hardwareEnergyPostExecutionService.run();

		// Check the computed and collected energy metric
		assertNotNull(fanMonitor.getMetric(FAN_ENERGY_METRIC, NumberMetric.class));
	}

	@Test
	void testRunWithRoboticsMonitor() {
		// Create a robotics monitor
		final Monitor roboticsMonitor = Monitor
			.builder()
			.type(ROBOTICS)
			.metrics(new HashMap<>(Map.of(ROBOTICS_MOVE_COUNT_METRIC, NumberMetric.builder().value(0.7).build())))
			.build();

		// Set the previously created robotics monitor in telemetryManager
		final Map<String, Monitor> roboticsMonitors = new HashMap<>(Map.of("monitor2", roboticsMonitor));
		telemetryManager.setMonitors(new HashMap<>(Map.of(ROBOTICS, roboticsMonitors)));

		// Call run method in HardwareEnergyPostExecutionService
		hardwareEnergyPostExecutionService = new HardwareEnergyPostExecutionService(telemetryManager);
		hardwareEnergyPostExecutionService.run();

		// Check the computed and collected power metric
		final NumberMetric power = roboticsMonitor.getMetric(ROBOTICS_POWER_METRIC, NumberMetric.class);
		assertNotNull(power);

		// Check the computed and collected energy metric
		assertNull(roboticsMonitor.getMetric(ROBOTICS_ENERGY_METRIC, NumberMetric.class));

		// Next collect
		telemetryManager.setStrategyTime(NEXT_STRATEGY_TIME);
		power.save();
		hardwareEnergyPostExecutionService.run();

		// Check the computed and collected energy metric
		assertNotNull(roboticsMonitor.getMetric(ROBOTICS_ENERGY_METRIC, NumberMetric.class));
	}

	@Test
	void testRunWithTapeDriveMonitor() {
		// Create a tape drive monitor
		final Monitor tapeDriveMonitor = Monitor
			.builder()
			.type(TAPE_DRIVE)
			.metrics(
				new HashMap<>(
					Map.of(
						TAPE_DRIVE_MOUNT_COUNT_METRIC,
						NumberMetric.builder().value(0.7).build(),
						TAPE_DRIVE_UNMOUNT_COUNT_METRIC,
						NumberMetric.builder().value(0.1).build()
					)
				)
			)
			.attributes(new HashMap<>(Map.of("name", "lto123")))
			.build();

		// Set the previously created tape drive monitor in telemetryManager
		final Map<String, Monitor> tapeDriveMonitors = new HashMap<>(Map.of("monitor3", tapeDriveMonitor));
		telemetryManager.setMonitors(new HashMap<>(Map.of(TAPE_DRIVE, tapeDriveMonitors)));

		// Call run method in HardwareEnergyPostExecutionService
		hardwareEnergyPostExecutionService = new HardwareEnergyPostExecutionService(telemetryManager);
		hardwareEnergyPostExecutionService.run();

		// Check the computed and collected power metric
		final NumberMetric power = tapeDriveMonitor.getMetric(TAPE_DRIVE_POWER_METRIC, NumberMetric.class);
		assertNotNull(power);

		// Check the computed and collected energy metric
		assertNull(tapeDriveMonitor.getMetric(TAPE_DRIVE_ENERGY_METRIC, NumberMetric.class));

		// Next collect
		telemetryManager.setStrategyTime(NEXT_STRATEGY_TIME);
		power.save();
		hardwareEnergyPostExecutionService.run();

		// Check the computed and collected energy metric
		assertNotNull(tapeDriveMonitor.getMetric(TAPE_DRIVE_ENERGY_METRIC, NumberMetric.class));
	}

	@Test
	void testRunWithDiskControllerMonitor() {
		// Create a disk controller monitor
		final Monitor diskControllerMonitor = Monitor.builder().type(DISK_CONTROLLER).build();

		// Set the previously created disk controller monitor in telemetryManager
		final Map<String, Monitor> diskControllerMonitors = new HashMap<>(Map.of("monitor4", diskControllerMonitor));
		telemetryManager.setMonitors(new HashMap<>(Map.of(DISK_CONTROLLER, diskControllerMonitors)));

		// Call run method in HardwareEnergyPostExecutionService
		hardwareEnergyPostExecutionService = new HardwareEnergyPostExecutionService(telemetryManager);
		hardwareEnergyPostExecutionService.run();

		// Check the computed and collected power metric
		final NumberMetric power = diskControllerMonitor.getMetric(DISK_CONTROLLER_POWER_METRIC, NumberMetric.class);
		assertNotNull(power);

		// Check the computed and collected energy metric
		assertNull(diskControllerMonitor.getMetric(DISK_CONTROLLER_ENERGY_METRIC, NumberMetric.class));

		// Next collect
		telemetryManager.setStrategyTime(NEXT_STRATEGY_TIME);
		power.save();
		hardwareEnergyPostExecutionService.run();

		// Check the computed and collected energy metric
		assertNotNull(diskControllerMonitor.getMetric(DISK_CONTROLLER_ENERGY_METRIC, NumberMetric.class));
	}

	@Test
	void testRunWithMemoryMonitor() {
		// Create a fan monitor
		final Monitor memoryMonitor = Monitor.builder().type(MEMORY).build();

		// Set the previously created monitor in telemetryManager
		final Map<String, Monitor> monitors = new HashMap<>(Map.of("monitor1", memoryMonitor));
		telemetryManager.setMonitors(new HashMap<>(Map.of(MEMORY, monitors)));

		// Call run method in HardwareEnergyPostExecutionService
		hardwareEnergyPostExecutionService = new HardwareEnergyPostExecutionService(telemetryManager);
		hardwareEnergyPostExecutionService.run();

		// Check the computed and collected power metric
		final NumberMetric power = memoryMonitor.getMetric(MEMORY_POWER_METRIC, NumberMetric.class);
		assertNotNull(power);

		// Check the computed and collected energy metric
		assertNull(memoryMonitor.getMetric(MEMORY_ENERGY_METRIC, NumberMetric.class));

		// Next collect
		telemetryManager.setStrategyTime(NEXT_STRATEGY_TIME);
		power.save();
		hardwareEnergyPostExecutionService.run();

		// Check the computed and collected energy metric
		assertNotNull(memoryMonitor.getMetric(MEMORY_ENERGY_METRIC, NumberMetric.class));
	}

	@Test
	void testRunWithPhysicalDiskMonitor() {
		// Create a physical disk monitor
		final Monitor physicalDiskMonitor = Monitor.builder().type(PHYSICAL_DISK).build();

		// Set the previously created physical disk monitor in telemetryManager
		final Map<String, Monitor> physicalDiskMonitors = new HashMap<>(Map.of("monitor5", physicalDiskMonitor));
		telemetryManager.setMonitors(new HashMap<>(Map.of(PHYSICAL_DISK, physicalDiskMonitors)));

		// Call run method in HardwareEnergyPostExecutionService
		hardwareEnergyPostExecutionService = new HardwareEnergyPostExecutionService(telemetryManager);
		hardwareEnergyPostExecutionService.run();

		// Check the computed and collected power metric
		final NumberMetric power = physicalDiskMonitor.getMetric(PHYSICAL_DISK_POWER_METRIC, NumberMetric.class);
		assertNotNull(power);

		// Check the computed and collected energy metric
		assertNull(physicalDiskMonitor.getMetric(PHYSICAL_DISK_ENERGY_METRIC, NumberMetric.class));

		// Next collect
		telemetryManager.setStrategyTime(NEXT_STRATEGY_TIME);
		power.save();
		hardwareEnergyPostExecutionService.run();

		// Check the computed and collected energy metric
		assertNotNull(physicalDiskMonitor.getMetric(PHYSICAL_DISK_ENERGY_METRIC, NumberMetric.class));
	}

	@Test
	void testRunWithNetworkMonitor() {
		// Create a network monitor
		final Monitor networkMonitor = Monitor
			.builder()
			.type(NETWORK)
			.attributes(new HashMap<>(Map.of("name", "real_network_card", NETWORK_LINK_SPEED_ATTRIBUTE, "100.0")))
			.metrics(
				new HashMap<>(
					Map.of(
						NETWORK_LINK_STATUS_METRIC,
						NumberMetric.builder().value(1.0).build(),
						NETWORK_TRANSMITTED_BANDWIDTH_UTILIZATION_METRIC,
						NumberMetric.builder().value(10.0).build()
					)
				)
			)
			.build();

		// Set the previously created network monitor in telemetryManager
		final Map<String, Monitor> networkMonitors = new HashMap<>(Map.of("monitor2", networkMonitor));
		telemetryManager.setMonitors(new HashMap<>(Map.of(NETWORK, networkMonitors)));
		// Call run method in HardwareEnergyPostExecutionService
		hardwareEnergyPostExecutionService = new HardwareEnergyPostExecutionService(telemetryManager);
		hardwareEnergyPostExecutionService.run();

		// Check the computed and collected power metric
		final NumberMetric power = networkMonitor.getMetric(NETWORK_POWER_METRIC, NumberMetric.class);
		assertNotNull(power);

		// Check the computed and collected energy metric
		assertNull(networkMonitor.getMetric(NETWORK_ENERGY_METRIC, NumberMetric.class));

		// Next collect
		telemetryManager.setStrategyTime(NEXT_STRATEGY_TIME);
		power.save();
		hardwareEnergyPostExecutionService.run();

		// Check the computed and collected energy metric
		assertNotNull(networkMonitor.getMetric(NETWORK_ENERGY_METRIC, NumberMetric.class));
	}

	@Test
	void testComputeHostTemperatureMetrics() {
		// Create a host monitor
		final Monitor hostMonitor = Monitor.builder().type(HOST).build();
		hostMonitor.setAttributes(new HashMap<>(Map.of("is_endpoint", "true")));

		// Create a temperature monitor
		final Monitor temperatureMonitor = Monitor.builder().type(TEMPERATURE).build();

		// Set the previously created monitor in telemetryManager
		telemetryManager.addNewMonitor(hostMonitor, KnownMonitorType.HOST.getKey(), "monitor0");
		telemetryManager.addNewMonitor(temperatureMonitor, KnownMonitorType.TEMPERATURE.getKey(), "monitor1");

		// Check the computed and collected metrics
		final MetricFactory metricFactory = new MetricFactory(telemetryManager.getHostname());
		metricFactory.collectNumberMetric(temperatureMonitor, TEMPERATURE_METRIC, 10.0, telemetryManager.getStrategyTime());

		// Call run method in HardwareEnergyPostExecutionService
		hardwareEnergyPostExecutionService = new HardwareEnergyPostExecutionService(telemetryManager);
		hardwareEnergyPostExecutionService.run();

		//  Check the computed and collected temperature metrics (the host is not a cpu sensor)
		assertNotNull(hostMonitor.getMetric(HW_HOST_AMBIENT_TEMPERATURE, NumberMetric.class));
		assertNull(hostMonitor.getMetric(HW_HOST_AVERAGE_CPU_TEMPERATURE, NumberMetric.class));
	}
}<|MERGE_RESOLUTION|>--- conflicted
+++ resolved
@@ -41,8 +41,8 @@
 
 class HardwareEnergyPostExecutionServiceTest {
 
-	private static final long STRATEGY_TIME = 1696597422644L;
-	private static final long NEXT_STRATEGY_TIME = STRATEGY_TIME + 2 * 60 * 1000;
+	private static final Long STRATEGY_TIME = 1696597422644L;
+	private static final Long NEXT_STRATEGY_TIME = STRATEGY_TIME + 2 * 60 * 1000;
 
 	private HardwareEnergyPostExecutionService hardwareEnergyPostExecutionService;
 
@@ -53,11 +53,8 @@
 	private static final String MEMORY = KnownMonitorType.MEMORY.getKey();
 	private static final String ROBOTICS = KnownMonitorType.ROBOTICS.getKey();
 	private static final String TAPE_DRIVE = KnownMonitorType.TAPE_DRIVE.getKey();
-<<<<<<< HEAD
 	private static final String TEMPERATURE = KnownMonitorType.TEMPERATURE.getKey();
 	private static final String HOST = KnownMonitorType.HOST.getKey();
-=======
->>>>>>> 3a0fe7f3
 	private static final String PHYSICAL_DISK = KnownMonitorType.PHYSICAL_DISK.getKey();
 	private static final String NETWORK = KnownMonitorType.NETWORK.getKey();
 
@@ -313,7 +310,9 @@
 	void testComputeHostTemperatureMetrics() {
 		// Create a host monitor
 		final Monitor hostMonitor = Monitor.builder().type(HOST).build();
-		hostMonitor.setAttributes(new HashMap<>(Map.of("is_endpoint", "true")));
+
+		// Set the host as endpoint
+		hostMonitor.setAsEndpoint();
 
 		// Create a temperature monitor
 		final Monitor temperatureMonitor = Monitor.builder().type(TEMPERATURE).build();
