package org.sentrysoftware.metricshub.extension.snmp;

/*-
 * ╱╲╱╲╱╲╱╲╱╲╱╲╱╲╱╲╱╲╱╲╱╲╱╲╱╲╱╲╱╲╱╲╱╲╱╲╱╲╱╲
 * MetricsHub SNMP Extension
 * ჻჻჻჻჻჻
 * Copyright 2023 - 2024 Sentry Software
 * ჻჻჻჻჻჻
 * This program is free software: you can redistribute it and/or modify
 * it under the terms of the GNU Affero General Public License as published by
 * the Free Software Foundation, either version 3 of the License, or
 * (at your option) any later version.
 *
 * This program is distributed in the hope that it will be useful,
 * but WITHOUT ANY WARRANTY; without even the implied warranty of
 * MERCHANTABILITY or FITNESS FOR A PARTICULAR PURPOSE.  See the
 * GNU General Public License for more details.
 *
 * You should have received a copy of the GNU Affero General Public License
 * along with this program.  If not, see <http://www.gnu.org/licenses/>.
 * ╲╱╲╱╲╱╲╱╲╱╲╱╲╱╲╱╲╱╲╱╲╱╲╱╲╱╲╱╲╱╲╱╲╱╲╱╲╱╲╱
 */

import com.fasterxml.jackson.databind.JsonNode;
import java.io.PrintWriter;
import java.util.function.UnaryOperator;
import lombok.AllArgsConstructor;
import lombok.NonNull;
import lombok.extern.slf4j.Slf4j;
import org.sentrysoftware.metricshub.engine.common.exception.InvalidConfigurationException;
import org.sentrysoftware.metricshub.engine.configuration.IConfiguration;

/**
 * This class extends {@link AbstractSnmpExtension}, reports the supported features,
 * and processes SNMP sources and criteria.
 */
@Slf4j
@AllArgsConstructor
public class SnmpExtension extends AbstractSnmpExtension {

	/**
	 * The identifier for the Snmp protocol.
	 */
	private static final String IDENTIFIER = "snmp";

	public static final String GET = "get";
	public static final String GET_NEXT = "getNext";
	public static final String WALK = "walk";

	@NonNull
	private SnmpRequestExecutor snmpRequestExecutor;

	/**
	 * Creates a new instance of the {@link SnmpExtension} implementation.
	 */
	public SnmpExtension() {
		snmpRequestExecutor = new SnmpRequestExecutor();
	}

	@Override
	public boolean isValidConfiguration(IConfiguration configuration) {
		return configuration instanceof SnmpConfiguration;
	}

	@Override
	protected Class<SnmpConfiguration> getConfigurationClass() {
		return SnmpConfiguration.class;
	}

	@Override
	public IConfiguration buildConfiguration(
		@NonNull String configurationType,
		@NonNull JsonNode jsonNode,
		UnaryOperator<char[]> decrypt
	) throws InvalidConfigurationException {
		try {
			final SnmpConfiguration snmpConfiguration = newObjectMapper().treeToValue(jsonNode, SnmpConfiguration.class);

			if (decrypt != null) {
				char[] community = snmpConfiguration.getCommunity();
				if (community != null) {
					// Decrypt the community
					snmpConfiguration.setCommunity(decrypt.apply(community));
				}
			}

			return snmpConfiguration;
		} catch (Exception e) {
			final String errorMessage = String.format("Error while reading SNMP Configuration. Error: %s", e.getMessage());
			log.error(errorMessage);
			log.debug("Error while reading SNMP Configuration. Stack trace:", e);
			throw new InvalidConfigurationException(errorMessage, e);
		}
	}

	@Override
	public String getIdentifier() {
		return IDENTIFIER;
	}

	@Override
	protected AbstractSnmpRequestExecutor getRequestExecutor() {
		return snmpRequestExecutor;
	}

	@Override
	public String executeQuery(IConfiguration configuration, JsonNode query, PrintWriter printWriter) throws Exception {
		final SnmpConfiguration snmpConfiguration = (SnmpConfiguration) configuration;
		final String hostname = configuration.getHostname();
		String result = "Failed Executing SNMP query";
		final String action = query.get("action").asText();
<<<<<<< HEAD

		final String oId = query.get("oid").asText();
		final String exceptionMessage = "Hostname {} - Error while executing SNMP {} query. Message: {}";

		printWriter.println("Executing query from SNMP Extension");
		printWriter.flush();

		switch (action) {
			case GET:
				try {
					displayQuery(printWriter, hostname, GET, oId);
					result = snmpRequestExecutor.executeSNMPGet(oId, snmpConfiguration, hostname, false);
					displayQueryResult(printWriter, result);
				} catch (Exception e) {
					log.debug(exceptionMessage, hostname, GET, e);
				}
				break;
			case GET_NEXT:
				try {
					displayQuery(printWriter, hostname, GET_NEXT, oId);
					result = snmpRequestExecutor.executeSNMPGetNext(oId, snmpConfiguration, hostname, false);
					displayQueryResult(printWriter, result);
				} catch (Exception e) {
					log.debug(exceptionMessage, hostname, GET_NEXT, e);
				}
				break;
			case WALK:
				try {
					displayQuery(printWriter, hostname, WALK, oId);
					result = snmpRequestExecutor.executeSNMPWalk(oId, snmpConfiguration, hostname, false);
					displayQueryResult(printWriter, result);
				} catch (Exception e) {
					log.debug(exceptionMessage, hostname, WALK, e);
				}
				break;
			default:
				throw new IllegalArgumentException("Hostname {} - Invalid SNMP Operation");
		}
		return result;
	}

	public void displayQuery(final PrintWriter printWriter, final String hostname, final String query, final String oId) {
		printWriter.println(String.format("Hostname %s - Executing SNMP %s query:\n", hostname, query));
		printWriter.println(String.format("OID: %s", oId));
		printWriter.flush();
	}

	public void displayQueryResult(final PrintWriter printWriter, final String result) {
		printWriter.println(String.format("Result: %s", result));
		printWriter.flush();
=======
		final String oId = query.get("oid").asText();

		// Printing the SNMP request
		printWriter.println(String.format("Hostname %s - Executing SNMP %s query:", hostname, action));
		printWriter.println(String.format("OID: %s", oId));
		printWriter.flush();

		try {
			if (action.equals(GET)) {
				result = snmpRequestExecutor.executeSNMPGet(oId, snmpConfiguration, hostname, false);
			} else if (action.equals(GET_NEXT)) {
				result = snmpRequestExecutor.executeSNMPGetNext(oId, snmpConfiguration, hostname, false);
			} else if (action.equals(WALK)) {
				result = snmpRequestExecutor.executeSNMPWalk(oId, snmpConfiguration, hostname, false);
			} else {
				throw new IllegalArgumentException(String.format("Hostname %s - Invalid SNMP Operation", hostname));
			}

			// Printing the result on the CLI
			printWriter.print("\n\u001B[34m");
			printWriter.print("Result: ");
			printWriter.print("\u001B[0m");
			printWriter.print(result);
			printWriter.flush();
		} catch (Exception e) {
			log.debug("Hostname {} - Error while executing SNMP {} query. Message: {}", hostname, action, e);
		}

		return result;
>>>>>>> 848f2bac
	}
}
<|MERGE_RESOLUTION|>--- conflicted
+++ resolved
@@ -1,195 +1,142 @@
-package org.sentrysoftware.metricshub.extension.snmp;
-
-/*-
- * ╱╲╱╲╱╲╱╲╱╲╱╲╱╲╱╲╱╲╱╲╱╲╱╲╱╲╱╲╱╲╱╲╱╲╱╲╱╲╱╲
- * MetricsHub SNMP Extension
- * ჻჻჻჻჻჻
- * Copyright 2023 - 2024 Sentry Software
- * ჻჻჻჻჻჻
- * This program is free software: you can redistribute it and/or modify
- * it under the terms of the GNU Affero General Public License as published by
- * the Free Software Foundation, either version 3 of the License, or
- * (at your option) any later version.
- *
- * This program is distributed in the hope that it will be useful,
- * but WITHOUT ANY WARRANTY; without even the implied warranty of
- * MERCHANTABILITY or FITNESS FOR A PARTICULAR PURPOSE.  See the
- * GNU General Public License for more details.
- *
- * You should have received a copy of the GNU Affero General Public License
- * along with this program.  If not, see <http://www.gnu.org/licenses/>.
- * ╲╱╲╱╲╱╲╱╲╱╲╱╲╱╲╱╲╱╲╱╲╱╲╱╲╱╲╱╲╱╲╱╲╱╲╱╲╱╲╱
- */
-
-import com.fasterxml.jackson.databind.JsonNode;
-import java.io.PrintWriter;
-import java.util.function.UnaryOperator;
-import lombok.AllArgsConstructor;
-import lombok.NonNull;
-import lombok.extern.slf4j.Slf4j;
-import org.sentrysoftware.metricshub.engine.common.exception.InvalidConfigurationException;
-import org.sentrysoftware.metricshub.engine.configuration.IConfiguration;
-
-/**
- * This class extends {@link AbstractSnmpExtension}, reports the supported features,
- * and processes SNMP sources and criteria.
- */
-@Slf4j
-@AllArgsConstructor
-public class SnmpExtension extends AbstractSnmpExtension {
-
-	/**
-	 * The identifier for the Snmp protocol.
-	 */
-	private static final String IDENTIFIER = "snmp";
-
-	public static final String GET = "get";
-	public static final String GET_NEXT = "getNext";
-	public static final String WALK = "walk";
-
-	@NonNull
-	private SnmpRequestExecutor snmpRequestExecutor;
-
-	/**
-	 * Creates a new instance of the {@link SnmpExtension} implementation.
-	 */
-	public SnmpExtension() {
-		snmpRequestExecutor = new SnmpRequestExecutor();
-	}
-
-	@Override
-	public boolean isValidConfiguration(IConfiguration configuration) {
-		return configuration instanceof SnmpConfiguration;
-	}
-
-	@Override
-	protected Class<SnmpConfiguration> getConfigurationClass() {
-		return SnmpConfiguration.class;
-	}
-
-	@Override
-	public IConfiguration buildConfiguration(
-		@NonNull String configurationType,
-		@NonNull JsonNode jsonNode,
-		UnaryOperator<char[]> decrypt
-	) throws InvalidConfigurationException {
-		try {
-			final SnmpConfiguration snmpConfiguration = newObjectMapper().treeToValue(jsonNode, SnmpConfiguration.class);
-
-			if (decrypt != null) {
-				char[] community = snmpConfiguration.getCommunity();
-				if (community != null) {
-					// Decrypt the community
-					snmpConfiguration.setCommunity(decrypt.apply(community));
-				}
-			}
-
-			return snmpConfiguration;
-		} catch (Exception e) {
-			final String errorMessage = String.format("Error while reading SNMP Configuration. Error: %s", e.getMessage());
-			log.error(errorMessage);
-			log.debug("Error while reading SNMP Configuration. Stack trace:", e);
-			throw new InvalidConfigurationException(errorMessage, e);
-		}
-	}
-
-	@Override
-	public String getIdentifier() {
-		return IDENTIFIER;
-	}
-
-	@Override
-	protected AbstractSnmpRequestExecutor getRequestExecutor() {
-		return snmpRequestExecutor;
-	}
-
-	@Override
-	public String executeQuery(IConfiguration configuration, JsonNode query, PrintWriter printWriter) throws Exception {
-		final SnmpConfiguration snmpConfiguration = (SnmpConfiguration) configuration;
-		final String hostname = configuration.getHostname();
-		String result = "Failed Executing SNMP query";
-		final String action = query.get("action").asText();
-<<<<<<< HEAD
-
-		final String oId = query.get("oid").asText();
-		final String exceptionMessage = "Hostname {} - Error while executing SNMP {} query. Message: {}";
-
-		printWriter.println("Executing query from SNMP Extension");
-		printWriter.flush();
-
-		switch (action) {
-			case GET:
-				try {
-					displayQuery(printWriter, hostname, GET, oId);
-					result = snmpRequestExecutor.executeSNMPGet(oId, snmpConfiguration, hostname, false);
-					displayQueryResult(printWriter, result);
-				} catch (Exception e) {
-					log.debug(exceptionMessage, hostname, GET, e);
-				}
-				break;
-			case GET_NEXT:
-				try {
-					displayQuery(printWriter, hostname, GET_NEXT, oId);
-					result = snmpRequestExecutor.executeSNMPGetNext(oId, snmpConfiguration, hostname, false);
-					displayQueryResult(printWriter, result);
-				} catch (Exception e) {
-					log.debug(exceptionMessage, hostname, GET_NEXT, e);
-				}
-				break;
-			case WALK:
-				try {
-					displayQuery(printWriter, hostname, WALK, oId);
-					result = snmpRequestExecutor.executeSNMPWalk(oId, snmpConfiguration, hostname, false);
-					displayQueryResult(printWriter, result);
-				} catch (Exception e) {
-					log.debug(exceptionMessage, hostname, WALK, e);
-				}
-				break;
-			default:
-				throw new IllegalArgumentException("Hostname {} - Invalid SNMP Operation");
-		}
-		return result;
-	}
-
-	public void displayQuery(final PrintWriter printWriter, final String hostname, final String query, final String oId) {
-		printWriter.println(String.format("Hostname %s - Executing SNMP %s query:\n", hostname, query));
-		printWriter.println(String.format("OID: %s", oId));
-		printWriter.flush();
-	}
-
-	public void displayQueryResult(final PrintWriter printWriter, final String result) {
-		printWriter.println(String.format("Result: %s", result));
-		printWriter.flush();
-=======
-		final String oId = query.get("oid").asText();
-
-		// Printing the SNMP request
-		printWriter.println(String.format("Hostname %s - Executing SNMP %s query:", hostname, action));
-		printWriter.println(String.format("OID: %s", oId));
-		printWriter.flush();
-
-		try {
-			if (action.equals(GET)) {
-				result = snmpRequestExecutor.executeSNMPGet(oId, snmpConfiguration, hostname, false);
-			} else if (action.equals(GET_NEXT)) {
-				result = snmpRequestExecutor.executeSNMPGetNext(oId, snmpConfiguration, hostname, false);
-			} else if (action.equals(WALK)) {
-				result = snmpRequestExecutor.executeSNMPWalk(oId, snmpConfiguration, hostname, false);
-			} else {
-				throw new IllegalArgumentException(String.format("Hostname %s - Invalid SNMP Operation", hostname));
-			}
-
-			// Printing the result on the CLI
-			printWriter.print("\n\u001B[34m");
-			printWriter.print("Result: ");
-			printWriter.print("\u001B[0m");
-			printWriter.print(result);
-			printWriter.flush();
-		} catch (Exception e) {
-			log.debug("Hostname {} - Error while executing SNMP {} query. Message: {}", hostname, action, e);
-		}
-
-		return result;
->>>>>>> 848f2bac
-	}
-}
+package org.sentrysoftware.metricshub.extension.snmp;
+
+/*-
+ * ╱╲╱╲╱╲╱╲╱╲╱╲╱╲╱╲╱╲╱╲╱╲╱╲╱╲╱╲╱╲╱╲╱╲╱╲╱╲╱╲
+ * MetricsHub SNMP Extension
+ * ჻჻჻჻჻჻
+ * Copyright 2023 - 2024 Sentry Software
+ * ჻჻჻჻჻჻
+ * This program is free software: you can redistribute it and/or modify
+ * it under the terms of the GNU Affero General Public License as published by
+ * the Free Software Foundation, either version 3 of the License, or
+ * (at your option) any later version.
+ *
+ * This program is distributed in the hope that it will be useful,
+ * but WITHOUT ANY WARRANTY; without even the implied warranty of
+ * MERCHANTABILITY or FITNESS FOR A PARTICULAR PURPOSE.  See the
+ * GNU General Public License for more details.
+ *
+ * You should have received a copy of the GNU Affero General Public License
+ * along with this program.  If not, see <http://www.gnu.org/licenses/>.
+ * ╲╱╲╱╲╱╲╱╲╱╲╱╲╱╲╱╲╱╲╱╲╱╲╱╲╱╲╱╲╱╲╱╲╱╲╱╲╱╲╱
+ */
+
+import com.fasterxml.jackson.databind.JsonNode;
+import java.io.PrintWriter;
+import java.util.function.UnaryOperator;
+import lombok.AllArgsConstructor;
+import lombok.NonNull;
+import lombok.extern.slf4j.Slf4j;
+import org.sentrysoftware.metricshub.engine.common.exception.InvalidConfigurationException;
+import org.sentrysoftware.metricshub.engine.configuration.IConfiguration;
+
+/**
+ * This class extends {@link AbstractSnmpExtension}, reports the supported features,
+ * and processes SNMP sources and criteria.
+ */
+@Slf4j
+@AllArgsConstructor
+public class SnmpExtension extends AbstractSnmpExtension {
+
+	/**
+	 * The identifier for the Snmp protocol.
+	 */
+	private static final String IDENTIFIER = "snmp";
+
+	public static final String GET = "get";
+	public static final String GET_NEXT = "getNext";
+	public static final String WALK = "walk";
+
+	@NonNull
+	private SnmpRequestExecutor snmpRequestExecutor;
+
+	/**
+	 * Creates a new instance of the {@link SnmpExtension} implementation.
+	 */
+	public SnmpExtension() {
+		snmpRequestExecutor = new SnmpRequestExecutor();
+	}
+
+	@Override
+	public boolean isValidConfiguration(IConfiguration configuration) {
+		return configuration instanceof SnmpConfiguration;
+	}
+
+	@Override
+	protected Class<SnmpConfiguration> getConfigurationClass() {
+		return SnmpConfiguration.class;
+	}
+
+	@Override
+	public IConfiguration buildConfiguration(
+		@NonNull String configurationType,
+		@NonNull JsonNode jsonNode,
+		UnaryOperator<char[]> decrypt
+	) throws InvalidConfigurationException {
+		try {
+			final SnmpConfiguration snmpConfiguration = newObjectMapper().treeToValue(jsonNode, SnmpConfiguration.class);
+
+			if (decrypt != null) {
+				char[] community = snmpConfiguration.getCommunity();
+				if (community != null) {
+					// Decrypt the community
+					snmpConfiguration.setCommunity(decrypt.apply(community));
+				}
+			}
+
+			return snmpConfiguration;
+		} catch (Exception e) {
+			final String errorMessage = String.format("Error while reading SNMP Configuration. Error: %s", e.getMessage());
+			log.error(errorMessage);
+			log.debug("Error while reading SNMP Configuration. Stack trace:", e);
+			throw new InvalidConfigurationException(errorMessage, e);
+		}
+	}
+
+	@Override
+	public String getIdentifier() {
+		return IDENTIFIER;
+	}
+
+	@Override
+	protected AbstractSnmpRequestExecutor getRequestExecutor() {
+		return snmpRequestExecutor;
+	}
+
+	@Override
+	public String executeQuery(IConfiguration configuration, JsonNode query, PrintWriter printWriter) throws Exception {
+		final SnmpConfiguration snmpConfiguration = (SnmpConfiguration) configuration;
+		final String hostname = configuration.getHostname();
+		String result = "Failed Executing SNMP query";
+		final String action = query.get("action").asText();
+		final String oId = query.get("oid").asText();
+
+		// Printing the SNMP request
+		printWriter.println(String.format("Hostname %s - Executing SNMP %s query:", hostname, action));
+		printWriter.println(String.format("OID: %s", oId));
+		printWriter.flush();
+
+		try {
+			if (action.equals(GET)) {
+				result = snmpRequestExecutor.executeSNMPGet(oId, snmpConfiguration, hostname, false);
+			} else if (action.equals(GET_NEXT)) {
+				result = snmpRequestExecutor.executeSNMPGetNext(oId, snmpConfiguration, hostname, false);
+			} else if (action.equals(WALK)) {
+				result = snmpRequestExecutor.executeSNMPWalk(oId, snmpConfiguration, hostname, false);
+			} else {
+				throw new IllegalArgumentException(String.format("Hostname %s - Invalid SNMP Operation", hostname));
+			}
+
+			// Printing the result on the CLI
+			printWriter.print("\n\u001B[34m");
+			printWriter.print("Result: ");
+			printWriter.print("\u001B[0m");
+			printWriter.print(result);
+			printWriter.flush();
+		} catch (Exception e) {
+			log.debug("Hostname {} - Error while executing SNMP {} query. Message: {}", hostname, action, e);
+		}
+
+		return result;
+	}
+}