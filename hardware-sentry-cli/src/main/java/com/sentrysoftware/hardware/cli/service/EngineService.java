package com.sentrysoftware.hardware.cli.service;

import java.util.HashMap;
import java.util.HashSet;
import java.util.List;
import java.util.Map;
import java.util.Set;
import java.util.stream.Collectors;

import com.sentrysoftware.hardware.cli.component.cli.protocols.HTTPCredentials;
import com.sentrysoftware.matrix.engine.protocol.HTTPProtocol;
import org.springframework.beans.factory.annotation.Autowired;
import org.springframework.stereotype.Service;

import com.sentrysoftware.hardware.cli.component.cli.HardwareSentryCLI;
import com.sentrysoftware.hardware.cli.component.cli.protocols.SNMPCredentials;
import com.sentrysoftware.hardware.cli.component.cli.protocols.WBEMCredentials;
import com.sentrysoftware.hardware.cli.component.cli.protocols.WMICredentials;
import com.sentrysoftware.matrix.connector.ConnectorStore;
import com.sentrysoftware.matrix.connector.model.Connector;
import com.sentrysoftware.matrix.engine.Engine;
import com.sentrysoftware.matrix.engine.EngineConfiguration;
import com.sentrysoftware.matrix.engine.EngineResult;
import com.sentrysoftware.matrix.engine.protocol.IProtocolConfiguration;
import com.sentrysoftware.matrix.engine.protocol.SNMPProtocol;
import com.sentrysoftware.matrix.engine.protocol.WBEMProtocol;
import com.sentrysoftware.matrix.engine.protocol.WBEMProtocol.WBEMProtocols;
import com.sentrysoftware.matrix.engine.protocol.WMIProtocol;
import com.sentrysoftware.matrix.engine.strategy.collect.CollectOperation;
import com.sentrysoftware.matrix.engine.strategy.detection.DetectionOperation;
import com.sentrysoftware.matrix.engine.strategy.discovery.DiscoveryOperation;
import com.sentrysoftware.matrix.engine.target.HardwareTarget;
import com.sentrysoftware.matrix.model.monitoring.HostMonitoringFactory;
import com.sentrysoftware.matrix.model.monitoring.IHostMonitoring;

import lombok.extern.slf4j.Slf4j;

import static org.springframework.util.Assert.notNull;

@Slf4j
@Service
public class EngineService {

	private static final String DOT_CONNECTOR = ".connector";
	private static final String DOT_SEPARATOR = "\\.";

	@Autowired
	private JobResultFormatterService jobResultFormatterService;

	public String call(final HardwareSentryCLI data) {

		log.info("EngineService called with data {}", data);
		EngineConfiguration engineConf = new EngineConfiguration();

		engineConf.setTarget(new HardwareTarget(data.getHostname(), data.getHostname(), data.getDeviceType()));
<<<<<<< HEAD
		engineConf.setProtocolConfigurations(getProtocols(data));
=======

		Map<Class< ? extends IProtocolConfiguration>, IProtocolConfiguration> protocols = new HashMap<>();

		// for the moment we only manage SNMP protocol, so we will set
		// IProtocolConfiguration in this way
		if (null != data.getSnmpCredentials()) {
			SNMPProtocol snmpInstance = getSNMPProtocol(data.getSnmpCredentials());
			protocols.put(SNMPProtocol.class, snmpInstance);
		}

		if (null != data.getWbemCredentials()) {
			WBEMProtocol wbemInstance = getWBEMProtocol(data.getWbemCredentials());
			protocols.put(WBEMProtocol.class, wbemInstance);

		}

		// Set WMI Protocol
		if (null != data.getWmiCredentials()) {
			protocols.put(WMIProtocol.class, getWMIProtocol(data.getWmiCredentials()));
		}

		engineConf.setProtocolConfigurations(protocols);
>>>>>>> 63d965ea

		Map<String, Connector> allConnectors = ConnectorStore.getInstance().getConnectors();
		if (allConnectors != null) {

			engineConf.setSelectedConnectors(
					getSelectedConnectors(allConnectors.keySet(), data.getHdfs(), data.getHdfsExclusion()));
		}

		// run detection
		IHostMonitoring hostMonitoring = HostMonitoringFactory.getInstance().createHostMonitoring(data.getHostname());
		EngineResult detectionResult = new Engine().run(engineConf, hostMonitoring, new DetectionOperation());
		log.info("Detection Status {}", detectionResult.getOperationStatus());

		// run discovery
		EngineResult discoveryResult = new Engine().run(engineConf, hostMonitoring, new DiscoveryOperation());
		log.info("Discovery Status {}", discoveryResult.getOperationStatus());

		// run collect
		EngineResult collectResult = new Engine().run(engineConf, hostMonitoring, new CollectOperation());
		log.info("Collect Status {}", collectResult.getOperationStatus());

		// Call the formatter with the HostMonitoring object
		return jobResultFormatterService.format(hostMonitoring);
	}

	/**
	 * @param hardwareSentryCLI	The {@link HardwareSentryCLI} instance calling this service.
	 *
	 * @return					A {@link Map} associating the input protocol type to its input credentials.
	 */
	private Map<Class< ? extends IProtocolConfiguration>, IProtocolConfiguration> getProtocols(
		HardwareSentryCLI hardwareSentryCLI) {

		Map<Class< ? extends IProtocolConfiguration>, IProtocolConfiguration> protocols = new HashMap<>();

		if (hardwareSentryCLI.getSnmpCredentials() != null) {

			protocols.put(SNMPProtocol.class, getSNMPProtocol(hardwareSentryCLI.getSnmpCredentials()));

		} else if (hardwareSentryCLI.getWbemCredentials() != null) {

			protocols.put(WBEMProtocol.class, getWBEMProtocol(hardwareSentryCLI.getWbemCredentials()));

		} else if (hardwareSentryCLI.getHttpCredentials() != null) {

			protocols.put(HTTPProtocol.class, getHTTPProtocol(hardwareSentryCLI.getHttpCredentials()));
		}

		return protocols;
	}

	/**
<<<<<<< HEAD
	 * @param snmpCredentials	The CLI SNMP credentials input.
	 *
	 * @return					A new {@link SNMPProtocol} based on the given CLI SNMP credentials input.
	 */
	public SNMPProtocol getSNMPProtocol(SNMPCredentials snmpCredentials) {

		notNull(snmpCredentials, "snmpCredentials cannot be null.");

		SNMPProtocol snmpProtocol = new SNMPProtocol();

		snmpProtocol.setVersion(snmpCredentials.getSnmpVersion());
		snmpProtocol.setCommunity(snmpCredentials.getCommunity());
		snmpProtocol.setPort(snmpCredentials.getPort());
		snmpProtocol.setTimeout(snmpCredentials.getTimeout());

		snmpProtocol.setUsername(snmpCredentials.getUsername());
		snmpProtocol.setPassword(snmpCredentials.getPassword());
		snmpProtocol.setPrivacyPassword(snmpCredentials.getPrivacyPassword());
		snmpProtocol.setPrivacy(snmpCredentials.getPrivacy());

		return snmpProtocol;
	}

	/**
	 * @param httpCredentials	The CLI HTTP credentials input.
	 *
	 * @return					A new {@link HTTPProtocol} based on the given CLI HTTP credentials input.
	 */
	public HTTPProtocol getHTTPProtocol(HTTPCredentials httpCredentials) {

		notNull(httpCredentials, "httpCredentials cannot be null.");

		HTTPProtocol httpProtocol = new HTTPProtocol();
=======
	 * Set @WMIProtocol based on HardwareSentryCLi.wmiCredentials
	 * 
	 * @param wmiCredentials
	 * @return {@link WMIProtocol} instance
	 */
	private WMIProtocol getWMIProtocol(final WMICredentials wmiCredentials) {
		return WMIProtocol.builder()
				.username(wmiCredentials.getUsername())
				.password(wmiCredentials.getPassword().toCharArray())
				.timeout(wmiCredentials.getTimeout())
				.namespace(wmiCredentials.getNamespace())
				.build();
	}

	/**
	 * Set @SNMPProtocol based on HardwareSentryCLi.snmpCredentials
	 * 
	 * @param cliSNMPCredentials
	 * @return
	 */
	public SNMPProtocol getSNMPProtocol(SNMPCredentials cliSNMPCredentials) {
		SNMPProtocol snmpInstance = new SNMPProtocol();
>>>>>>> 63d965ea

		httpProtocol.setHttps(httpCredentials.isHttps());
		httpProtocol.setPort(httpCredentials.getPort());
		httpProtocol.setTimeout(httpCredentials.getTimeout());

		httpProtocol.setUsername(httpCredentials.getUsername());
		httpProtocol.setPassword(httpCredentials.getPassword() == null ? null :  httpCredentials.getPassword().toCharArray());

		return httpProtocol;
	}

	/**
	 * Set @WBEMProtocol based on HardwareSentryCLi.wbemCredentials
	 * 
	 * @param cliWBEMCredentials	The CLI WBEM credentials input.
	 *
	 * @return						A new {@link WBEMProtocol} based on the given CLI WBEM credentials input.
	 */
	public WBEMProtocol getWBEMProtocol(WBEMCredentials cliWBEMCredentials) {
		WBEMProtocol wbemInstance = new WBEMProtocol();

		wbemInstance.setProtocol(WBEMProtocols.getValue(cliWBEMCredentials.getProtocol()));
		wbemInstance.setPort(cliWBEMCredentials.getPort());
		wbemInstance.setNamespace(cliWBEMCredentials.getNamespace());
		wbemInstance.setTimeout(cliWBEMCredentials.getTimeout());
		wbemInstance.setUsername(cliWBEMCredentials.getUsername());
		wbemInstance.setPassword(cliWBEMCredentials.getPassword().toCharArray());

		return wbemInstance;
	}

	/**
	 * Return selected connectors, this can be:
	 * <ol>
	 *   <li><em>automatic</em>: this method will return an empty set, the engine will then proceed to the automatic detection</li>
	 *   <li><em>userSelection</em>: replace .hdfs by .connector and return the selected connectors
	 *   <li><em>userExclusion</em>: based on the ConnectorStore, filter the connectors to keep only connectors not in <code>cliHdfsExclusion</code>
	 * </ol>
	 * 
	 * @param allConnectors     The {@link Set} of all {@link Connector} names (with a .hdfs extension).
	 * @param cliHdfs			The user-selected {@link Set} of {@link Connector} names (with a .hdfs extension).
	 * @param cliHdfsExclusion	The {@link Set} of {@link Connector} names (with a .hdfs extension) to exclude.
	 *
	 * @return					The selected {@link Connector} names, with a .connector extension.
	 * 							If <em>allConnectors</em> is null,
	 * 							an empty {@link Set} is returned to trigger the automatic selection.
	 */
	public Set<String> getSelectedConnectors(Set<String> allConnectors, Set<String> cliHdfs,
			Set<String> cliHdfsExclusion) {

		Set<String> selectedConnectors = new HashSet<>();
		if (null == allConnectors) {
			log.info("Cannot get connectors from the Connector Store, we trigger the automatic selection.");
			return selectedConnectors;
		}
		// In connector Store, the filename extension = .connector
		List<String> connectorStore = allConnectors.stream().map(f -> f.split(DOT_SEPARATOR)[0])
				.collect(Collectors.toList());
		List<String> hdfs = null;
		// In CLI, the filename extension = .hdfs
		if (null != cliHdfs) {
			hdfs = cliHdfs.stream().map(f -> f.split(DOT_SEPARATOR)[0]).collect(Collectors.toList());
		} else {
			if (null != cliHdfsExclusion) {
				List<String> hdfsExclusion = cliHdfsExclusion.stream().map(f -> f.split(DOT_SEPARATOR)[0])
						.collect(Collectors.toList());
				hdfs = connectorStore.stream().filter(f -> !hdfsExclusion.contains(f)).collect(Collectors.toList());
			}
		}
		// add the correct extension (.connector)
		if (null != hdfs) {
			hdfs.replaceAll(x -> x + DOT_CONNECTOR);
			selectedConnectors = new HashSet<>(hdfs);
		}

		return selectedConnectors;
	}
}<|MERGE_RESOLUTION|>--- conflicted
+++ resolved
@@ -53,32 +53,7 @@
 		EngineConfiguration engineConf = new EngineConfiguration();
 
 		engineConf.setTarget(new HardwareTarget(data.getHostname(), data.getHostname(), data.getDeviceType()));
-<<<<<<< HEAD
 		engineConf.setProtocolConfigurations(getProtocols(data));
-=======
-
-		Map<Class< ? extends IProtocolConfiguration>, IProtocolConfiguration> protocols = new HashMap<>();
-
-		// for the moment we only manage SNMP protocol, so we will set
-		// IProtocolConfiguration in this way
-		if (null != data.getSnmpCredentials()) {
-			SNMPProtocol snmpInstance = getSNMPProtocol(data.getSnmpCredentials());
-			protocols.put(SNMPProtocol.class, snmpInstance);
-		}
-
-		if (null != data.getWbemCredentials()) {
-			WBEMProtocol wbemInstance = getWBEMProtocol(data.getWbemCredentials());
-			protocols.put(WBEMProtocol.class, wbemInstance);
-
-		}
-
-		// Set WMI Protocol
-		if (null != data.getWmiCredentials()) {
-			protocols.put(WMIProtocol.class, getWMIProtocol(data.getWmiCredentials()));
-		}
-
-		engineConf.setProtocolConfigurations(protocols);
->>>>>>> 63d965ea
 
 		Map<String, Connector> allConnectors = ConnectorStore.getInstance().getConnectors();
 		if (allConnectors != null) {
@@ -118,6 +93,10 @@
 
 			protocols.put(SNMPProtocol.class, getSNMPProtocol(hardwareSentryCLI.getSnmpCredentials()));
 
+		} else if (hardwareSentryCLI.getWmiCredentials() != null) {
+
+			protocols.put(WMIProtocol.class, getWMIProtocol(hardwareSentryCLI.getWmiCredentials()));
+
 		} else if (hardwareSentryCLI.getWbemCredentials() != null) {
 
 			protocols.put(WBEMProtocol.class, getWBEMProtocol(hardwareSentryCLI.getWbemCredentials()));
@@ -131,7 +110,6 @@
 	}
 
 	/**
-<<<<<<< HEAD
 	 * @param snmpCredentials	The CLI SNMP credentials input.
 	 *
 	 * @return					A new {@link SNMPProtocol} based on the given CLI SNMP credentials input.
@@ -165,30 +143,6 @@
 		notNull(httpCredentials, "httpCredentials cannot be null.");
 
 		HTTPProtocol httpProtocol = new HTTPProtocol();
-=======
-	 * Set @WMIProtocol based on HardwareSentryCLi.wmiCredentials
-	 * 
-	 * @param wmiCredentials
-	 * @return {@link WMIProtocol} instance
-	 */
-	private WMIProtocol getWMIProtocol(final WMICredentials wmiCredentials) {
-		return WMIProtocol.builder()
-				.username(wmiCredentials.getUsername())
-				.password(wmiCredentials.getPassword().toCharArray())
-				.timeout(wmiCredentials.getTimeout())
-				.namespace(wmiCredentials.getNamespace())
-				.build();
-	}
-
-	/**
-	 * Set @SNMPProtocol based on HardwareSentryCLi.snmpCredentials
-	 * 
-	 * @param cliSNMPCredentials
-	 * @return
-	 */
-	public SNMPProtocol getSNMPProtocol(SNMPCredentials cliSNMPCredentials) {
-		SNMPProtocol snmpInstance = new SNMPProtocol();
->>>>>>> 63d965ea
 
 		httpProtocol.setHttps(httpCredentials.isHttps());
 		httpProtocol.setPort(httpCredentials.getPort());
@@ -198,6 +152,22 @@
 		httpProtocol.setPassword(httpCredentials.getPassword() == null ? null :  httpCredentials.getPassword().toCharArray());
 
 		return httpProtocol;
+	}
+
+	/**
+	 * Set @WMIProtocol based on HardwareSentryCLi.wmiCredentials
+	 *
+	 * @param wmiCredentials	The CLI WMI credentials input.
+	 *
+	 * @return 					{@link WMIProtocol} instance
+	 */
+	private WMIProtocol getWMIProtocol(final WMICredentials wmiCredentials) {
+		return WMIProtocol.builder()
+			.username(wmiCredentials.getUsername())
+			.password(wmiCredentials.getPassword().toCharArray())
+			.timeout(wmiCredentials.getTimeout())
+			.namespace(wmiCredentials.getNamespace())
+			.build();
 	}
 
 	/**
