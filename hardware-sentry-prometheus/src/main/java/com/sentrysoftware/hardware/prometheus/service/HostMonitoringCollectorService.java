--- conflicted
+++ resolved
@@ -225,11 +225,7 @@
 			} else if (FQDN.equals(label)) {
 				labelValues.add(monitor.getFqdn());
 			} else {
-<<<<<<< HEAD
-				labelValues.add(getValueOrElse(monitor.getMetadata(label), ""));
-=======
 				labelValues.add(convertMetadataInfoValue(monitor, label));
->>>>>>> 74ca97fc
 			}
 		}
 
@@ -244,10 +240,10 @@
 	 */
 	static String convertMetadataInfoValue(final Monitor monitor, String label) {
 		if (label == null || label.isEmpty() || monitor == null || monitor.getMetadata() == null) {
-			return HardwareConstants.EMPTY;
+			return "";
 		}
 		// check if its value needs to be converted
-		String metricValue = getValueOrElse(monitor.getMetadata(snakeCaseToCamelCase(label)), HardwareConstants.EMPTY);
+		String metricValue = getValueOrElse(monitor.getMetadata(snakeCaseToCamelCase(label)), "");
 		// check if there is a prometheus metadata specificity in order to get the factor
 		final Optional<PrometheusParameter> maybePrometheusParameter = PrometheusSpecificities
 				.getPrometheusMetadataToParameters(monitor.getMonitorType(), label);
