package org.sentrysoftware.metricshub.hardware.threshold;

/*-
 * ╱╲╱╲╱╲╱╲╱╲╱╲╱╲╱╲╱╲╱╲╱╲╱╲╱╲╱╲╱╲╱╲╱╲╱╲╱╲╱╲
 * MetricsHub Hardware Energy and Sustainability Module
 * ჻჻჻჻჻჻
 * Copyright 2023 - 2024 Sentry Software
 * ჻჻჻჻჻჻
 * This program is free software: you can redistribute it and/or modify
 * it under the terms of the GNU Affero General Public License as published by
 * the Free Software Foundation, either version 3 of the License, or
 * (at your option) any later version.
 *
 * This program is distributed in the hope that it will be useful,
 * but WITHOUT ANY WARRANTY; without even the implied warranty of
 * MERCHANTABILITY or FITNESS FOR A PARTICULAR PURPOSE.  See the
 * GNU General Public License for more details.
 *
 * You should have received a copy of the GNU Affero General Public License
 * along with this program.  If not, see <http://www.gnu.org/licenses/>.
 * ╲╱╲╱╲╱╲╱╲╱╲╱╲╱╲╱╲╱╲╱╲╱╲╱╲╱╲╱╲╱╲╱╲╱╲╱╲╱╲╱
 */

import java.util.Map;
import java.util.Optional;
import java.util.concurrent.atomic.AtomicInteger;
import lombok.AllArgsConstructor;
import lombok.NonNull;
import lombok.extern.slf4j.Slf4j;
import org.sentrysoftware.metricshub.engine.telemetry.MetricFactory;
import org.sentrysoftware.metricshub.engine.telemetry.Monitor;
import org.sentrysoftware.metricshub.engine.telemetry.metric.NumberMetric;

/**
 * An abstract class that provides methods for normalizing metrics in a monitoring system.
 * This class contains utility methods to check the availability of the monitor metrics and to adjust their values
 * based on specified conditions.
 */
@AllArgsConstructor
@Slf4j
public abstract class AbstractMetricNormalizer {

	protected long strategyTime;
	protected String hostname;

	/**
	 * Checks if all entries of the second map are contained in the first map.
	 * This method iterates through all entries of the second map and checks if each entry is present
	 * in the first map with the same key and value.
	 *
	 * @param firstMap  the map to be checked for containing all entries of the second map
	 * @param secondMap the map whose entries are to be checked against the first map
	 * @return {@code true} if all entries of the second map are contained in the first map,
	 * {@code false} otherwise
	 */
	static boolean containsAllEntries(Map<String, String> firstMap, Map<String, String> secondMap) {
		// Checks if the second map entries are all contained within the first map
		return secondMap
			.entrySet()
			.stream()
			.allMatch(entry -> firstMap.containsKey(entry.getKey()) && firstMap.get(entry.getKey()).equals(entry.getValue()));
	}

	/**
	 * Adjusts the corresponding monitor's metric as follows:
	 * For example:
	 * If the hw.fan.speed.limit{limit_type="low.critical"} metric is not available while the hw.fan.speed.limit{limit_type="low.degraded"}
	 * metric is, set hw.fan.speed.limit{limit_type="low.critical"} to hw.fan.speed.limit{limit_type="low.degraded"} * 0.9.
	 * We need to manage the following use case as well:
	 * If the hw.fan.speed.limit{limit_type="low.critical"} metric is not available while the hw.fan.speed.limit{limit_type="low.degraded",
	 * unknown_attr="value"} metric is, set hw.fan.speed.limit{limit_type="low.critical", unknown_attr="value"} to
	 * hw.fan.speed.limit{limit_type="low.degraded", unknown_attr="value"} * 0.9.
	 *
	 * @param monitor A given {@link Monitor}
	 */
	public abstract void normalize(Monitor monitor);

	/**
	 * Whether a metric with a given metricNamePrefix is collected or not for the given monitor.
	 *
	 * @param monitor The monitor instance where the metric is collected.
	 * @param metricNamePrefix The prefix of the metric name to check for.
	 * @return true if a metric with a given metricNamePrefix is collected, false otherwise.
	 */
<<<<<<< HEAD
	protected boolean isMetricCollected(final Monitor monitor, String metricPrefix) {
		// Check if the 'hw.errors' metric is collected
=======
	private boolean isMetricCollected(final Monitor monitor, final String metricNamePrefix) {
>>>>>>> ec0679dd
		return monitor
			.getMetrics()
			.values()
			.stream()
			.anyMatch(metric -> {
				// Extract the metric name prefix
				final String currentMetricNamePrefix = MetricFactory.extractName(metric.getName());
				final Map<String, String> metricAttributes = metric.getAttributes();
				// CHECKSTYLE:OFF
				return (
<<<<<<< HEAD
					metricPrefix.equals(metricNamePrefix) &&
					(metricAttriutes.isEmpty() || monitor.getType().equals(metricAttriutes.get("hw.type"))) &&
=======
					metricNamePrefix.equals(currentMetricNamePrefix) &&
					(metricAttributes.isEmpty() || monitor.getType().equals(metricAttributes.get("hw.type"))) &&
>>>>>>> ec0679dd
					metric.isUpdated()
				);
				// CHECKSTYLE:ON
			});
	}

	/**
	 * Get the metric from the monitor by metric name prefix and attributes
	 * @param monitor          The monitor instance where the metric is collected
	 * @param metricNamePrefix The metric name prefix. E.g 'hw.errors.limit'
	 * @param metricAttributes A key value pair of attributes to be matched with the metric attributes
	 * @return Optional of the metric if found, otherwise an empty Optional
	 */
	protected Optional<NumberMetric> findMetricByNamePrefixAndAttributes(
		@NonNull final Monitor monitor,
		@NonNull final String metricNamePrefix,
		@NonNull final Map<String, String> metricAttributes
	) {
		// Get the metric from the monitor by metric name prefix and attributes
		// This atomic integer is used to log a warning if multiple metrics are found with the same prefix and attributes
		final AtomicInteger count = new AtomicInteger(0);
		return monitor
			.getMetrics()
			.values()
			.stream()
			.filter(metric -> {
				// Extract the metric name prefix and check if the metric attributes are contained in the given attributes
				final boolean result =
					metricNamePrefix.equals(MetricFactory.extractName(metric.getName())) &&
					containsAllEntries(metric.getAttributes(), metricAttributes);

				// Log a warning if multiple metrics are found with the same prefix and attributes
				if (result && count.incrementAndGet() > 1) {
					log.warn(
						"Hostname {} - Multiple metrics found for the same prefix and attributes: {}",
						hostname,
						metricNamePrefix,
						metricAttributes
					);
				}
				return result;
			})
			.map(NumberMetric.class::cast)
			.findFirst();
	}

	/**
	 * Normalizes the errors limit metric.
	 *
	 * @param monitor The monitor to normalize
	 */
	protected void normalizeErrorsLimitMetric(Monitor monitor) {
<<<<<<< HEAD
		if (!isMetricCollected(monitor,"hw.errors")) {
=======
		if (!isMetricCollected(monitor, "hw.errors")) {
>>>>>>> ec0679dd
			return;
		}

		// Get the degraded metric
		final Optional<NumberMetric> maybeDegradedMetric = findMetricByNamePrefixAndAttributes(
			monitor,
			"hw.errors.limit",
			Map.of("limit_type", "degraded", "hw.type", monitor.getType())
		);

		// Get the critical metric
		final Optional<NumberMetric> maybeCriticalMetric = findMetricByNamePrefixAndAttributes(
			monitor,
			"hw.errors.limit",
			Map.of("limit_type", "critical", "hw.type", monitor.getType())
		);

		// If both the degraded and critical metrics are not available, create a critical metric with the value 1
		if (!maybeDegradedMetric.isPresent() && !maybeCriticalMetric.isPresent()) {
			final MetricFactory metricFactory = new MetricFactory(hostname);
			metricFactory.collectNumberMetric(
				monitor,
				String.format("hw.errors.limit{limit_type=\"critical\", hw.type=\"%s\"}", monitor.getType()),
				1D,
				strategyTime
			);
		} else if (maybeDegradedMetric.isPresent() && maybeCriticalMetric.isPresent()) {
			// If both the degraded and critical metrics are available, adjust the values
			final NumberMetric degradedMetric = maybeDegradedMetric.get();
			final NumberMetric criticalMetric = maybeCriticalMetric.get();

			final Double degradedValue = degradedMetric.getValue();
			final Double criticalValue = criticalMetric.getValue();

			// If the degraded value is greater than the critical value, swap the values
			if (degradedValue > criticalValue) {
				final Double temp = degradedValue;
				degradedMetric.setValue(criticalValue);
				criticalMetric.setValue(temp);
			}
		}
	}
}
<|MERGE_RESOLUTION|>--- conflicted
+++ resolved
@@ -1,207 +1,193 @@
-package org.sentrysoftware.metricshub.hardware.threshold;
-
-/*-
- * ╱╲╱╲╱╲╱╲╱╲╱╲╱╲╱╲╱╲╱╲╱╲╱╲╱╲╱╲╱╲╱╲╱╲╱╲╱╲╱╲
- * MetricsHub Hardware Energy and Sustainability Module
- * ჻჻჻჻჻჻
- * Copyright 2023 - 2024 Sentry Software
- * ჻჻჻჻჻჻
- * This program is free software: you can redistribute it and/or modify
- * it under the terms of the GNU Affero General Public License as published by
- * the Free Software Foundation, either version 3 of the License, or
- * (at your option) any later version.
- *
- * This program is distributed in the hope that it will be useful,
- * but WITHOUT ANY WARRANTY; without even the implied warranty of
- * MERCHANTABILITY or FITNESS FOR A PARTICULAR PURPOSE.  See the
- * GNU General Public License for more details.
- *
- * You should have received a copy of the GNU Affero General Public License
- * along with this program.  If not, see <http://www.gnu.org/licenses/>.
- * ╲╱╲╱╲╱╲╱╲╱╲╱╲╱╲╱╲╱╲╱╲╱╲╱╲╱╲╱╲╱╲╱╲╱╲╱╲╱╲╱
- */
-
-import java.util.Map;
-import java.util.Optional;
-import java.util.concurrent.atomic.AtomicInteger;
-import lombok.AllArgsConstructor;
-import lombok.NonNull;
-import lombok.extern.slf4j.Slf4j;
-import org.sentrysoftware.metricshub.engine.telemetry.MetricFactory;
-import org.sentrysoftware.metricshub.engine.telemetry.Monitor;
-import org.sentrysoftware.metricshub.engine.telemetry.metric.NumberMetric;
-
-/**
- * An abstract class that provides methods for normalizing metrics in a monitoring system.
- * This class contains utility methods to check the availability of the monitor metrics and to adjust their values
- * based on specified conditions.
- */
-@AllArgsConstructor
-@Slf4j
-public abstract class AbstractMetricNormalizer {
-
-	protected long strategyTime;
-	protected String hostname;
-
-	/**
-	 * Checks if all entries of the second map are contained in the first map.
-	 * This method iterates through all entries of the second map and checks if each entry is present
-	 * in the first map with the same key and value.
-	 *
-	 * @param firstMap  the map to be checked for containing all entries of the second map
-	 * @param secondMap the map whose entries are to be checked against the first map
-	 * @return {@code true} if all entries of the second map are contained in the first map,
-	 * {@code false} otherwise
-	 */
-	static boolean containsAllEntries(Map<String, String> firstMap, Map<String, String> secondMap) {
-		// Checks if the second map entries are all contained within the first map
-		return secondMap
-			.entrySet()
-			.stream()
-			.allMatch(entry -> firstMap.containsKey(entry.getKey()) && firstMap.get(entry.getKey()).equals(entry.getValue()));
-	}
-
-	/**
-	 * Adjusts the corresponding monitor's metric as follows:
-	 * For example:
-	 * If the hw.fan.speed.limit{limit_type="low.critical"} metric is not available while the hw.fan.speed.limit{limit_type="low.degraded"}
-	 * metric is, set hw.fan.speed.limit{limit_type="low.critical"} to hw.fan.speed.limit{limit_type="low.degraded"} * 0.9.
-	 * We need to manage the following use case as well:
-	 * If the hw.fan.speed.limit{limit_type="low.critical"} metric is not available while the hw.fan.speed.limit{limit_type="low.degraded",
-	 * unknown_attr="value"} metric is, set hw.fan.speed.limit{limit_type="low.critical", unknown_attr="value"} to
-	 * hw.fan.speed.limit{limit_type="low.degraded", unknown_attr="value"} * 0.9.
-	 *
-	 * @param monitor A given {@link Monitor}
-	 */
-	public abstract void normalize(Monitor monitor);
-
-	/**
-	 * Whether a metric with a given metricNamePrefix is collected or not for the given monitor.
-	 *
-	 * @param monitor The monitor instance where the metric is collected.
-	 * @param metricNamePrefix The prefix of the metric name to check for.
-	 * @return true if a metric with a given metricNamePrefix is collected, false otherwise.
-	 */
-<<<<<<< HEAD
-	protected boolean isMetricCollected(final Monitor monitor, String metricPrefix) {
-		// Check if the 'hw.errors' metric is collected
-=======
-	private boolean isMetricCollected(final Monitor monitor, final String metricNamePrefix) {
->>>>>>> ec0679dd
-		return monitor
-			.getMetrics()
-			.values()
-			.stream()
-			.anyMatch(metric -> {
-				// Extract the metric name prefix
-				final String currentMetricNamePrefix = MetricFactory.extractName(metric.getName());
-				final Map<String, String> metricAttributes = metric.getAttributes();
-				// CHECKSTYLE:OFF
-				return (
-<<<<<<< HEAD
-					metricPrefix.equals(metricNamePrefix) &&
-					(metricAttriutes.isEmpty() || monitor.getType().equals(metricAttriutes.get("hw.type"))) &&
-=======
-					metricNamePrefix.equals(currentMetricNamePrefix) &&
-					(metricAttributes.isEmpty() || monitor.getType().equals(metricAttributes.get("hw.type"))) &&
->>>>>>> ec0679dd
-					metric.isUpdated()
-				);
-				// CHECKSTYLE:ON
-			});
-	}
-
-	/**
-	 * Get the metric from the monitor by metric name prefix and attributes
-	 * @param monitor          The monitor instance where the metric is collected
-	 * @param metricNamePrefix The metric name prefix. E.g 'hw.errors.limit'
-	 * @param metricAttributes A key value pair of attributes to be matched with the metric attributes
-	 * @return Optional of the metric if found, otherwise an empty Optional
-	 */
-	protected Optional<NumberMetric> findMetricByNamePrefixAndAttributes(
-		@NonNull final Monitor monitor,
-		@NonNull final String metricNamePrefix,
-		@NonNull final Map<String, String> metricAttributes
-	) {
-		// Get the metric from the monitor by metric name prefix and attributes
-		// This atomic integer is used to log a warning if multiple metrics are found with the same prefix and attributes
-		final AtomicInteger count = new AtomicInteger(0);
-		return monitor
-			.getMetrics()
-			.values()
-			.stream()
-			.filter(metric -> {
-				// Extract the metric name prefix and check if the metric attributes are contained in the given attributes
-				final boolean result =
-					metricNamePrefix.equals(MetricFactory.extractName(metric.getName())) &&
-					containsAllEntries(metric.getAttributes(), metricAttributes);
-
-				// Log a warning if multiple metrics are found with the same prefix and attributes
-				if (result && count.incrementAndGet() > 1) {
-					log.warn(
-						"Hostname {} - Multiple metrics found for the same prefix and attributes: {}",
-						hostname,
-						metricNamePrefix,
-						metricAttributes
-					);
-				}
-				return result;
-			})
-			.map(NumberMetric.class::cast)
-			.findFirst();
-	}
-
-	/**
-	 * Normalizes the errors limit metric.
-	 *
-	 * @param monitor The monitor to normalize
-	 */
-	protected void normalizeErrorsLimitMetric(Monitor monitor) {
-<<<<<<< HEAD
-		if (!isMetricCollected(monitor,"hw.errors")) {
-=======
-		if (!isMetricCollected(monitor, "hw.errors")) {
->>>>>>> ec0679dd
-			return;
-		}
-
-		// Get the degraded metric
-		final Optional<NumberMetric> maybeDegradedMetric = findMetricByNamePrefixAndAttributes(
-			monitor,
-			"hw.errors.limit",
-			Map.of("limit_type", "degraded", "hw.type", monitor.getType())
-		);
-
-		// Get the critical metric
-		final Optional<NumberMetric> maybeCriticalMetric = findMetricByNamePrefixAndAttributes(
-			monitor,
-			"hw.errors.limit",
-			Map.of("limit_type", "critical", "hw.type", monitor.getType())
-		);
-
-		// If both the degraded and critical metrics are not available, create a critical metric with the value 1
-		if (!maybeDegradedMetric.isPresent() && !maybeCriticalMetric.isPresent()) {
-			final MetricFactory metricFactory = new MetricFactory(hostname);
-			metricFactory.collectNumberMetric(
-				monitor,
-				String.format("hw.errors.limit{limit_type=\"critical\", hw.type=\"%s\"}", monitor.getType()),
-				1D,
-				strategyTime
-			);
-		} else if (maybeDegradedMetric.isPresent() && maybeCriticalMetric.isPresent()) {
-			// If both the degraded and critical metrics are available, adjust the values
-			final NumberMetric degradedMetric = maybeDegradedMetric.get();
-			final NumberMetric criticalMetric = maybeCriticalMetric.get();
-
-			final Double degradedValue = degradedMetric.getValue();
-			final Double criticalValue = criticalMetric.getValue();
-
-			// If the degraded value is greater than the critical value, swap the values
-			if (degradedValue > criticalValue) {
-				final Double temp = degradedValue;
-				degradedMetric.setValue(criticalValue);
-				criticalMetric.setValue(temp);
-			}
-		}
-	}
-}
+package org.sentrysoftware.metricshub.hardware.threshold;
+
+/*-
+ * ╱╲╱╲╱╲╱╲╱╲╱╲╱╲╱╲╱╲╱╲╱╲╱╲╱╲╱╲╱╲╱╲╱╲╱╲╱╲╱╲
+ * MetricsHub Hardware Energy and Sustainability Module
+ * ჻჻჻჻჻჻
+ * Copyright 2023 - 2024 Sentry Software
+ * ჻჻჻჻჻჻
+ * This program is free software: you can redistribute it and/or modify
+ * it under the terms of the GNU Affero General Public License as published by
+ * the Free Software Foundation, either version 3 of the License, or
+ * (at your option) any later version.
+ *
+ * This program is distributed in the hope that it will be useful,
+ * but WITHOUT ANY WARRANTY; without even the implied warranty of
+ * MERCHANTABILITY or FITNESS FOR A PARTICULAR PURPOSE.  See the
+ * GNU General Public License for more details.
+ *
+ * You should have received a copy of the GNU Affero General Public License
+ * along with this program.  If not, see <http://www.gnu.org/licenses/>.
+ * ╲╱╲╱╲╱╲╱╲╱╲╱╲╱╲╱╲╱╲╱╲╱╲╱╲╱╲╱╲╱╲╱╲╱╲╱╲╱╲╱
+ */
+
+import java.util.Map;
+import java.util.Optional;
+import java.util.concurrent.atomic.AtomicInteger;
+import lombok.AllArgsConstructor;
+import lombok.NonNull;
+import lombok.extern.slf4j.Slf4j;
+import org.sentrysoftware.metricshub.engine.telemetry.MetricFactory;
+import org.sentrysoftware.metricshub.engine.telemetry.Monitor;
+import org.sentrysoftware.metricshub.engine.telemetry.metric.NumberMetric;
+
+/**
+ * An abstract class that provides methods for normalizing metrics in a monitoring system.
+ * This class contains utility methods to check the availability of the monitor metrics and to adjust their values
+ * based on specified conditions.
+ */
+@AllArgsConstructor
+@Slf4j
+public abstract class AbstractMetricNormalizer {
+
+	protected long strategyTime;
+	protected String hostname;
+
+	/**
+	 * Checks if all entries of the second map are contained in the first map.
+	 * This method iterates through all entries of the second map and checks if each entry is present
+	 * in the first map with the same key and value.
+	 *
+	 * @param firstMap  the map to be checked for containing all entries of the second map
+	 * @param secondMap the map whose entries are to be checked against the first map
+	 * @return {@code true} if all entries of the second map are contained in the first map,
+	 * {@code false} otherwise
+	 */
+	static boolean containsAllEntries(Map<String, String> firstMap, Map<String, String> secondMap) {
+		// Checks if the second map entries are all contained within the first map
+		return secondMap
+			.entrySet()
+			.stream()
+			.allMatch(entry -> firstMap.containsKey(entry.getKey()) && firstMap.get(entry.getKey()).equals(entry.getValue()));
+	}
+
+	/**
+	 * Adjusts the corresponding monitor's metric as follows:
+	 * For example:
+	 * If the hw.fan.speed.limit{limit_type="low.critical"} metric is not available while the hw.fan.speed.limit{limit_type="low.degraded"}
+	 * metric is, set hw.fan.speed.limit{limit_type="low.critical"} to hw.fan.speed.limit{limit_type="low.degraded"} * 0.9.
+	 * We need to manage the following use case as well:
+	 * If the hw.fan.speed.limit{limit_type="low.critical"} metric is not available while the hw.fan.speed.limit{limit_type="low.degraded",
+	 * unknown_attr="value"} metric is, set hw.fan.speed.limit{limit_type="low.critical", unknown_attr="value"} to
+	 * hw.fan.speed.limit{limit_type="low.degraded", unknown_attr="value"} * 0.9.
+	 *
+	 * @param monitor A given {@link Monitor}
+	 */
+	public abstract void normalize(Monitor monitor);
+
+	/**
+	 * Whether a metric with a given metricNamePrefix is collected or not for the given monitor.
+	 *
+	 * @param monitor The monitor instance where the metric is collected.
+	 * @param metricNamePrefix The prefix of the metric name to check for.
+	 * @return true if a metric with a given metricNamePrefix is collected, false otherwise.
+	 */
+	private boolean isMetricCollected(final Monitor monitor, final String metricNamePrefix) {
+		return monitor
+			.getMetrics()
+			.values()
+			.stream()
+			.anyMatch(metric -> {
+				// Extract the metric name prefix
+				final String currentMetricNamePrefix = MetricFactory.extractName(metric.getName());
+				final Map<String, String> metricAttributes = metric.getAttributes();
+				// CHECKSTYLE:OFF
+				return (
+					metricNamePrefix.equals(currentMetricNamePrefix) &&
+					(metricAttributes.isEmpty() || monitor.getType().equals(metricAttributes.get("hw.type"))) &&
+					metric.isUpdated()
+				);
+				// CHECKSTYLE:ON
+			});
+	}
+
+	/**
+	 * Get the metric from the monitor by metric name prefix and attributes
+	 * @param monitor          The monitor instance where the metric is collected
+	 * @param metricNamePrefix The metric name prefix. E.g 'hw.errors.limit'
+	 * @param metricAttributes A key value pair of attributes to be matched with the metric attributes
+	 * @return Optional of the metric if found, otherwise an empty Optional
+	 */
+	protected Optional<NumberMetric> findMetricByNamePrefixAndAttributes(
+		@NonNull final Monitor monitor,
+		@NonNull final String metricNamePrefix,
+		@NonNull final Map<String, String> metricAttributes
+	) {
+		// Get the metric from the monitor by metric name prefix and attributes
+		// This atomic integer is used to log a warning if multiple metrics are found with the same prefix and attributes
+		final AtomicInteger count = new AtomicInteger(0);
+		return monitor
+			.getMetrics()
+			.values()
+			.stream()
+			.filter(metric -> {
+				// Extract the metric name prefix and check if the metric attributes are contained in the given attributes
+				final boolean result =
+					metricNamePrefix.equals(MetricFactory.extractName(metric.getName())) &&
+					containsAllEntries(metric.getAttributes(), metricAttributes);
+
+				// Log a warning if multiple metrics are found with the same prefix and attributes
+				if (result && count.incrementAndGet() > 1) {
+					log.warn(
+						"Hostname {} - Multiple metrics found for the same prefix and attributes: {}",
+						hostname,
+						metricNamePrefix,
+						metricAttributes
+					);
+				}
+				return result;
+			})
+			.map(NumberMetric.class::cast)
+			.findFirst();
+	}
+
+	/**
+	 * Normalizes the errors limit metric.
+	 *
+	 * @param monitor The monitor to normalize
+	 */
+	protected void normalizeErrorsLimitMetric(Monitor monitor) {
+		if (!isMetricCollected(monitor, "hw.errors")) {
+			return;
+		}
+
+		// Get the degraded metric
+		final Optional<NumberMetric> maybeDegradedMetric = findMetricByNamePrefixAndAttributes(
+			monitor,
+			"hw.errors.limit",
+			Map.of("limit_type", "degraded", "hw.type", monitor.getType())
+		);
+
+		// Get the critical metric
+		final Optional<NumberMetric> maybeCriticalMetric = findMetricByNamePrefixAndAttributes(
+			monitor,
+			"hw.errors.limit",
+			Map.of("limit_type", "critical", "hw.type", monitor.getType())
+		);
+
+		// If both the degraded and critical metrics are not available, create a critical metric with the value 1
+		if (!maybeDegradedMetric.isPresent() && !maybeCriticalMetric.isPresent()) {
+			final MetricFactory metricFactory = new MetricFactory(hostname);
+			metricFactory.collectNumberMetric(
+				monitor,
+				String.format("hw.errors.limit{limit_type=\"critical\", hw.type=\"%s\"}", monitor.getType()),
+				1D,
+				strategyTime
+			);
+		} else if (maybeDegradedMetric.isPresent() && maybeCriticalMetric.isPresent()) {
+			// If both the degraded and critical metrics are available, adjust the values
+			final NumberMetric degradedMetric = maybeDegradedMetric.get();
+			final NumberMetric criticalMetric = maybeCriticalMetric.get();
+
+			final Double degradedValue = degradedMetric.getValue();
+			final Double criticalValue = criticalMetric.getValue();
+
+			// If the degraded value is greater than the critical value, swap the values
+			if (degradedValue > criticalValue) {
+				final Double temp = degradedValue;
+				degradedMetric.setValue(criticalValue);
+				criticalMetric.setValue(temp);
+			}
+		}
+	}
+}