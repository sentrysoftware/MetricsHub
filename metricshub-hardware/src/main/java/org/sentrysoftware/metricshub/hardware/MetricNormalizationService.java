package org.sentrysoftware.metricshub.hardware;

/*-
 * ╱╲╱╲╱╲╱╲╱╲╱╲╱╲╱╲╱╲╱╲╱╲╱╲╱╲╱╲╱╲╱╲╱╲╱╲╱╲╱╲
 * MetricsHub Hardware Energy and Sustainability Module
 * ჻჻჻჻჻჻
 * Copyright 2023 - 2024 Sentry Software
 * ჻჻჻჻჻჻
 * This program is free software: you can redistribute it and/or modify
 * it under the terms of the GNU Affero General Public License as published by
 * the Free Software Foundation, either version 3 of the License, or
 * (at your option) any later version.
 *
 * This program is distributed in the hope that it will be useful,
 * but WITHOUT ANY WARRANTY; without even the implied warranty of
 * MERCHANTABILITY or FITNESS FOR A PARTICULAR PURPOSE.  See the
 * GNU General Public License for more details.
 *
 * You should have received a copy of the GNU Affero General Public License
 * along with this program.  If not, see <http://www.gnu.org/licenses/>.
 * ╲╱╲╱╲╱╲╱╲╱╲╱╲╱╲╱╲╱╲╱╲╱╲╱╲╱╲╱╲╱╲╱╲╱╲╱╲╱╲╱
 */

import java.util.Set;
import java.util.TreeSet;
import java.util.stream.Collectors;
import java.util.stream.Stream;
import lombok.AllArgsConstructor;
import lombok.Builder;
import lombok.Data;
import lombok.NoArgsConstructor;
import org.sentrysoftware.metricshub.engine.common.helpers.KnownMonitorType;
import org.sentrysoftware.metricshub.engine.delegate.IPostExecutionService;
import org.sentrysoftware.metricshub.engine.telemetry.Monitor;
import org.sentrysoftware.metricshub.engine.telemetry.TelemetryManager;
import org.sentrysoftware.metricshub.hardware.threshold.CpuMetricNormalizer;
import org.sentrysoftware.metricshub.hardware.threshold.FanMetricNormalizer;
import org.sentrysoftware.metricshub.hardware.threshold.GpuMetricNormalizer;
import org.sentrysoftware.metricshub.hardware.threshold.LogicalDiskMetricNormalizer;
import org.sentrysoftware.metricshub.hardware.threshold.LunMetricNormalizer;
import org.sentrysoftware.metricshub.hardware.threshold.MemoryMetricNormalizer;
import org.sentrysoftware.metricshub.hardware.threshold.NetworkMetricNormalizer;
import org.sentrysoftware.metricshub.hardware.threshold.OtherDeviceMetricNormalizer;
import org.sentrysoftware.metricshub.hardware.threshold.RoboticsMetricNormalizer;

/**
 * Service class for normalizing hardware monitor metrics.
 * This service retrieves all monitors from the {@link TelemetryManager}, filters the hardware monitors,
 * and normalizes their metrics based on their type.
 * Implements the {@link IPostExecutionService} interface to define the post-execution metric normalization logic.
 */
@Data
@AllArgsConstructor
@NoArgsConstructor
@Builder
public class MetricNormalizationService implements IPostExecutionService {

	private TelemetryManager telemetryManager;

	/**
	 * The connector and hosts are generic kinds, so they are excluded from the
	 * physical types
	 */
	private static final Set<KnownMonitorType> EXCLUDED_MONITOR_TYPES = Set.of(
		KnownMonitorType.CONNECTOR,
		KnownMonitorType.HOST
	);

	// Hardware monitor types
	private static final Set<String> HARDWARE_MONITOR_TYPES = Stream
		.of(KnownMonitorType.values())
		.filter(type -> !EXCLUDED_MONITOR_TYPES.contains(type))
		.map(KnownMonitorType::getKey)
		.collect(Collectors.toCollection(() -> new TreeSet<>(String.CASE_INSENSITIVE_ORDER)));

	/**
	 * Checks if the given monitor is a hardware monitor.
	 *
	 * @param monitor the monitor to check
	 * @return {@code true} if the monitor is a hardware monitor, {@code false}
	 *         otherwise
	 */
	private boolean isHardwareMonitor(final Monitor monitor) {
		return HARDWARE_MONITOR_TYPES.contains(monitor.getType());
	}

	/**
	 * Normalizes hardware monitors metrics.
	 * Retrieves all monitors from the {@code telemetryManager}, filters for hardware monitors,
	 * and normalizes the metrics of each monitor based on its type.
	 */
	@Override
	public void run() {
		// Retrieve hardware monitors from the TelemetryManager
		telemetryManager
			.getMonitors()
			.values()
			.stream()
			.flatMap(monitors -> monitors.values().stream())
			.filter(this::isHardwareMonitor)
			.flatMap(monitor ->
				KnownMonitorType.fromString(monitor.getType()).map(type -> new KnownMonitor(monitor, type)).stream()
			)
			.forEach(knownMonitor -> {
				switch (knownMonitor.getType()) {
					case CPU:
						new CpuMetricNormalizer(telemetryManager.getStrategyTime(), telemetryManager.getHostname())
							.normalize(knownMonitor.getMonitor());
						break;
					case FAN:
						new FanMetricNormalizer(telemetryManager.getStrategyTime(), telemetryManager.getHostname())
							.normalize(knownMonitor.getMonitor());
						break;
					case GPU:
						new GpuMetricNormalizer(telemetryManager.getStrategyTime(), telemetryManager.getHostname())
							.normalize(knownMonitor.getMonitor());
						break;
					case LOGICAL_DISK:
						new LogicalDiskMetricNormalizer(telemetryManager.getStrategyTime(), telemetryManager.getHostname())
							.normalize(knownMonitor.getMonitor());
						break;
<<<<<<< HEAD
					case LUN:
					//TODO
					case MEMORY:
=======
					case "lun":
						new LunMetricNormalizer(telemetryManager.getStrategyTime(), telemetryManager.getHostname())
							.normalize(monitor);
						break;
					case "memory":
>>>>>>> b5c97361
						new MemoryMetricNormalizer(telemetryManager.getStrategyTime(), telemetryManager.getHostname())
							.normalize(knownMonitor.getMonitor());
						break;
					case NETWORK:
						new NetworkMetricNormalizer(telemetryManager.getStrategyTime(), telemetryManager.getHostname())
							.normalize(knownMonitor.getMonitor());
						break;
					case OTHER_DEVICE:
						new OtherDeviceMetricNormalizer(telemetryManager.getStrategyTime(), telemetryManager.getHostname())
							.normalize(knownMonitor.getMonitor());
						break;
					case PHYSICAL_DISK:
					//TODO
<<<<<<< HEAD
					case ROBOTICS:
					//TODO
					case TAPE_DRIVE:
=======
					case "robotics":
						new RoboticsMetricNormalizer(telemetryManager.getStrategyTime(), telemetryManager.getHostname())
							.normalize(monitor);
						break;
					case "tape_drive":
>>>>>>> b5c97361
					//TODO
					case TEMPERATURE:
					//TODO
					case VOLTAGE:
					//TODO
					default:
					//TODO other hardware monitor types
				}
			});
	}

	/**
	 * Stores a monitor and its type.
	 */
	@Data
	@AllArgsConstructor
	class KnownMonitor {

		private Monitor monitor;
		private KnownMonitorType type;
	}
}
<|MERGE_RESOLUTION|>--- conflicted
+++ resolved
@@ -1,178 +1,164 @@
-package org.sentrysoftware.metricshub.hardware;
-
-/*-
- * ╱╲╱╲╱╲╱╲╱╲╱╲╱╲╱╲╱╲╱╲╱╲╱╲╱╲╱╲╱╲╱╲╱╲╱╲╱╲╱╲
- * MetricsHub Hardware Energy and Sustainability Module
- * ჻჻჻჻჻჻
- * Copyright 2023 - 2024 Sentry Software
- * ჻჻჻჻჻჻
- * This program is free software: you can redistribute it and/or modify
- * it under the terms of the GNU Affero General Public License as published by
- * the Free Software Foundation, either version 3 of the License, or
- * (at your option) any later version.
- *
- * This program is distributed in the hope that it will be useful,
- * but WITHOUT ANY WARRANTY; without even the implied warranty of
- * MERCHANTABILITY or FITNESS FOR A PARTICULAR PURPOSE.  See the
- * GNU General Public License for more details.
- *
- * You should have received a copy of the GNU Affero General Public License
- * along with this program.  If not, see <http://www.gnu.org/licenses/>.
- * ╲╱╲╱╲╱╲╱╲╱╲╱╲╱╲╱╲╱╲╱╲╱╲╱╲╱╲╱╲╱╲╱╲╱╲╱╲╱╲╱
- */
-
-import java.util.Set;
-import java.util.TreeSet;
-import java.util.stream.Collectors;
-import java.util.stream.Stream;
-import lombok.AllArgsConstructor;
-import lombok.Builder;
-import lombok.Data;
-import lombok.NoArgsConstructor;
-import org.sentrysoftware.metricshub.engine.common.helpers.KnownMonitorType;
-import org.sentrysoftware.metricshub.engine.delegate.IPostExecutionService;
-import org.sentrysoftware.metricshub.engine.telemetry.Monitor;
-import org.sentrysoftware.metricshub.engine.telemetry.TelemetryManager;
-import org.sentrysoftware.metricshub.hardware.threshold.CpuMetricNormalizer;
-import org.sentrysoftware.metricshub.hardware.threshold.FanMetricNormalizer;
-import org.sentrysoftware.metricshub.hardware.threshold.GpuMetricNormalizer;
-import org.sentrysoftware.metricshub.hardware.threshold.LogicalDiskMetricNormalizer;
-import org.sentrysoftware.metricshub.hardware.threshold.LunMetricNormalizer;
-import org.sentrysoftware.metricshub.hardware.threshold.MemoryMetricNormalizer;
-import org.sentrysoftware.metricshub.hardware.threshold.NetworkMetricNormalizer;
-import org.sentrysoftware.metricshub.hardware.threshold.OtherDeviceMetricNormalizer;
-import org.sentrysoftware.metricshub.hardware.threshold.RoboticsMetricNormalizer;
-
-/**
- * Service class for normalizing hardware monitor metrics.
- * This service retrieves all monitors from the {@link TelemetryManager}, filters the hardware monitors,
- * and normalizes their metrics based on their type.
- * Implements the {@link IPostExecutionService} interface to define the post-execution metric normalization logic.
- */
-@Data
-@AllArgsConstructor
-@NoArgsConstructor
-@Builder
-public class MetricNormalizationService implements IPostExecutionService {
-
-	private TelemetryManager telemetryManager;
-
-	/**
-	 * The connector and hosts are generic kinds, so they are excluded from the
-	 * physical types
-	 */
-	private static final Set<KnownMonitorType> EXCLUDED_MONITOR_TYPES = Set.of(
-		KnownMonitorType.CONNECTOR,
-		KnownMonitorType.HOST
-	);
-
-	// Hardware monitor types
-	private static final Set<String> HARDWARE_MONITOR_TYPES = Stream
-		.of(KnownMonitorType.values())
-		.filter(type -> !EXCLUDED_MONITOR_TYPES.contains(type))
-		.map(KnownMonitorType::getKey)
-		.collect(Collectors.toCollection(() -> new TreeSet<>(String.CASE_INSENSITIVE_ORDER)));
-
-	/**
-	 * Checks if the given monitor is a hardware monitor.
-	 *
-	 * @param monitor the monitor to check
-	 * @return {@code true} if the monitor is a hardware monitor, {@code false}
-	 *         otherwise
-	 */
-	private boolean isHardwareMonitor(final Monitor monitor) {
-		return HARDWARE_MONITOR_TYPES.contains(monitor.getType());
-	}
-
-	/**
-	 * Normalizes hardware monitors metrics.
-	 * Retrieves all monitors from the {@code telemetryManager}, filters for hardware monitors,
-	 * and normalizes the metrics of each monitor based on its type.
-	 */
-	@Override
-	public void run() {
-		// Retrieve hardware monitors from the TelemetryManager
-		telemetryManager
-			.getMonitors()
-			.values()
-			.stream()
-			.flatMap(monitors -> monitors.values().stream())
-			.filter(this::isHardwareMonitor)
-			.flatMap(monitor ->
-				KnownMonitorType.fromString(monitor.getType()).map(type -> new KnownMonitor(monitor, type)).stream()
-			)
-			.forEach(knownMonitor -> {
-				switch (knownMonitor.getType()) {
-					case CPU:
-						new CpuMetricNormalizer(telemetryManager.getStrategyTime(), telemetryManager.getHostname())
-							.normalize(knownMonitor.getMonitor());
-						break;
-					case FAN:
-						new FanMetricNormalizer(telemetryManager.getStrategyTime(), telemetryManager.getHostname())
-							.normalize(knownMonitor.getMonitor());
-						break;
-					case GPU:
-						new GpuMetricNormalizer(telemetryManager.getStrategyTime(), telemetryManager.getHostname())
-							.normalize(knownMonitor.getMonitor());
-						break;
-					case LOGICAL_DISK:
-						new LogicalDiskMetricNormalizer(telemetryManager.getStrategyTime(), telemetryManager.getHostname())
-							.normalize(knownMonitor.getMonitor());
-						break;
-<<<<<<< HEAD
-					case LUN:
-					//TODO
-					case MEMORY:
-=======
-					case "lun":
-						new LunMetricNormalizer(telemetryManager.getStrategyTime(), telemetryManager.getHostname())
-							.normalize(monitor);
-						break;
-					case "memory":
->>>>>>> b5c97361
-						new MemoryMetricNormalizer(telemetryManager.getStrategyTime(), telemetryManager.getHostname())
-							.normalize(knownMonitor.getMonitor());
-						break;
-					case NETWORK:
-						new NetworkMetricNormalizer(telemetryManager.getStrategyTime(), telemetryManager.getHostname())
-							.normalize(knownMonitor.getMonitor());
-						break;
-					case OTHER_DEVICE:
-						new OtherDeviceMetricNormalizer(telemetryManager.getStrategyTime(), telemetryManager.getHostname())
-							.normalize(knownMonitor.getMonitor());
-						break;
-					case PHYSICAL_DISK:
-					//TODO
-<<<<<<< HEAD
-					case ROBOTICS:
-					//TODO
-					case TAPE_DRIVE:
-=======
-					case "robotics":
-						new RoboticsMetricNormalizer(telemetryManager.getStrategyTime(), telemetryManager.getHostname())
-							.normalize(monitor);
-						break;
-					case "tape_drive":
->>>>>>> b5c97361
-					//TODO
-					case TEMPERATURE:
-					//TODO
-					case VOLTAGE:
-					//TODO
-					default:
-					//TODO other hardware monitor types
-				}
-			});
-	}
-
-	/**
-	 * Stores a monitor and its type.
-	 */
-	@Data
-	@AllArgsConstructor
-	class KnownMonitor {
-
-		private Monitor monitor;
-		private KnownMonitorType type;
-	}
-}
+package org.sentrysoftware.metricshub.hardware;
+
+/*-
+ * ╱╲╱╲╱╲╱╲╱╲╱╲╱╲╱╲╱╲╱╲╱╲╱╲╱╲╱╲╱╲╱╲╱╲╱╲╱╲╱╲
+ * MetricsHub Hardware Energy and Sustainability Module
+ * ჻჻჻჻჻჻
+ * Copyright 2023 - 2024 Sentry Software
+ * ჻჻჻჻჻჻
+ * This program is free software: you can redistribute it and/or modify
+ * it under the terms of the GNU Affero General Public License as published by
+ * the Free Software Foundation, either version 3 of the License, or
+ * (at your option) any later version.
+ *
+ * This program is distributed in the hope that it will be useful,
+ * but WITHOUT ANY WARRANTY; without even the implied warranty of
+ * MERCHANTABILITY or FITNESS FOR A PARTICULAR PURPOSE.  See the
+ * GNU General Public License for more details.
+ *
+ * You should have received a copy of the GNU Affero General Public License
+ * along with this program.  If not, see <http://www.gnu.org/licenses/>.
+ * ╲╱╲╱╲╱╲╱╲╱╲╱╲╱╲╱╲╱╲╱╲╱╲╱╲╱╲╱╲╱╲╱╲╱╲╱╲╱╲╱
+ */
+
+import java.util.Set;
+import java.util.TreeSet;
+import java.util.stream.Collectors;
+import java.util.stream.Stream;
+import lombok.AllArgsConstructor;
+import lombok.Builder;
+import lombok.Data;
+import lombok.NoArgsConstructor;
+import org.sentrysoftware.metricshub.engine.common.helpers.KnownMonitorType;
+import org.sentrysoftware.metricshub.engine.delegate.IPostExecutionService;
+import org.sentrysoftware.metricshub.engine.telemetry.Monitor;
+import org.sentrysoftware.metricshub.engine.telemetry.TelemetryManager;
+import org.sentrysoftware.metricshub.hardware.threshold.CpuMetricNormalizer;
+import org.sentrysoftware.metricshub.hardware.threshold.FanMetricNormalizer;
+import org.sentrysoftware.metricshub.hardware.threshold.GpuMetricNormalizer;
+import org.sentrysoftware.metricshub.hardware.threshold.LogicalDiskMetricNormalizer;
+import org.sentrysoftware.metricshub.hardware.threshold.LunMetricNormalizer;
+import org.sentrysoftware.metricshub.hardware.threshold.MemoryMetricNormalizer;
+import org.sentrysoftware.metricshub.hardware.threshold.NetworkMetricNormalizer;
+import org.sentrysoftware.metricshub.hardware.threshold.OtherDeviceMetricNormalizer;
+import org.sentrysoftware.metricshub.hardware.threshold.RoboticsMetricNormalizer;
+
+/**
+ * Service class for normalizing hardware monitor metrics.
+ * This service retrieves all monitors from the {@link TelemetryManager}, filters the hardware monitors,
+ * and normalizes their metrics based on their type.
+ * Implements the {@link IPostExecutionService} interface to define the post-execution metric normalization logic.
+ */
+@Data
+@AllArgsConstructor
+@NoArgsConstructor
+@Builder
+public class MetricNormalizationService implements IPostExecutionService {
+
+	private TelemetryManager telemetryManager;
+
+	/**
+	 * The connector and hosts are generic kinds, so they are excluded from the
+	 * physical types
+	 */
+	private static final Set<KnownMonitorType> EXCLUDED_MONITOR_TYPES = Set.of(
+		KnownMonitorType.CONNECTOR,
+		KnownMonitorType.HOST
+	);
+
+	// Hardware monitor types
+	private static final Set<String> HARDWARE_MONITOR_TYPES = Stream
+		.of(KnownMonitorType.values())
+		.filter(type -> !EXCLUDED_MONITOR_TYPES.contains(type))
+		.map(KnownMonitorType::getKey)
+		.collect(Collectors.toCollection(() -> new TreeSet<>(String.CASE_INSENSITIVE_ORDER)));
+
+	/**
+	 * Checks if the given monitor is a hardware monitor.
+	 *
+	 * @param monitor the monitor to check
+	 * @return {@code true} if the monitor is a hardware monitor, {@code false}
+	 *         otherwise
+	 */
+	private boolean isHardwareMonitor(final Monitor monitor) {
+		return HARDWARE_MONITOR_TYPES.contains(monitor.getType());
+	}
+
+	/**
+	 * Normalizes hardware monitors metrics.
+	 * Retrieves all monitors from the {@code telemetryManager}, filters for hardware monitors,
+	 * and normalizes the metrics of each monitor based on its type.
+	 */
+	@Override
+	public void run() {
+		// Retrieve hardware monitors from the TelemetryManager
+		telemetryManager
+			.getMonitors()
+			.values()
+			.stream()
+			.flatMap(monitors -> monitors.values().stream())
+			.filter(this::isHardwareMonitor)
+			.flatMap(monitor ->
+				KnownMonitorType.fromString(monitor.getType()).map(type -> new KnownMonitor(monitor, type)).stream()
+			)
+			.forEach(knownMonitor -> {
+				final Monitor monitor = knownMonitor.getMonitor();
+				final String hostname = telemetryManager.getHostname();
+				final Long strategyTime = telemetryManager.getStrategyTime();
+				switch (knownMonitor.getType()) {
+					case CPU:
+						new CpuMetricNormalizer(strategyTime, hostname).normalize(monitor);
+						break;
+					case FAN:
+						new FanMetricNormalizer(strategyTime, hostname).normalize(monitor);
+						break;
+					case GPU:
+						new GpuMetricNormalizer(strategyTime, hostname).normalize(monitor);
+						break;
+					case LOGICAL_DISK:
+						new LogicalDiskMetricNormalizer(strategyTime, hostname).normalize(monitor);
+						break;
+					case LUN:
+						new LunMetricNormalizer(strategyTime, hostname).normalize(monitor);
+						break;
+					case MEMORY:
+						new MemoryMetricNormalizer(strategyTime, hostname).normalize(monitor);
+						break;
+					case NETWORK:
+						new NetworkMetricNormalizer(strategyTime, hostname).normalize(monitor);
+						break;
+					case OTHER_DEVICE:
+						new OtherDeviceMetricNormalizer(strategyTime, hostname).normalize(monitor);
+						break;
+					case PHYSICAL_DISK:
+						//TODO
+						break;
+					case ROBOTICS:
+						new RoboticsMetricNormalizer(strategyTime, hostname).normalize(monitor);
+						break;
+					case TAPE_DRIVE:
+						//TODO
+						break;
+					case TEMPERATURE:
+						//TODO
+						break;
+					case VOLTAGE:
+						//TODO
+						break;
+					default:
+						break;
+				}
+			});
+	}
+
+	/**
+	 * Stores a monitor and its type.
+	 */
+	@Data
+	@AllArgsConstructor
+	class KnownMonitor {
+
+		private Monitor monitor;
+		private KnownMonitorType type;
+	}
+}