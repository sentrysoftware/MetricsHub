<project xmlns="http://maven.apache.org/POM/4.0.0" xmlns:xsi="http://www.w3.org/2001/XMLSchema-instance" xsi:schemaLocation="http://maven.apache.org/POM/4.0.0 https://maven.apache.org/xsd/maven-4.0.0.xsd">
	<modelVersion>4.0.0</modelVersion>
	<parent>
		<groupId>org.sentrysoftware</groupId>
		<artifactId>metricshub-parent</artifactId>
		<version>0.9.03-SNAPSHOT</version>
	</parent>

	<artifactId>metricshub-agent</artifactId>

	<name>MetricsHub Agent</name>
	<description>MetricsHub Monitoring Agent</description>

	<properties>
		<log4j2.version>2.22.0</log4j2.version>
		<!-- OpenTelemetry Javaagent location -->
		<otelJavaAgentUrl>https://github.com/open-telemetry/opentelemetry-java-instrumentation/releases/download/v${openTelemetryVersion}/opentelemetry-javaagent.jar</otelJavaAgentUrl>
	</properties>

	<dependencies>

		<!-- lombok -->
		<dependency>
			<groupId>org.projectlombok</groupId>
			<artifactId>lombok</artifactId>
			<optional>true</optional>
		</dependency>

		<!-- MetricsHub Engine -->
		<dependency>
			<groupId>${project.groupId}</groupId>
			<artifactId>metricshub-engine</artifactId>
			<classifier>no-slf4j-impl</classifier>
			<version>${project.version}</version>
		</dependency>

		<!-- MetricsHub Community Connectors -->
		<dependency>
			<groupId>org.sentrysoftware</groupId>
			<artifactId>metricshub-community-connectors</artifactId>
			<classifier>sources</classifier>
		</dependency>

		<!-- Jackson -->
		<dependency>
			<groupId>com.fasterxml.jackson.core</groupId>
			<artifactId>jackson-databind</artifactId>
		</dependency>
		<dependency>
			<groupId>com.fasterxml.jackson.dataformat</groupId>
			<artifactId>jackson-dataformat-yaml</artifactId>
		</dependency>
		<dependency>
			<groupId>com.fasterxml.jackson.core</groupId>
			<artifactId>jackson-core</artifactId>
		</dependency>

		<!-- OpenTelemetry -->
		<dependency>
			<groupId>io.opentelemetry</groupId>
			<artifactId>opentelemetry-api</artifactId>
		</dependency>
		<dependency>
			<groupId>io.opentelemetry</groupId>
			<artifactId>opentelemetry-sdk</artifactId>
		</dependency>
		<dependency>
			<groupId>io.opentelemetry</groupId>
			<artifactId>opentelemetry-exporter-otlp</artifactId>
		</dependency>
		<dependency>
			<groupId>io.opentelemetry</groupId>
			<artifactId>opentelemetry-sdk-extension-autoconfigure</artifactId>
		</dependency>
		<dependency>
			<groupId>io.opentelemetry</groupId>
			<artifactId>opentelemetry-sdk-common</artifactId>
		</dependency>

		<!-- gRPC -->
		<dependency>
			<groupId>io.grpc</groupId>
			<artifactId>grpc-netty-shaded</artifactId>
		</dependency>

		<!-- Test -->
		<dependency>
			<groupId>io.opentelemetry</groupId>
			<artifactId>opentelemetry-sdk-testing</artifactId>
			<scope>test</scope>
		</dependency>
		<dependency>
			<groupId>org.junit.jupiter</groupId>
			<artifactId>junit-jupiter-engine</artifactId>
			<scope>test</scope>
		</dependency>
		<dependency>
			<groupId>org.mockito</groupId>
			<artifactId>mockito-core</artifactId>
			<scope>test</scope>
		</dependency>
		<dependency>
			<groupId>org.mockito</groupId>
			<artifactId>mockito-junit-jupiter</artifactId>
			<scope>test</scope>
		</dependency>
		<dependency>
			<groupId>org.mockito</groupId>
			<artifactId>mockito-inline</artifactId>
			<scope>test</scope>
		</dependency>
		<dependency>
			<groupId>org.awaitility</groupId>
			<artifactId>awaitility</artifactId>
			<version>4.2.0</version>
			<scope>test</scope>
		</dependency>
		<dependency>
			<groupId>${project.groupId}</groupId>
			<artifactId>metricshub-engine</artifactId>
			<version>${project.version}</version>
			<scope>test</scope>
		</dependency>

		<!-- Log4j2 -->
		<dependency>
			<groupId>org.apache.logging.log4j</groupId>
			<artifactId>log4j-api</artifactId>
			<version>${log4j2.version}</version>
		</dependency>
		<dependency>
			<groupId>org.apache.logging.log4j</groupId>
			<artifactId>log4j-core</artifactId>
			<version>${log4j2.version}</version>
		</dependency>
		<dependency>
			<groupId>org.apache.logging.log4j</groupId>
			<artifactId>log4j-slf4j2-impl</artifactId>
			<version>2.22.1</version>
		</dependency>

		<dependency>
			<groupId>org.slf4j</groupId>
			<artifactId>slf4j-api</artifactId>
		</dependency>

		<!-- CLI jansi -->
		<dependency>
			<groupId>org.fusesource.jansi</groupId>
			<artifactId>jansi</artifactId>
		</dependency>

		<!-- Picocli -->
		<dependency>
			<groupId>info.picocli</groupId>
			<artifactId>picocli</artifactId>
		</dependency>

		<!-- Extensions for testing -->
		<dependency>
			<groupId>${project.groupId}</groupId>
			<artifactId>metricshub-snmp-extension</artifactId>
			<version>${project.version}</version>
			<scope>test</scope>
		</dependency>
		<dependency>
			<groupId>${project.groupId}</groupId>
			<artifactId>metricshub-oscommand-extension</artifactId>
			<version>${project.version}</version>
			<scope>test</scope>
		</dependency>
		<dependency>
			<groupId>${project.groupId}</groupId>
			<artifactId>metricshub-ipmi-extension</artifactId>
			<version>${project.version}</version>
			<scope>test</scope>
		</dependency>
		<dependency>
			<groupId>${project.groupId}</groupId>
			<artifactId>metricshub-http-extension</artifactId>
			<version>${project.version}</version>
			<scope>test</scope>
		</dependency>
		<dependency>
			<groupId>${project.groupId}</groupId>
			<artifactId>metricshub-wmi-extension</artifactId>
			<version>${project.version}</version>
			<scope>test</scope>
		</dependency>
		<dependency>
			<groupId>${project.groupId}</groupId>
			<artifactId>metricshub-wbem-extension</artifactId>
			<version>${project.version}</version>
			<scope>test</scope>
		</dependency>

	</dependencies>

	<build>

		<resources>
			<resource>
				<directory>src/main/resources</directory>
				<filtering>true</filtering>
			</resource>
		</resources>

		<plugins>

			<!-- resources -->
			<plugin>
				<groupId>org.apache.maven.plugins</groupId>
				<artifactId>maven-resources-plugin</artifactId>
				<configuration>
					<delimiters>
						<delimiter>@</delimiter>
					</delimiters>
					<useDefaultDelimiters>false</useDefaultDelimiters>
				</configuration>
			</plugin>

			<!-- Unpack Connector Library -->
			<plugin>
				<groupId>org.apache.maven.plugins</groupId>
				<artifactId>maven-dependency-plugin</artifactId>
				<executions>
					<execution>
						<id>unpack-source</id>
						<phase>generate-sources</phase>
						<goals>
							<goal>unpack-dependencies</goal>
						</goals>
						<configuration>
							<outputDirectory>${project.build.directory}/connectors</outputDirectory>
							<includeGroupIds>org.sentrysoftware</includeGroupIds>
							<includeArtifactIds>metricshub-community-connectors</includeArtifactIds>
							<classifier>sources</classifier>
							<excludes>META-INF/**</excludes>
						</configuration>
					</execution>
				</executions>
			</plugin>

			<!-- surefire -->
			<plugin>
				<groupId>org.apache.maven.plugins</groupId>
				<artifactId>maven-surefire-plugin</artifactId>
				<configuration>
					<!-- Activate the use of TCP to transmit events to the plugin -->
					<forkNode implementation="org.apache.maven.plugin.surefire.extensions.SurefireForkNodeFactory" />
					<systemPropertyVariables>
						<jacoco-agent.destfile>target/jacoco.exec</jacoco-agent.destfile>
					</systemPropertyVariables>
				</configuration>
			</plugin>

			<!-- jacoco -->
			<plugin>
				<groupId>org.jacoco</groupId>
				<artifactId>jacoco-maven-plugin</artifactId>
				<executions>
					<execution>
						<id>default-prepare-agent</id>
						<goals>
							<goal>prepare-agent</goal>
						</goals>
					</execution>
					<execution>
						<id>default-report</id>
						<goals>
							<goal>report</goal>
						</goals>
					</execution>
					<execution>
						<id>default-check</id>
						<goals>
							<goal>check</goal>
						</goals>
						<configuration>
							<rules>
								<rule>
									<element>BUNDLE</element>
									<limits>
										<limit>
											<counter>COMPLEXITY</counter>
											<value>COVEREDRATIO</value>
<<<<<<< HEAD
											<minimum>0.58</minimum>
=======
											<minimum>0.57</minimum>
>>>>>>> 59fb54d1
										</limit>
									</limits>
								</rule>
							</rules>
						</configuration>
					</execution>
				</executions>
				<configuration>
					<excludes>
						<exclude>org/sentrysoftware/metricshub/agent/config/**</exclude>
					</excludes>
					<outputDirectory>${project.build.directory}/coverage-reports/jacoco</outputDirectory>
				</configuration>
			</plugin>

			<!-- maven-jar-plugin -->
			<plugin>
				<groupId>org.apache.maven.plugins</groupId>
				<artifactId>maven-jar-plugin</artifactId>
				<configuration>
					<archive>
						<manifestEntries>
							<Add-Exports>java.xml/com.sun.org.apache.xerces.internal.parsers</Add-Exports>
							<Add-Opens>java.base/java.lang java.base/java.util java.base/sun.net.www.protocol.http java.base/sun.security.ssl</Add-Opens>
						</manifestEntries>
					</archive>
				</configuration>
			</plugin>

			<!-- maven-shade-plugin -->
			<plugin>
				<groupId>org.apache.maven.plugins</groupId>
				<artifactId>maven-shade-plugin</artifactId>
				<executions>
					<execution>
						<phase>package</phase>
						<goals>
							<goal>shade</goal>
						</goals>
						<configuration>
							<transformers>
								<transformer implementation="org.apache.maven.plugins.shade.resource.ManifestResourceTransformer">
									<mainClass>org.sentrysoftware.metricshub.agent.MetricsHubAgentApplication</mainClass>
									<manifestEntries>
										<Multi-Release>true</Multi-Release>
									</manifestEntries>
								</transformer>
								<transformer implementation="org.apache.maven.plugins.shade.resource.AppendingTransformer">
									<resource>META-INF/cxf/bus-extensions.txt</resource>
								</transformer>
								<transformer implementation="org.apache.maven.plugins.shade.resource.ServicesResourceTransformer" />
							</transformers>
							<filters>
								<filter>
									<artifact>*:*</artifact>
									<excludes>
										<exclude>META-INF/*.SF</exclude>
										<exclude>META-INF/*.DSA</exclude>
										<exclude>META-INF/*.RSA</exclude>
										<exclude>org.sentrysoftware:ipmi</exclude>
										<exclude>org.sentrysoftware:winrm</exclude>
										<exclude>org.sentrysoftware:jawk</exclude>
									</excludes>
								</filter>
							</filters>
							<minimizeJar>false</minimizeJar>
						</configuration>
					</execution>
				</executions>
			</plugin>
			
			<!-- assembly -->
			<plugin>
				<artifactId>maven-assembly-plugin</artifactId>
				<executions>
					<execution>
						<id>distributable-package</id>
						<phase>package</phase>
						<goals>
							<goal>single</goal>
						</goals>
						<configuration>
							<descriptors>
								<descriptor>src/assembly/dist.xml</descriptor>
							</descriptors>
						</configuration>
					</execution>
				</executions>
			</plugin>
		</plugins>
	</build>

</project><|MERGE_RESOLUTION|>--- conflicted
+++ resolved
@@ -1,384 +1,385 @@
-<project xmlns="http://maven.apache.org/POM/4.0.0" xmlns:xsi="http://www.w3.org/2001/XMLSchema-instance" xsi:schemaLocation="http://maven.apache.org/POM/4.0.0 https://maven.apache.org/xsd/maven-4.0.0.xsd">
-	<modelVersion>4.0.0</modelVersion>
-	<parent>
-		<groupId>org.sentrysoftware</groupId>
-		<artifactId>metricshub-parent</artifactId>
-		<version>0.9.03-SNAPSHOT</version>
-	</parent>
-
-	<artifactId>metricshub-agent</artifactId>
-
-	<name>MetricsHub Agent</name>
-	<description>MetricsHub Monitoring Agent</description>
-
-	<properties>
-		<log4j2.version>2.22.0</log4j2.version>
-		<!-- OpenTelemetry Javaagent location -->
-		<otelJavaAgentUrl>https://github.com/open-telemetry/opentelemetry-java-instrumentation/releases/download/v${openTelemetryVersion}/opentelemetry-javaagent.jar</otelJavaAgentUrl>
-	</properties>
-
-	<dependencies>
-
-		<!-- lombok -->
-		<dependency>
-			<groupId>org.projectlombok</groupId>
-			<artifactId>lombok</artifactId>
-			<optional>true</optional>
-		</dependency>
-
-		<!-- MetricsHub Engine -->
-		<dependency>
-			<groupId>${project.groupId}</groupId>
-			<artifactId>metricshub-engine</artifactId>
-			<classifier>no-slf4j-impl</classifier>
-			<version>${project.version}</version>
-		</dependency>
-
-		<!-- MetricsHub Community Connectors -->
-		<dependency>
-			<groupId>org.sentrysoftware</groupId>
-			<artifactId>metricshub-community-connectors</artifactId>
-			<classifier>sources</classifier>
-		</dependency>
-
-		<!-- Jackson -->
-		<dependency>
-			<groupId>com.fasterxml.jackson.core</groupId>
-			<artifactId>jackson-databind</artifactId>
-		</dependency>
-		<dependency>
-			<groupId>com.fasterxml.jackson.dataformat</groupId>
-			<artifactId>jackson-dataformat-yaml</artifactId>
-		</dependency>
-		<dependency>
-			<groupId>com.fasterxml.jackson.core</groupId>
-			<artifactId>jackson-core</artifactId>
-		</dependency>
-
-		<!-- OpenTelemetry -->
-		<dependency>
-			<groupId>io.opentelemetry</groupId>
-			<artifactId>opentelemetry-api</artifactId>
-		</dependency>
-		<dependency>
-			<groupId>io.opentelemetry</groupId>
-			<artifactId>opentelemetry-sdk</artifactId>
-		</dependency>
-		<dependency>
-			<groupId>io.opentelemetry</groupId>
-			<artifactId>opentelemetry-exporter-otlp</artifactId>
-		</dependency>
-		<dependency>
-			<groupId>io.opentelemetry</groupId>
-			<artifactId>opentelemetry-sdk-extension-autoconfigure</artifactId>
-		</dependency>
-		<dependency>
-			<groupId>io.opentelemetry</groupId>
-			<artifactId>opentelemetry-sdk-common</artifactId>
-		</dependency>
-
-		<!-- gRPC -->
-		<dependency>
-			<groupId>io.grpc</groupId>
-			<artifactId>grpc-netty-shaded</artifactId>
-		</dependency>
-
-		<!-- Test -->
-		<dependency>
-			<groupId>io.opentelemetry</groupId>
-			<artifactId>opentelemetry-sdk-testing</artifactId>
-			<scope>test</scope>
-		</dependency>
-		<dependency>
-			<groupId>org.junit.jupiter</groupId>
-			<artifactId>junit-jupiter-engine</artifactId>
-			<scope>test</scope>
-		</dependency>
-		<dependency>
-			<groupId>org.mockito</groupId>
-			<artifactId>mockito-core</artifactId>
-			<scope>test</scope>
-		</dependency>
-		<dependency>
-			<groupId>org.mockito</groupId>
-			<artifactId>mockito-junit-jupiter</artifactId>
-			<scope>test</scope>
-		</dependency>
-		<dependency>
-			<groupId>org.mockito</groupId>
-			<artifactId>mockito-inline</artifactId>
-			<scope>test</scope>
-		</dependency>
-		<dependency>
-			<groupId>org.awaitility</groupId>
-			<artifactId>awaitility</artifactId>
-			<version>4.2.0</version>
-			<scope>test</scope>
-		</dependency>
-		<dependency>
-			<groupId>${project.groupId}</groupId>
-			<artifactId>metricshub-engine</artifactId>
-			<version>${project.version}</version>
-			<scope>test</scope>
-		</dependency>
-
-		<!-- Log4j2 -->
-		<dependency>
-			<groupId>org.apache.logging.log4j</groupId>
-			<artifactId>log4j-api</artifactId>
-			<version>${log4j2.version}</version>
-		</dependency>
-		<dependency>
-			<groupId>org.apache.logging.log4j</groupId>
-			<artifactId>log4j-core</artifactId>
-			<version>${log4j2.version}</version>
-		</dependency>
-		<dependency>
-			<groupId>org.apache.logging.log4j</groupId>
-			<artifactId>log4j-slf4j2-impl</artifactId>
-			<version>2.22.1</version>
-		</dependency>
-
-		<dependency>
-			<groupId>org.slf4j</groupId>
-			<artifactId>slf4j-api</artifactId>
-		</dependency>
-
-		<!-- CLI jansi -->
-		<dependency>
-			<groupId>org.fusesource.jansi</groupId>
-			<artifactId>jansi</artifactId>
-		</dependency>
-
-		<!-- Picocli -->
-		<dependency>
-			<groupId>info.picocli</groupId>
-			<artifactId>picocli</artifactId>
-		</dependency>
-
-		<!-- Extensions for testing -->
-		<dependency>
-			<groupId>${project.groupId}</groupId>
-			<artifactId>metricshub-snmp-extension</artifactId>
-			<version>${project.version}</version>
-			<scope>test</scope>
-		</dependency>
-		<dependency>
-			<groupId>${project.groupId}</groupId>
-			<artifactId>metricshub-oscommand-extension</artifactId>
-			<version>${project.version}</version>
-			<scope>test</scope>
-		</dependency>
-		<dependency>
-			<groupId>${project.groupId}</groupId>
-			<artifactId>metricshub-ipmi-extension</artifactId>
-			<version>${project.version}</version>
-			<scope>test</scope>
-		</dependency>
-		<dependency>
-			<groupId>${project.groupId}</groupId>
-			<artifactId>metricshub-http-extension</artifactId>
-			<version>${project.version}</version>
-			<scope>test</scope>
-		</dependency>
-		<dependency>
-			<groupId>${project.groupId}</groupId>
-			<artifactId>metricshub-wmi-extension</artifactId>
-			<version>${project.version}</version>
-			<scope>test</scope>
-		</dependency>
-		<dependency>
-			<groupId>${project.groupId}</groupId>
-			<artifactId>metricshub-wbem-extension</artifactId>
-			<version>${project.version}</version>
-			<scope>test</scope>
-		</dependency>
-
-	</dependencies>
-
-	<build>
-
-		<resources>
-			<resource>
-				<directory>src/main/resources</directory>
-				<filtering>true</filtering>
-			</resource>
-		</resources>
-
-		<plugins>
-
-			<!-- resources -->
-			<plugin>
-				<groupId>org.apache.maven.plugins</groupId>
-				<artifactId>maven-resources-plugin</artifactId>
-				<configuration>
-					<delimiters>
-						<delimiter>@</delimiter>
-					</delimiters>
-					<useDefaultDelimiters>false</useDefaultDelimiters>
-				</configuration>
-			</plugin>
-
-			<!-- Unpack Connector Library -->
-			<plugin>
-				<groupId>org.apache.maven.plugins</groupId>
-				<artifactId>maven-dependency-plugin</artifactId>
-				<executions>
-					<execution>
-						<id>unpack-source</id>
-						<phase>generate-sources</phase>
-						<goals>
-							<goal>unpack-dependencies</goal>
-						</goals>
-						<configuration>
-							<outputDirectory>${project.build.directory}/connectors</outputDirectory>
-							<includeGroupIds>org.sentrysoftware</includeGroupIds>
-							<includeArtifactIds>metricshub-community-connectors</includeArtifactIds>
-							<classifier>sources</classifier>
-							<excludes>META-INF/**</excludes>
-						</configuration>
-					</execution>
-				</executions>
-			</plugin>
-
-			<!-- surefire -->
-			<plugin>
-				<groupId>org.apache.maven.plugins</groupId>
-				<artifactId>maven-surefire-plugin</artifactId>
-				<configuration>
-					<!-- Activate the use of TCP to transmit events to the plugin -->
-					<forkNode implementation="org.apache.maven.plugin.surefire.extensions.SurefireForkNodeFactory" />
-					<systemPropertyVariables>
-						<jacoco-agent.destfile>target/jacoco.exec</jacoco-agent.destfile>
-					</systemPropertyVariables>
-				</configuration>
-			</plugin>
-
-			<!-- jacoco -->
-			<plugin>
-				<groupId>org.jacoco</groupId>
-				<artifactId>jacoco-maven-plugin</artifactId>
-				<executions>
-					<execution>
-						<id>default-prepare-agent</id>
-						<goals>
-							<goal>prepare-agent</goal>
-						</goals>
-					</execution>
-					<execution>
-						<id>default-report</id>
-						<goals>
-							<goal>report</goal>
-						</goals>
-					</execution>
-					<execution>
-						<id>default-check</id>
-						<goals>
-							<goal>check</goal>
-						</goals>
-						<configuration>
-							<rules>
-								<rule>
-									<element>BUNDLE</element>
-									<limits>
-										<limit>
-											<counter>COMPLEXITY</counter>
-											<value>COVEREDRATIO</value>
-<<<<<<< HEAD
-											<minimum>0.58</minimum>
-=======
-											<minimum>0.57</minimum>
->>>>>>> 59fb54d1
-										</limit>
-									</limits>
-								</rule>
-							</rules>
-						</configuration>
-					</execution>
-				</executions>
-				<configuration>
-					<excludes>
-						<exclude>org/sentrysoftware/metricshub/agent/config/**</exclude>
-					</excludes>
-					<outputDirectory>${project.build.directory}/coverage-reports/jacoco</outputDirectory>
-				</configuration>
-			</plugin>
-
-			<!-- maven-jar-plugin -->
-			<plugin>
-				<groupId>org.apache.maven.plugins</groupId>
-				<artifactId>maven-jar-plugin</artifactId>
-				<configuration>
-					<archive>
-						<manifestEntries>
-							<Add-Exports>java.xml/com.sun.org.apache.xerces.internal.parsers</Add-Exports>
-							<Add-Opens>java.base/java.lang java.base/java.util java.base/sun.net.www.protocol.http java.base/sun.security.ssl</Add-Opens>
-						</manifestEntries>
-					</archive>
-				</configuration>
-			</plugin>
-
-			<!-- maven-shade-plugin -->
-			<plugin>
-				<groupId>org.apache.maven.plugins</groupId>
-				<artifactId>maven-shade-plugin</artifactId>
-				<executions>
-					<execution>
-						<phase>package</phase>
-						<goals>
-							<goal>shade</goal>
-						</goals>
-						<configuration>
-							<transformers>
-								<transformer implementation="org.apache.maven.plugins.shade.resource.ManifestResourceTransformer">
-									<mainClass>org.sentrysoftware.metricshub.agent.MetricsHubAgentApplication</mainClass>
-									<manifestEntries>
-										<Multi-Release>true</Multi-Release>
-									</manifestEntries>
-								</transformer>
-								<transformer implementation="org.apache.maven.plugins.shade.resource.AppendingTransformer">
-									<resource>META-INF/cxf/bus-extensions.txt</resource>
-								</transformer>
-								<transformer implementation="org.apache.maven.plugins.shade.resource.ServicesResourceTransformer" />
-							</transformers>
-							<filters>
-								<filter>
-									<artifact>*:*</artifact>
-									<excludes>
-										<exclude>META-INF/*.SF</exclude>
-										<exclude>META-INF/*.DSA</exclude>
-										<exclude>META-INF/*.RSA</exclude>
-										<exclude>org.sentrysoftware:ipmi</exclude>
-										<exclude>org.sentrysoftware:winrm</exclude>
-										<exclude>org.sentrysoftware:jawk</exclude>
-									</excludes>
-								</filter>
-							</filters>
-							<minimizeJar>false</minimizeJar>
-						</configuration>
-					</execution>
-				</executions>
-			</plugin>
-			
-			<!-- assembly -->
-			<plugin>
-				<artifactId>maven-assembly-plugin</artifactId>
-				<executions>
-					<execution>
-						<id>distributable-package</id>
-						<phase>package</phase>
-						<goals>
-							<goal>single</goal>
-						</goals>
-						<configuration>
-							<descriptors>
-								<descriptor>src/assembly/dist.xml</descriptor>
-							</descriptors>
-						</configuration>
-					</execution>
-				</executions>
-			</plugin>
-		</plugins>
-	</build>
-
+<project xmlns="http://maven.apache.org/POM/4.0.0" xmlns:xsi="http://www.w3.org/2001/XMLSchema-instance" xsi:schemaLocation="http://maven.apache.org/POM/4.0.0 https://maven.apache.org/xsd/maven-4.0.0.xsd">
+	<modelVersion>4.0.0</modelVersion>
+	<parent>
+		<groupId>org.sentrysoftware</groupId>
+		<artifactId>metricshub-parent</artifactId>
+		<version>0.9.03-SNAPSHOT</version>
+	</parent>
+
+	<artifactId>metricshub-agent</artifactId>
+
+	<name>MetricsHub Agent</name>
+	<description>MetricsHub Monitoring Agent</description>
+
+	<properties>
+		<log4j2.version>2.22.0</log4j2.version>
+		<!-- OpenTelemetry Javaagent location -->
+		<otelJavaAgentUrl>https://github.com/open-telemetry/opentelemetry-java-instrumentation/releases/download/v${openTelemetryVersion}/opentelemetry-javaagent.jar</otelJavaAgentUrl>
+	</properties>
+
+	<dependencies>
+
+		<!-- lombok -->
+		<dependency>
+			<groupId>org.projectlombok</groupId>
+			<artifactId>lombok</artifactId>
+			<optional>true</optional>
+		</dependency>
+
+		<!-- MetricsHub Engine -->
+		<dependency>
+			<groupId>${project.groupId}</groupId>
+			<artifactId>metricshub-engine</artifactId>
+			<classifier>no-slf4j-impl</classifier>
+			<version>${project.version}</version>
+		</dependency>
+
+		<!-- MetricsHub Community Connectors -->
+		<dependency>
+			<groupId>org.sentrysoftware</groupId>
+			<artifactId>metricshub-community-connectors</artifactId>
+			<classifier>sources</classifier>
+		</dependency>
+
+		<!-- Jackson -->
+		<dependency>
+			<groupId>com.fasterxml.jackson.core</groupId>
+			<artifactId>jackson-databind</artifactId>
+		</dependency>
+		<dependency>
+			<groupId>com.fasterxml.jackson.dataformat</groupId>
+			<artifactId>jackson-dataformat-yaml</artifactId>
+		</dependency>
+		<dependency>
+			<groupId>com.fasterxml.jackson.core</groupId>
+			<artifactId>jackson-core</artifactId>
+		</dependency>
+
+		<!-- OpenTelemetry -->
+		<dependency>
+			<groupId>io.opentelemetry</groupId>
+			<artifactId>opentelemetry-api</artifactId>
+		</dependency>
+		<dependency>
+			<groupId>io.opentelemetry</groupId>
+			<artifactId>opentelemetry-sdk</artifactId>
+		</dependency>
+		<dependency>
+			<groupId>io.opentelemetry</groupId>
+			<artifactId>opentelemetry-exporter-otlp</artifactId>
+		</dependency>
+		<dependency>
+			<groupId>io.opentelemetry</groupId>
+			<artifactId>opentelemetry-sdk-extension-autoconfigure</artifactId>
+		</dependency>
+		<dependency>
+			<groupId>io.opentelemetry</groupId>
+			<artifactId>opentelemetry-sdk-common</artifactId>
+		</dependency>
+
+		<!-- gRPC -->
+		<dependency>
+			<groupId>io.grpc</groupId>
+			<artifactId>grpc-netty-shaded</artifactId>
+		</dependency>
+
+		<!-- Test -->
+		<dependency>
+			<groupId>io.opentelemetry</groupId>
+			<artifactId>opentelemetry-sdk-testing</artifactId>
+			<scope>test</scope>
+		</dependency>
+		<dependency>
+			<groupId>org.junit.jupiter</groupId>
+			<artifactId>junit-jupiter-engine</artifactId>
+			<scope>test</scope>
+		</dependency>
+		<dependency>
+			<groupId>org.mockito</groupId>
+			<artifactId>mockito-core</artifactId>
+			<scope>test</scope>
+		</dependency>
+		<dependency>
+			<groupId>org.mockito</groupId>
+			<artifactId>mockito-junit-jupiter</artifactId>
+			<scope>test</scope>
+		</dependency>
+		<dependency>
+			<groupId>org.mockito</groupId>
+			<artifactId>mockito-inline</artifactId>
+			<scope>test</scope>
+		</dependency>
+		<dependency>
+			<groupId>org.awaitility</groupId>
+			<artifactId>awaitility</artifactId>
+			<version>4.2.0</version>
+			<scope>test</scope>
+		</dependency>
+
+		<dependency>
+			<groupId>${project.groupId}</groupId>
+			<artifactId>metricshub-engine</artifactId>
+			<version>${project.version}</version>
+			<scope>test</scope>
+		</dependency>
+		<dependency>
+			<groupId>${project.groupId}</groupId>
+			<artifactId>metricshub-snmp-extension</artifactId>
+			<version>${project.version}</version>
+			<scope>test</scope>
+		</dependency>
+		<dependency>
+			<groupId>${project.groupId}</groupId>
+			<artifactId>metricshub-oscommand-extension</artifactId>
+			<version>${project.version}</version>
+			<scope>test</scope>
+		</dependency>
+		<dependency>
+			<groupId>${project.groupId}</groupId>
+			<artifactId>metricshub-ipmi-extension</artifactId>
+			<version>${project.version}</version>
+			<scope>test</scope>
+		</dependency>
+		<dependency>
+			<groupId>${project.groupId}</groupId>
+			<artifactId>metricshub-http-extension</artifactId>
+			<version>${project.version}</version>
+			<scope>test</scope>
+		</dependency>
+		<dependency>
+			<groupId>${project.groupId}</groupId>
+			<artifactId>metricshub-wmi-extension</artifactId>
+			<version>${project.version}</version>
+			<scope>test</scope>
+		</dependency>
+		<dependency>
+			<groupId>${project.groupId}</groupId>
+			<artifactId>metricshub-wbem-extension</artifactId>
+			<version>${project.version}</version>
+			<scope>test</scope>
+		</dependency>
+		<dependency>
+			<groupId>${project.groupId}</groupId>
+			<artifactId>metricshub-winrm-extension</artifactId>
+			<version>${project.version}</version>
+			<scope>test</scope>
+		</dependency>
+
+		<!-- Log4j2 -->
+		<dependency>
+			<groupId>org.apache.logging.log4j</groupId>
+			<artifactId>log4j-api</artifactId>
+			<version>${log4j2.version}</version>
+		</dependency>
+		<dependency>
+			<groupId>org.apache.logging.log4j</groupId>
+			<artifactId>log4j-core</artifactId>
+			<version>${log4j2.version}</version>
+		</dependency>
+		<dependency>
+			<groupId>org.apache.logging.log4j</groupId>
+			<artifactId>log4j-slf4j2-impl</artifactId>
+			<version>2.22.1</version>
+		</dependency>
+
+		<dependency>
+			<groupId>org.slf4j</groupId>
+			<artifactId>slf4j-api</artifactId>
+		</dependency>
+
+		<!-- CLI jansi -->
+		<dependency>
+			<groupId>org.fusesource.jansi</groupId>
+			<artifactId>jansi</artifactId>
+		</dependency>
+
+		<!-- Picocli -->
+		<dependency>
+			<groupId>info.picocli</groupId>
+			<artifactId>picocli</artifactId>
+		</dependency>
+
+	</dependencies>
+
+	<build>
+
+		<resources>
+			<resource>
+				<directory>src/main/resources</directory>
+				<filtering>true</filtering>
+			</resource>
+		</resources>
+
+		<plugins>
+
+			<!-- resources -->
+			<plugin>
+				<groupId>org.apache.maven.plugins</groupId>
+				<artifactId>maven-resources-plugin</artifactId>
+				<configuration>
+					<delimiters>
+						<delimiter>@</delimiter>
+					</delimiters>
+					<useDefaultDelimiters>false</useDefaultDelimiters>
+				</configuration>
+			</plugin>
+
+			<!-- Unpack Connector Library -->
+			<plugin>
+				<groupId>org.apache.maven.plugins</groupId>
+				<artifactId>maven-dependency-plugin</artifactId>
+				<executions>
+					<execution>
+						<id>unpack-source</id>
+						<phase>generate-sources</phase>
+						<goals>
+							<goal>unpack-dependencies</goal>
+						</goals>
+						<configuration>
+							<outputDirectory>${project.build.directory}/connectors</outputDirectory>
+							<includeGroupIds>org.sentrysoftware</includeGroupIds>
+							<includeArtifactIds>metricshub-community-connectors</includeArtifactIds>
+							<classifier>sources</classifier>
+							<excludes>META-INF/**</excludes>
+						</configuration>
+					</execution>
+				</executions>
+			</plugin>
+
+			<!-- surefire -->
+			<plugin>
+				<groupId>org.apache.maven.plugins</groupId>
+				<artifactId>maven-surefire-plugin</artifactId>
+				<configuration>
+					<!-- Activate the use of TCP to transmit events to the plugin -->
+					<forkNode implementation="org.apache.maven.plugin.surefire.extensions.SurefireForkNodeFactory" />
+					<systemPropertyVariables>
+						<jacoco-agent.destfile>target/jacoco.exec</jacoco-agent.destfile>
+					</systemPropertyVariables>
+				</configuration>
+			</plugin>
+
+			<!-- jacoco -->
+			<plugin>
+				<groupId>org.jacoco</groupId>
+				<artifactId>jacoco-maven-plugin</artifactId>
+				<executions>
+					<execution>
+						<id>default-prepare-agent</id>
+						<goals>
+							<goal>prepare-agent</goal>
+						</goals>
+					</execution>
+					<execution>
+						<id>default-report</id>
+						<goals>
+							<goal>report</goal>
+						</goals>
+					</execution>
+					<execution>
+						<id>default-check</id>
+						<goals>
+							<goal>check</goal>
+						</goals>
+						<configuration>
+							<rules>
+								<rule>
+									<element>BUNDLE</element>
+									<limits>
+										<limit>
+											<counter>COMPLEXITY</counter>
+											<value>COVEREDRATIO</value>
+											<minimum>0.57</minimum>
+										</limit>
+									</limits>
+								</rule>
+							</rules>
+						</configuration>
+					</execution>
+				</executions>
+				<configuration>
+					<excludes>
+						<exclude>org/sentrysoftware/metricshub/agent/config/**</exclude>
+					</excludes>
+					<outputDirectory>${project.build.directory}/coverage-reports/jacoco</outputDirectory>
+				</configuration>
+			</plugin>
+
+			<!-- maven-jar-plugin -->
+			<plugin>
+				<groupId>org.apache.maven.plugins</groupId>
+				<artifactId>maven-jar-plugin</artifactId>
+				<configuration>
+					<archive>
+						<manifestEntries>
+							<Add-Exports>java.xml/com.sun.org.apache.xerces.internal.parsers</Add-Exports>
+							<Add-Opens>java.base/java.lang java.base/java.util java.base/sun.net.www.protocol.http java.base/sun.security.ssl</Add-Opens>
+						</manifestEntries>
+					</archive>
+				</configuration>
+			</plugin>
+
+			<!-- maven-shade-plugin -->
+			<plugin>
+				<groupId>org.apache.maven.plugins</groupId>
+				<artifactId>maven-shade-plugin</artifactId>
+				<executions>
+					<execution>
+						<phase>package</phase>
+						<goals>
+							<goal>shade</goal>
+						</goals>
+						<configuration>
+							<transformers>
+								<transformer implementation="org.apache.maven.plugins.shade.resource.ManifestResourceTransformer">
+									<mainClass>org.sentrysoftware.metricshub.agent.MetricsHubAgentApplication</mainClass>
+									<manifestEntries>
+										<Multi-Release>true</Multi-Release>
+									</manifestEntries>
+								</transformer>
+								<transformer implementation="org.apache.maven.plugins.shade.resource.AppendingTransformer">
+									<resource>META-INF/cxf/bus-extensions.txt</resource>
+								</transformer>
+								<transformer implementation="org.apache.maven.plugins.shade.resource.ServicesResourceTransformer" />
+							</transformers>
+							<filters>
+								<filter>
+									<artifact>*:*</artifact>
+									<excludes>
+										<exclude>META-INF/*.SF</exclude>
+										<exclude>META-INF/*.DSA</exclude>
+										<exclude>META-INF/*.RSA</exclude>
+										<exclude>org.sentrysoftware:ipmi</exclude>
+										<exclude>org.sentrysoftware:winrm</exclude>
+										<exclude>org.sentrysoftware:jawk</exclude>
+									</excludes>
+								</filter>
+							</filters>
+							<minimizeJar>false</minimizeJar>
+						</configuration>
+					</execution>
+				</executions>
+			</plugin>
+			
+			<!-- assembly -->
+			<plugin>
+				<artifactId>maven-assembly-plugin</artifactId>
+				<executions>
+					<execution>
+						<id>distributable-package</id>
+						<phase>package</phase>
+						<goals>
+							<goal>single</goal>
+						</goals>
+						<configuration>
+							<descriptors>
+								<descriptor>src/assembly/dist.xml</descriptor>
+							</descriptors>
+						</configuration>
+					</execution>
+				</executions>
+			</plugin>
+		</plugins>
+	</build>
+
 </project>