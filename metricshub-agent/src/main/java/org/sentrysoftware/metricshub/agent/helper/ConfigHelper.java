package org.sentrysoftware.metricshub.agent.helper;

/*-
 * ╱╲╱╲╱╲╱╲╱╲╱╲╱╲╱╲╱╲╱╲╱╲╱╲╱╲╱╲╱╲╱╲╱╲╱╲╱╲╱╲
 * MetricsHub Agent
 * ჻჻჻჻჻჻
 * Copyright 2023 - 2024 Sentry Software
 * ჻჻჻჻჻჻
 * This program is free software: you can redistribute it and/or modify
 * it under the terms of the GNU Affero General Public License as published by
 * the Free Software Foundation, either version 3 of the License, or
 * (at your option) any later version.
 *
 * This program is distributed in the hope that it will be useful,
 * but WITHOUT ANY WARRANTY; without even the implied warranty of
 * MERCHANTABILITY or FITNESS FOR A PARTICULAR PURPOSE.  See the
 * GNU General Public License for more details.
 *
 * You should have received a copy of the GNU Affero General Public License
 * along with this program.  If not, see <http://www.gnu.org/licenses/>.
 * ╲╱╲╱╲╱╲╱╲╱╲╱╲╱╲╱╲╱╲╱╲╱╲╱╲╱╲╱╲╱╲╱╲╱╲╱╲╱╲╱
 */

import static org.sentrysoftware.metricshub.agent.helper.AgentConstants.CONFIG_DIRECTORY_NAME;
import static org.sentrysoftware.metricshub.agent.helper.AgentConstants.CONFIG_EXAMPLE_FILENAME;
import static org.sentrysoftware.metricshub.agent.helper.AgentConstants.DEFAULT_CONFIG_FILENAME;
import static org.sentrysoftware.metricshub.agent.helper.AgentConstants.FILE_PATH_FORMAT;
import static org.sentrysoftware.metricshub.agent.helper.AgentConstants.LOG_DIRECTORY_NAME;
import static org.sentrysoftware.metricshub.agent.helper.AgentConstants.PRODUCT_CODE;

import com.fasterxml.jackson.databind.DeserializationFeature;
import com.fasterxml.jackson.databind.MapperFeature;
import com.fasterxml.jackson.databind.SerializationFeature;
import com.fasterxml.jackson.databind.json.JsonMapper;
import com.fasterxml.jackson.dataformat.yaml.YAMLFactory;
import java.io.File;
import java.io.IOException;
import java.math.BigInteger;
import java.nio.file.Files;
import java.nio.file.Path;
import java.nio.file.Paths;
import java.nio.file.StandardCopyOption;
import java.nio.file.attribute.AclEntry;
import java.nio.file.attribute.AclEntryPermission;
import java.nio.file.attribute.AclEntryType;
import java.nio.file.attribute.AclFileAttributeView;
import java.nio.file.attribute.GroupPrincipal;
import java.security.MessageDigest;
import java.util.HashMap;
import java.util.List;
import java.util.Map;
import java.util.Map.Entry;
import java.util.Objects;
import java.util.Optional;
import java.util.Set;
import java.util.function.Function;
import java.util.function.Predicate;
import java.util.stream.Collectors;
import java.util.stream.Stream;
import lombok.AccessLevel;
import lombok.NoArgsConstructor;
import lombok.NonNull;
import lombok.extern.slf4j.Slf4j;
import org.apache.logging.log4j.Level;
import org.apache.logging.log4j.ThreadContext;
import org.sentrysoftware.metricshub.agent.config.AgentConfig;
import org.sentrysoftware.metricshub.agent.config.AlertingSystemConfig;
import org.sentrysoftware.metricshub.agent.config.ConnectorVariables;
import org.sentrysoftware.metricshub.agent.config.ResourceConfig;
import org.sentrysoftware.metricshub.agent.config.ResourceGroupConfig;
import org.sentrysoftware.metricshub.agent.config.protocols.AbstractProtocolConfig;
<<<<<<< HEAD
import org.sentrysoftware.metricshub.agent.config.protocols.HttpProtocolConfig;
import org.sentrysoftware.metricshub.agent.config.protocols.IpmiProtocolConfig;
=======
import org.sentrysoftware.metricshub.agent.config.protocols.OsCommandProtocolConfig;
>>>>>>> 1c351199
import org.sentrysoftware.metricshub.agent.config.protocols.ProtocolsConfig;
import org.sentrysoftware.metricshub.agent.config.protocols.WbemProtocolConfig;
import org.sentrysoftware.metricshub.agent.config.protocols.WinRmProtocolConfig;
import org.sentrysoftware.metricshub.agent.config.protocols.WmiProtocolConfig;
import org.sentrysoftware.metricshub.agent.context.MetricDefinitions;
import org.sentrysoftware.metricshub.agent.security.PasswordEncrypt;
import org.sentrysoftware.metricshub.engine.common.exception.InvalidConfigurationException;
import org.sentrysoftware.metricshub.engine.common.helpers.JsonHelper;
import org.sentrysoftware.metricshub.engine.common.helpers.LocalOsHandler;
import org.sentrysoftware.metricshub.engine.common.helpers.MetricsHubConstants;
import org.sentrysoftware.metricshub.engine.common.helpers.ResourceHelper;
import org.sentrysoftware.metricshub.engine.common.helpers.StringHelper;
import org.sentrysoftware.metricshub.engine.configuration.HostConfiguration;
import org.sentrysoftware.metricshub.engine.configuration.IConfiguration;
import org.sentrysoftware.metricshub.engine.connector.model.Connector;
import org.sentrysoftware.metricshub.engine.connector.model.ConnectorStore;
import org.sentrysoftware.metricshub.engine.connector.model.common.DeviceKind;
import org.sentrysoftware.metricshub.engine.connector.model.identity.ConnectorIdentity;
import org.sentrysoftware.metricshub.engine.connector.model.metric.MetricDefinition;
import org.sentrysoftware.metricshub.engine.extension.ExtensionLoader;
import org.sentrysoftware.metricshub.engine.extension.ExtensionManager;
import org.sentrysoftware.metricshub.engine.security.SecurityManager;
import org.sentrysoftware.metricshub.engine.telemetry.TelemetryManager;
import org.springframework.core.io.ClassPathResource;

/**
 * Helper class for managing configuration-related operations in the MetricsHub agent.
 * This class provides methods for retrieving directories, creating paths, and handling configuration files.
 * It also includes utility methods for encryption and other configuration-related tasks.
 * The class is designed with a private constructor and static utility methods.
 *
 */
@NoArgsConstructor(access = AccessLevel.PRIVATE)
@Slf4j
public class ConfigHelper {

<<<<<<< HEAD
	private static final String HTTP_PROTOCOL = "HTTP";
	private static final String WMI_PROTOCOL = "WMI";
	private static final String WBEM_PROTOCOL = "WBEM";
	private static final String IPMI_PROTOCOL = "IPMI";
=======
	private static final String OS_COMMAND = "OSCommand";
	private static final String WMI_PROTOCOL = "WMI";
	private static final String WBEM_PROTOCOL = "WBEM";
	private static final String SSH_PROTOCOL = "SSH";
>>>>>>> 1c351199
	private static final String WIN_RM_PROTOCOL = "WinRM";
	private static final String TIMEOUT_ERROR =
		"Resource %s - Timeout value is invalid for protocol %s." +
		" Timeout value returned: %s. This resource will not be monitored. Please verify the configured timeout value.";
	private static final String PORT_ERROR =
		"Resource %s - Invalid port configured for protocol %s. Port value returned: %s." +
		" This resource will not be monitored. Please verify the configured port value.";
	private static final String USERNAME_ERROR =
		"Resource %s - No username configured for protocol %s." +
		" This resource will not be monitored. Please verify the configured username.";
	private static final Predicate<String> INVALID_STRING_CHECKER = attr -> attr == null || attr.isBlank();
	private static final Predicate<Integer> INVALID_PORT_CHECKER = attr -> attr == null || attr < 1 || attr > 65535;
	private static final Predicate<Long> INVALID_TIMEOUT_CHECKER = attr -> attr == null || attr < 0L;
	private static final Predicate<String> EMPTY_STRING_CHECKER = attr -> attr != null && attr.isBlank();
	public static final String TOP_LEVEL_VIRTUAL_RESOURCE_GROUP_KEY = "metricshub-top-level-rg";

	/**
	 * Get the default output directory for logging.<br>
	 * On Windows, if the LOCALAPPDATA path is not valid then the output directory will be located
	 * under the installation directory.<br>
	 * On Linux, the output directory is located under the installation directory.
	 *
	 * @return {@link Path} instance
	 */
	public static Path getDefaultOutputDirectory() {
		if (LocalOsHandler.isWindows()) {
			final String localAppDataPath = System.getenv("LOCALAPPDATA");

			// Make sure the LOCALAPPDATA path is valid
			if (localAppDataPath != null && !localAppDataPath.isBlank()) {
				return createDirectories(Paths.get(localAppDataPath, PRODUCT_CODE, "logs"));
			}
		}

		return getSubDirectory(LOG_DIRECTORY_NAME, true);
	}

	/**
	 * Get a sub directory under the install directory
	 *
	 * @param dir    the directory assumed under the product directory. E.g. logs
	 *               assumed under /opt/metricshub
	 * @param create indicate if we should create the sub directory or not
	 * @return The absolute path of the sub directory
	 */
	public static Path getSubDirectory(@NonNull final String dir, boolean create) {
		Path subDirectory = getSubPath(dir);
		if (!create) {
			return subDirectory;
		}

		return createDirectories(subDirectory);
	}

	/**
	 * Create directories of the given path
	 *
	 * @param path Directories path
	 * @return {@link Path} instance
	 */
	public static Path createDirectories(final Path path) {
		try {
			return Files.createDirectories(path).toRealPath();
		} catch (IOException e) {
			throw new IllegalStateException("Could not create directory '" + path + "'.", e);
		}
	}

	/**
	 * Get the sub path under the home directory. E.g.
	 * <em>/opt/metricshub/lib/app/../config</em> on linux install
	 *
	 * @param subPath sub path to the directory or the file
	 * @return {@link Path} instance
	 */
	public static Path getSubPath(@NonNull final String subPath) {
		final File sourceDirectory = getSourceDirectory();

		final Path path = sourceDirectory.getAbsoluteFile().toPath();

		Path parentLibPath = path.getParent();

		// No parent? let's work with the current directory
		if (parentLibPath == null) {
			parentLibPath = path;
		}

		return parentLibPath.resolve("../" + subPath);
	}

	/**
	 * Retrieves the directory containing the current source file, whether it's located
	 * within a JAR file or a regular directory.<br>
	 *
	 * This method attempts to locate the source directory associated with the calling class, which can be
	 * helpful for accessing resources and configuration files.
	 *
	 * @return A {@link File} instance representing the source directory.
	 *
	 * @throws IllegalStateException if the source directory cannot be determined.
	 */
	public static File getSourceDirectory() {
		final File sourceDirectory;
		try {
			sourceDirectory = ResourceHelper.findSourceDirectory(ConfigHelper.class);
		} catch (Exception e) {
			throw new IllegalStateException("Error detected when getting local source file: ", e);
		}

		if (sourceDirectory == null) {
			throw new IllegalStateException("Could not get the local source file.");
		}
		return sourceDirectory;
	}

	/**
	 * Get the default configuration file path either in the Windows <em>ProgramData\metricshub</em>
	 * directory or under the install directory <em>/opt/metricshub</em> on Linux systems.
	 *
	 * @param directory      Directory of the configuration file. (e.g. config or otel)
	 * @param configFilename Configuration file name (e.g. metricshub.yaml or otel-config.yaml)
	 * @return new {@link Path} instance
	 */
	public static Path getDefaultConfigFilePath(final String directory, final String configFilename) {
		if (LocalOsHandler.isWindows()) {
			return getProgramDataConfigFile(directory, configFilename);
		}
		return ConfigHelper.getSubPath(String.format(FILE_PATH_FORMAT, directory, configFilename));
	}

	/**
	 * Get the configuration file under the ProgramData windows directory.<br>
	 * If the ProgramData path is not valid then the configuration file will be located
	 * under the install directory.
	 *
	 * @param directory      Directory of the configuration file. (e.g. config or otel)
	 * @param configFilename Configuration file name (e.g. metricshub.yaml or otel-config.yaml)
	 * @return new {@link Path} instance
	 */
	static Path getProgramDataConfigFile(final String directory, final String configFilename) {
		return getProgramDataPath()
			.stream()
			.map(path ->
				Paths.get(
					createDirectories(Paths.get(path, PRODUCT_CODE, directory)).toAbsolutePath().toString(),
					configFilename
				)
			)
			.findFirst()
			.orElseGet(() -> ConfigHelper.getSubPath(String.format(FILE_PATH_FORMAT, directory, configFilename)));
	}

	/**
	 * Get the <em>%PROGRAMDATA%</em> path. If the ProgramData path is not valid
	 * then <code>Optional.empty()</code> is returned.
	 *
	 * @return {@link Optional} containing a string value (path)
	 */
	public static Optional<String> getProgramDataPath() {
		final String programDataPath = System.getenv("ProgramData");
		if (programDataPath != null && !programDataPath.isBlank()) {
			return Optional.of(programDataPath);
		}

		return Optional.empty();
	}

	/**
	 * Decrypt the given encrypted password.
	 *
	 * @param encrypted    The encrypted password
	 * @return char array  The decrypted password
	 */
	public static char[] decrypt(final char[] encrypted) {
		try {
			return SecurityManager.decrypt(encrypted, PasswordEncrypt.getKeyStoreFile(false));
		} catch (Exception e) {
			// This is a real problem, let's log the error
			log.error("Could not decrypt password: {}", e.getMessage());
			log.debug("Exception", e);
			return encrypted;
		}
	}

	/**
	 * Find the application's configuration file (metricshub.yaml).<br>
	 * <ol>
	 *   <li>If the user has configured the configFilePath via <em>--config=$filePath</em> then it is the chosen file</li>
	 *   <li>Else if <em>config/metricshub.yaml</em> path exists, the resulting File is the one representing this path</li>
	 *   <li>Else we copy <em>config/metricshub-example.yaml</em> to the host file <em>config/metricshub.yaml</em> then we return the resulting host file</li>
	 * </ol>
	 *
	 * The program fails if
	 * <ul>
	 *   <li>The configured file path doesn't exist</li>
	 *   <li>config/metricshub-example.yaml is not present</li>
	 *   <li>If an I/O error occurs</li>
	 * </ul>
	 *
	 * @param configFilePath The configuration file passed by the user. E.g. --config=/opt/PRODUCT-CODE/config/my-metricshub.yaml
	 * @return {@link File} instance
	 * @throws IOException  This exception is thrown is the file is not found
	 */
	public static File findConfigFile(final String configFilePath) throws IOException {
		// The user has configured a configuration file path
		if (configFilePath != null && !configFilePath.isBlank()) {
			final File configFile = new File(configFilePath);
			if (configFile.exists()) {
				return configFile;
			}
			throw new IllegalStateException(
				String.format("Cannot find %s. Please make sure the file exists on your system", configFilePath)
			);
		}

		// Get the configuration file config/metricshub.yaml
		return getDefaultConfigFile(CONFIG_DIRECTORY_NAME, DEFAULT_CONFIG_FILENAME, CONFIG_EXAMPLE_FILENAME);
	}

	/**
	 * Get the default configuration file.
	 *
	 * @param directory             Directory of the configuration file. (e.g. config or otel)
	 * @param configFilename        Configuration file name (e.g. metricshub.yaml or otel-config.yaml)
	 * @param configFilenameExample Configuration file name example (e.g. metricshub-example.yaml)
	 * @return {@link File} instance
	 * @throws IOException if the copy fails
	 */
	public static File getDefaultConfigFile(
		final String directory,
		final String configFilename,
		final String configFilenameExample
	) throws IOException {
		// Get the configuration file absolute path
		final Path configPath = getDefaultConfigFilePath(directory, configFilename);

		// If it exists then we are good we can just return the resulting File
		if (Files.exists(configPath)) {
			// At this time, we don't know who created the configuration file and what permissions are applied.
			// So let's skip the error logging to avoid unnecessary noise. That's why we call the method with
			// logError = false
			setUserPermissionsOnWindows(configPath, false);

			return configPath.toFile();
		}

		// Now we will proceed with a copy of the example file (e.g. metricshub-example.yaml to config/metricshub.yaml)
		final Path exampleConfigPath = ConfigHelper.getSubPath(
			String.format(FILE_PATH_FORMAT, directory, configFilenameExample)
		);

		// Bad configuration
		if (!Files.exists(exampleConfigPath)) {
			throw new IllegalStateException(
				String.format(
					"Cannot find '%s' . Please create the configuration file '%s' before starting the MetricsHub Agent.",
					exampleConfigPath.toAbsolutePath(),
					configPath.toAbsolutePath()
				)
			);
		}

		final File configFile = Files.copy(exampleConfigPath, configPath, StandardCopyOption.REPLACE_EXISTING).toFile();

		setUserPermissionsOnWindows(configPath, true);

		return configFile;
	}

	/**
	 * Set write permissions for metricshub.yaml deployed on a Windows machine running the agent
	 *
	 * @param configPath  the configuration file absolute path
	 * @param logError    whether we should log the error or not. If logError is false, an info message is logged.
	 */
	private static void setUserPermissionsOnWindows(final Path configPath, boolean logError) {
		if (LocalOsHandler.isWindows()) {
			setUserPermissions(configPath, logError);
		}
	}

	/**
	 * Set write permission for metricshub.yaml
	 *
	 * @param configPath the configuration file absolute path
	 * @param logError   whether we should log the error or not. If logError is false, an info message is logged.
	 */
	private static void setUserPermissions(final Path configPath, boolean logError) {
		try {
			final GroupPrincipal users = configPath
				.getFileSystem()
				.getUserPrincipalLookupService()
				.lookupPrincipalByGroupName("Users");

			// get view
			final AclFileAttributeView view = Files.getFileAttributeView(configPath, AclFileAttributeView.class);

			// create ACE to give "Users" access
			final AclEntry entry = AclEntry
				.newBuilder()
				.setType(AclEntryType.ALLOW)
				.setPrincipal(users)
				.setPermissions(
					AclEntryPermission.WRITE_DATA,
					AclEntryPermission.WRITE_ATTRIBUTES,
					AclEntryPermission.WRITE_ACL,
					AclEntryPermission.WRITE_OWNER,
					AclEntryPermission.WRITE_NAMED_ATTRS,
					AclEntryPermission.READ_DATA,
					AclEntryPermission.READ_ACL,
					AclEntryPermission.READ_ATTRIBUTES,
					AclEntryPermission.READ_NAMED_ATTRS,
					AclEntryPermission.DELETE,
					AclEntryPermission.APPEND_DATA,
					AclEntryPermission.DELETE
				)
				.build();

			// read ACL, insert ACE, re-write ACL
			final List<AclEntry> acl = view.getAcl();

			// insert before any DENY entries
			acl.add(0, entry);
			view.setAcl(acl);
		} catch (Exception e) {
			if (logError) {
				log.error("Could not set write permissions to file: {}. Error: {}", configPath.toString(), e.getMessage());
				log.error("Exception: ", e);
			} else {
				log.info("Could not set write permissions to file: {}. Message: {}", configPath.toString(), e.getMessage());
			}
		}
	}

	/**
	 * Creates and configures a new instance of the Jackson ObjectMapper for handling YAML data.
	 *
	 * @return A configured ObjectMapper instance.
	 */
	public static JsonMapper newObjectMapper() {
		return JsonMapper
			.builder(new YAMLFactory())
			.enable(MapperFeature.ACCEPT_CASE_INSENSITIVE_ENUMS)
			.enable(SerializationFeature.INDENT_OUTPUT)
			.configure(SerializationFeature.FAIL_ON_EMPTY_BEANS, false)
			.configure(DeserializationFeature.FAIL_ON_UNKNOWN_PROPERTIES, false)
			.configure(DeserializationFeature.FAIL_ON_INVALID_SUBTYPE, false)
			.build();
	}

	/**
	 * Normalizes the agent configuration and sets global values if no specific
	 * values are specified on the resource groups or resources
	 *
	 * @param agentConfig    The whole configuration of the MetricsHub agent
	 */
	public static void normalizeAgentConfiguration(final AgentConfig agentConfig) {
		// Normalize the top level resources using agent configuration
		agentConfig
			.getResources()
			.entrySet()
			.forEach(resourceConfigEntry -> normalizeResourceConfigUsingAgentConfig(agentConfig, resourceConfigEntry));

		// Normalize the resources using resource groups
		agentConfig
			.getResourceGroups()
			.entrySet()
			.forEach(resourceGroupConfigEntry -> {
				final ResourceGroupConfig resourceGroupConfig = resourceGroupConfigEntry.getValue();
				normalizeResourceGroupConfig(agentConfig, resourceGroupConfig);
				resourceGroupConfig
					.getResources()
					.entrySet()
					.forEach(resourceConfigEntry -> normalizeResourceConfig(resourceGroupConfigEntry, resourceConfigEntry));
			});
	}

	/**
	 * Normalizes the top level resource configuration and sets global values if no specific
	 * values are specified on the agent configuration
	 * @param agentConfig MetricsHub agent configuration
	 * @param resourceConfigEntry A given resource configuration entry (resourceKey, resourceConfig)
	 */
	private static void normalizeResourceConfigUsingAgentConfig(
		final AgentConfig agentConfig,
		final Entry<String, ResourceConfig> resourceConfigEntry
	) {
		final ResourceConfig resourceConfig = resourceConfigEntry.getValue();
		// Set agent configuration's collect period if there is no specific collect period on the resource configuration
		if (resourceConfig.getCollectPeriod() == null) {
			resourceConfig.setCollectPeriod(agentConfig.getCollectPeriod());
		}

		// Set agent configuration's discovery cycle if there is no specific collect period on the resource group
		if (resourceConfig.getDiscoveryCycle() == null) {
			resourceConfig.setDiscoveryCycle(agentConfig.getDiscoveryCycle());
		}

		// Set agent configuration's logger level in the resource configuration
		if (resourceConfig.getLoggerLevel() == null) {
			resourceConfig.setLoggerLevel(agentConfig.getLoggerLevel());
		}

		// Set agent configuration's output directory in the resource configuration
		if (resourceConfig.getOutputDirectory() == null) {
			resourceConfig.setOutputDirectory(agentConfig.getOutputDirectory());
		}

		// Set agent configuration's sequential flag in the resource configuration
		if (resourceConfig.getSequential() == null) {
			resourceConfig.setSequential(agentConfig.isSequential());
		}

		final AlertingSystemConfig resourceGroupAlertingSystemConfig = agentConfig.getAlertingSystemConfig();

		final AlertingSystemConfig alertingSystemConfig = resourceConfig.getAlertingSystemConfig();
		// Set agent configuration's alerting system in the resource configuration
		if (alertingSystemConfig == null) {
			resourceConfig.setAlertingSystemConfig(resourceGroupAlertingSystemConfig);
		} else if (alertingSystemConfig.getProblemTemplate() == null) {
			// Set the problem template of the alerting system
			alertingSystemConfig.setProblemTemplate(resourceGroupAlertingSystemConfig.getProblemTemplate());
		} else if (alertingSystemConfig.getDisable() == null) {
			// Set the disable flag of the altering system
			alertingSystemConfig.setDisable(resourceGroupAlertingSystemConfig.getDisable());
		}

		// Set the resolve host name to FQDN flag
		if (resourceConfig.getResolveHostnameToFqdn() == null) {
			resourceConfig.setResolveHostnameToFqdn(agentConfig.isResolveHostnameToFqdn());
		}

		// Set the job timeout value
		if (resourceConfig.getJobTimeout() == null) {
			resourceConfig.setJobTimeout(agentConfig.getJobTimeout());
		}

		// Set agent attributes in the agent configuration attributes map
		mergeAttributes(agentConfig.getAttributes(), resourceConfig.getAttributes());

		// Create an identity for the configured connector
		normalizeConfiguredConnector(
			TOP_LEVEL_VIRTUAL_RESOURCE_GROUP_KEY,
			resourceConfigEntry.getKey(),
			resourceConfig.getConnector()
		);
	}

	/**
	 * Normalizes the resource configuration and sets resource group configuration values if no specific
	 * values are specified on this resource configuration.<br>
	 * If a new connector is configured then it is automatically added to the connector store.
	 *
	 * @param resourceGroupConfigEntry The resource group configuration entry
	 * @param resourceConfigEntry      The individual resource configuration entry
	 */
	private static void normalizeResourceConfig(
		final Entry<String, ResourceGroupConfig> resourceGroupConfigEntry,
		final Entry<String, ResourceConfig> resourceConfigEntry
	) {
		final ResourceGroupConfig resourceGroupConfig = resourceGroupConfigEntry.getValue();
		final ResourceConfig resourceConfig = resourceConfigEntry.getValue();

		// Set resource group configuration's collect period if there is no specific collect period on the resource configuration
		if (resourceConfig.getCollectPeriod() == null) {
			resourceConfig.setCollectPeriod(resourceGroupConfig.getCollectPeriod());
		}

		// Set resource group configuration's discovery cycle if there is no specific collect period on the resource group
		if (resourceConfig.getDiscoveryCycle() == null) {
			resourceConfig.setDiscoveryCycle(resourceGroupConfig.getDiscoveryCycle());
		}

		// Set resource group configuration's logger level in the resource configuration
		if (resourceConfig.getLoggerLevel() == null) {
			resourceConfig.setLoggerLevel(resourceGroupConfig.getLoggerLevel());
		}

		// Set resource group configuration's output directory in the resource configuration
		if (resourceConfig.getOutputDirectory() == null) {
			resourceConfig.setOutputDirectory(resourceGroupConfig.getOutputDirectory());
		}

		// Set resource group configuration's sequential flag in the resource configuration
		if (resourceConfig.getSequential() == null) {
			resourceConfig.setSequential(resourceGroupConfig.getSequential());
		}

		final AlertingSystemConfig resourceGroupAlertingSystemConfig = resourceGroupConfig.getAlertingSystemConfig();

		final AlertingSystemConfig alertingSystemConfig = resourceConfig.getAlertingSystemConfig();
		// Set resource group configuration's alerting system in the resource configuration
		if (alertingSystemConfig == null) {
			resourceConfig.setAlertingSystemConfig(resourceGroupAlertingSystemConfig);
		} else if (alertingSystemConfig.getProblemTemplate() == null) {
			// Set the problem template of the alerting system
			alertingSystemConfig.setProblemTemplate(resourceGroupAlertingSystemConfig.getProblemTemplate());
		} else if (alertingSystemConfig.getDisable() == null) {
			// Set the disable flag of the altering system
			alertingSystemConfig.setDisable(resourceGroupAlertingSystemConfig.getDisable());
		}

		// Set the resolve host name to FQDN flag
		if (resourceConfig.getResolveHostnameToFqdn() == null) {
			resourceConfig.setResolveHostnameToFqdn(resourceGroupConfig.getResolveHostnameToFqdn());
		}

		// Set the job timeout value
		if (resourceConfig.getJobTimeout() == null) {
			resourceConfig.setJobTimeout(resourceGroupConfig.getJobTimeout());
		}

		// Set agent attributes in the resource group attributes map
		mergeAttributes(resourceGroupConfig.getAttributes(), resourceConfig.getAttributes());

		// Create an identity for the configured connector
		normalizeConfiguredConnector(
			resourceGroupConfigEntry.getKey(),
			resourceConfigEntry.getKey(),
			resourceConfig.getConnector()
		);
	}

	/**
	 * Normalizes the resource group configuration and sets agent configuration's values if no specific
	 * values are specified on this resource group configuration
	 *
	 * @param agentConfig         The whole configuration the MetricsHub agent
	 * @param resourceGroupConfig The individual resource group configuration
	 */
	private static void normalizeResourceGroupConfig(
		final AgentConfig agentConfig,
		final ResourceGroupConfig resourceGroupConfig
	) {
		// Set global collect period if there is no specific collect period on the resource group configuration
		if (resourceGroupConfig.getCollectPeriod() == null) {
			resourceGroupConfig.setCollectPeriod(agentConfig.getCollectPeriod());
		}

		// Set global discovery cycle if there is no specific collect period on the resource group configuration
		if (resourceGroupConfig.getDiscoveryCycle() == null) {
			resourceGroupConfig.setDiscoveryCycle(agentConfig.getDiscoveryCycle());
		}

		// Set the global level in the resource group configuration
		if (resourceGroupConfig.getLoggerLevel() == null) {
			resourceGroupConfig.setLoggerLevel(agentConfig.getLoggerLevel());
		}

		// Set the global output directory in the resource group configuration
		if (resourceGroupConfig.getOutputDirectory() == null) {
			resourceGroupConfig.setOutputDirectory(agentConfig.getOutputDirectory());
		}

		// Set global sequential flag in the resource group configuration
		if (resourceGroupConfig.getSequential() == null) {
			resourceGroupConfig.setSequential(agentConfig.isSequential());
		}

		final AlertingSystemConfig alertingSystemConfig = resourceGroupConfig.getAlertingSystemConfig();
		final AlertingSystemConfig globalAlertingSystemConfig = agentConfig.getAlertingSystemConfig();

		// Set global configuration's alerting system in the resource group configuration
		if (alertingSystemConfig == null) {
			resourceGroupConfig.setAlertingSystemConfig(globalAlertingSystemConfig);
		} else if (alertingSystemConfig.getProblemTemplate() == null) {
			// Set the problem template of the alerting system
			alertingSystemConfig.setProblemTemplate(globalAlertingSystemConfig.getProblemTemplate());
		} else if (alertingSystemConfig.getDisable() == null) {
			// Set the disable flag of the altering system
			alertingSystemConfig.setDisable(globalAlertingSystemConfig.getDisable());
		}

		// Set the resolve host name to FQDN flag
		if (resourceGroupConfig.getResolveHostnameToFqdn() == null) {
			resourceGroupConfig.setResolveHostnameToFqdn(agentConfig.isResolveHostnameToFqdn());
		}

		// Set the job timeout value
		if (resourceGroupConfig.getJobTimeout() == null) {
			resourceGroupConfig.setJobTimeout(agentConfig.getJobTimeout());
		}

		// Set agent attributes in the resource group attributes map
		mergeAttributes(agentConfig.getAttributes(), resourceGroupConfig.getAttributes());
	}

	/**
	 * Merge the given attributes into the destination attributes
	 *
	 * @param attributes            Map of key-pair values defining the attributes at a certain level
	 * @param destinationAttributes Map of key-pair values defining the destination
	 */
	public static void mergeAttributes(
		final Map<String, String> attributes,
		final Map<String, String> destinationAttributes
	) {
		destinationAttributes.putAll(attributes);
	}

	/**
	 * Configure the 'org.sentrysoftware' logger based on the user's command.<br>
	 * See src/main/resources/log4j2.xml
	 *
	 * @param loggerLevelStr     Logger level from the configuration as {@link String}
	 * @param outputDirectory The output directory as String
	 */
	public static void configureGlobalLogger(final String loggerLevelStr, final String outputDirectory) {
		final Level loggerLevel = getLoggerLevel(loggerLevelStr);

		ThreadContext.put("logId", "metricshub-agent-global");
		ThreadContext.put("loggerLevel", loggerLevel.toString());

		if (outputDirectory != null) {
			ThreadContext.put("outputDirectory", outputDirectory);
		}
	}

	/**
	 * Get the Log4j log level from the configured logLevel string
	 *
	 * @param loggerLevel string value from the configuration (e.g. off, debug, info, warn, error, trace, all)
	 * @return log4j {@link Level} instance
	 */
	public static Level getLoggerLevel(final String loggerLevel) {
		final Level level = loggerLevel != null ? Level.getLevel(loggerLevel.toUpperCase()) : null;

		return level != null ? level : Level.OFF;
	}

	/**
	 * Build the {@link TelemetryManager} map.
	 *
	 * @param agentConfig    Wraps the agent configuration for all the resources
	 * @param connectorStore Wraps all the connectors
	 * @return Map of {@link TelemetryManager} instances indexed by group id then by resource id
	 */
	public static Map<String, Map<String, TelemetryManager>> buildTelemetryManagers(
		@NonNull final AgentConfig agentConfig,
		@NonNull final ConnectorStore connectorStore
	) {
		final Map<String, Map<String, TelemetryManager>> telemetryManagers = new HashMap<>();

		agentConfig
			.getResourceGroups()
			.forEach((resourceGroupKey, resourceKeyGroupConfig) -> {
				final Map<String, TelemetryManager> resourceGroupTelemetryManagers = new HashMap<>();
				telemetryManagers.put(resourceGroupKey, resourceGroupTelemetryManagers);
				resourceKeyGroupConfig
					.getResources()
					.forEach((resourceKey, resourceConfig) ->
						updateResourceGroupTelemetryManagers(
							resourceGroupTelemetryManagers,
							resourceGroupKey,
							resourceKey,
							resourceConfig,
							connectorStore
						)
					);
			});

		// Initialize top level resources telemetry managers map
		final Map<String, TelemetryManager> topLevelResourcesTelemetryManagers = new HashMap<>();

		// Update top level resources telemetry managers
		agentConfig
			.getResources()
			.forEach((resourceKey, resourceConfig) ->
				updateResourceGroupTelemetryManagers(
					topLevelResourcesTelemetryManagers,
					TOP_LEVEL_VIRTUAL_RESOURCE_GROUP_KEY,
					resourceKey,
					resourceConfig,
					connectorStore
				)
			);

		// Put the top level resources map in the main/common telemetry managers map
		telemetryManagers.put(TOP_LEVEL_VIRTUAL_RESOURCE_GROUP_KEY, topLevelResourcesTelemetryManagers);

		return telemetryManagers;
	}

	/**
	 * Update the given resource group {@link TelemetryManager} map if the configuration is valid
	 *
	 * @param resourceGroupTelemetryManagers {@link Map} of {@link TelemetryManager} per resource group configuration
	 * @param resourceGroupKey               The unique identifier of the resource group
	 * @param resourceKey                    The unique identifier of the resource
	 * @param resourceConfig                 The resource configuration
	 * @param connectorStore                 Wraps all the connectors
	 */
	private static void updateResourceGroupTelemetryManagers(
		@NonNull final Map<String, TelemetryManager> resourceGroupTelemetryManagers,
		@NonNull final String resourceGroupKey,
		@NonNull final String resourceKey,
		final ResourceConfig resourceConfig,
		@NonNull final ConnectorStore connectorStore
	) {
		if (resourceConfig == null) {
			return;
		}

		try {
			// Create a new connector store for this resource configuration
			final ConnectorStore resourceConnectorStore = connectorStore.newConnectorStore();

			// Validate protocols
			validateProtocols(resourceKey, resourceConfig);

			final HostConfiguration hostConfiguration = buildHostConfiguration(
				resourceConfig,
				resourceConfig.getConnectors(),
				resourceKey
			);

			addConfiguredConnector(resourceConnectorStore, resourceConfig.getConnector());

			// Retrieve connectors variables map from the resource configuration
			final Map<String, ConnectorVariables> connectorVariablesMap = resourceConfig.getVariables();

			// If connectors variables exist then merge the existing connector store with a new one containing custom connectors
			if (connectorVariablesMap != null && !connectorVariablesMap.isEmpty()) {
				// Call ConnectorTemplateLibraryParser and parse the custom connectors
				final ConnectorTemplateLibraryParser connectorTemplateLibraryParser = new ConnectorTemplateLibraryParser();

				final Map<String, Connector> customConnectors = connectorTemplateLibraryParser.parse(
					ConfigHelper.getSubDirectory("connectors", false),
					connectorVariablesMap
				);

				// Overwrite resourceConnectorStore
				updateConnectorStore(resourceConnectorStore, customConnectors);
			}

			resourceGroupTelemetryManagers.putIfAbsent(
				resourceKey,
				TelemetryManager.builder().connectorStore(resourceConnectorStore).hostConfiguration(hostConfiguration).build()
			);
		} catch (Exception e) {
			log.warn(
				"Resource {} - Under the resource group configuration {}, the resource configuration {}" +
				" has been staged as invalid. Reason: {}",
				resourceKey,
				resourceGroupKey,
				resourceKey,
				e.getMessage()
			);
		}
	}

	/**
	 * Add the custom connectors to the resource's connector store.
	 *
	 * @param resourceConnectorStore The connector store of the resource
	 * @param customConnectors       Map of customized connectors. E.g. Custom connectors that contain template variables
	 */
	protected static void updateConnectorStore(
		final ConnectorStore resourceConnectorStore,
		final Map<String, Connector> customConnectors
	) {
		// Add custom connectors
		resourceConnectorStore.addMany(customConnectors);
	}

	/**
	 * Normalizes the configuration of a configured connector by creating a
	 * unique identifier for it.
	 *
	 * @param resourceGroupKey    The resource group key.
	 * @param resourceKey         The resource key.
	 * @param configuredConnector The configured connector to be normalized.
	 */
	static void normalizeConfiguredConnector(
		final String resourceGroupKey,
		final String resourceKey,
		final Connector configuredConnector
	) {
		// Check if a configured connector exists
		if (configuredConnector != null) {
			// Create a unique connector identifier based on resource keys
			final ConnectorIdentity identity = configuredConnector.getOrCreateConnectorIdentity();
			final String connectorId = String.format("MetricsHub-Configured-Connector-%s-%s", resourceGroupKey, resourceKey);

			// Set the compiled filename of the connector to the unique identifier
			identity.setCompiledFilename(connectorId);
		}
	}

	/**
	 * Add the configured connector to the resource's connector store.
	 *
	 * @param resourceConnectorStore The resource's ConnectorStore
	 * @param configuredConnector    Configured connector
	 */
	static void addConfiguredConnector(final ConnectorStore resourceConnectorStore, final Connector configuredConnector) {
		// Check if a configured connector is available
		if (configuredConnector != null) {
			// Add the configured connector
			resourceConnectorStore.addOne(
				configuredConnector.getConnectorIdentity().getCompiledFilename(),
				configuredConnector
			);
		}
	}

	/**
	 * Validate the protocols configured under the given {@link ResourceConfig} instance
	 *
	 * @param resourceKey    Resource unique identifier
	 * @param resourceConfig {@link ResourceConfig} instance configured by the user
	 * @throws InvalidConfigurationException
	 */
	private static void validateProtocols(@NonNull final String resourceKey, final ResourceConfig resourceConfig)
		throws InvalidConfigurationException {
		final ProtocolsConfig protocolsConfig = resourceConfig.getProtocols();
		if (protocolsConfig == null) {
			return;
		}

		final WinRmProtocolConfig winRmConfig = protocolsConfig.getWinrm();
		if (winRmConfig != null) {
			validateWinRmInfo(resourceKey, winRmConfig.getPort(), winRmConfig.getTimeout(), winRmConfig.getUsername());
		}

		final IConfiguration snmpConfig = protocolsConfig.getSnmp();
		if (snmpConfig != null) {
			snmpConfig.validateConfiguration(resourceKey);
		}

		final IConfiguration ipmiConfig = protocolsConfig.getIpmi();
		if (ipmiConfig != null) {
			ipmiConfig.validateConfiguration(resourceKey);
		}

		final IConfiguration sshConfig = protocolsConfig.getSsh();
		if (sshConfig != null) {
			sshConfig.validateConfiguration(resourceKey);
		}

		final WbemProtocolConfig wbemConfig = protocolsConfig.getWbem();
		if (wbemConfig != null) {
			validateWbemInfo(
				resourceKey,
				wbemConfig.getUsername(),
				wbemConfig.getTimeout(),
				wbemConfig.getPort(),
				wbemConfig.getVCenter()
			);
		}

		final WmiProtocolConfig wmiConfig = protocolsConfig.getWmi();
		if (wmiConfig != null) {
			validateWmiInfo(resourceKey, wmiConfig.getTimeout());
		}

		final IConfiguration httpConfig = protocolsConfig.getHttp();
		if (httpConfig != null) {
			httpConfig.validateConfiguration(resourceKey);
		}

		final IConfiguration osCommandConfig = protocolsConfig.getOsCommand();
		if (osCommandConfig != null) {
			osCommandConfig.validateConfiguration(resourceKey);
		}
	}

	/**
	 * Validate the given WinRM information (port, timeout, username and command)
	 *
	 * @param resourceKey  Resource unique identifier
	 * @param port         The port number used to perform WQL queries and commands
	 * @param timeout      How long until the WinRM request times out
	 * @param username	   Name used to establish the connection with the host via the WinRM protocol
	 * @throws InvalidConfigurationException
	 */
	static void validateWinRmInfo(
		final String resourceKey,
		final Integer port,
		final Long timeout,
		final String username
	) throws InvalidConfigurationException {
		StringHelper.validateConfigurationAttribute(
			port,
			INVALID_PORT_CHECKER,
			() -> String.format(PORT_ERROR, resourceKey, WIN_RM_PROTOCOL, port)
		);

		StringHelper.validateConfigurationAttribute(
			timeout,
			INVALID_TIMEOUT_CHECKER,
			() -> String.format(TIMEOUT_ERROR, resourceKey, WIN_RM_PROTOCOL, timeout)
		);

		StringHelper.validateConfigurationAttribute(
			username,
			INVALID_STRING_CHECKER,
			() -> String.format(USERNAME_ERROR, resourceKey, WIN_RM_PROTOCOL)
		);
	}

	/**
<<<<<<< HEAD
	 * Validate the given IPMI information (username and timeout)
	 *
	 * @param resourceKey Resource unique identifier
	 * @param username    Name used to establish the connection with the host via the IPMI protocol
	 * @param timeout     How long until the IPMI request times out
	 * @throws InvalidConfigurationException
	 */
	static void validateIpmiInfo(final String resourceKey, final String username, final Long timeout)
=======
	 * Validate the given SSH information (username, timeout)
	 *
	 * @param resourceKey Resource unique identifier
	 * @param username    Name to use for performing the SSH query
	 * @param timeout     How long until the command times out
	 * @throws InvalidConfigurationException
	 */
	static void validateSshInfo(final String resourceKey, final String username, final Long timeout)
>>>>>>> 1c351199
		throws InvalidConfigurationException {
		StringHelper.validateConfigurationAttribute(
			username,
			INVALID_STRING_CHECKER,
<<<<<<< HEAD
			() -> String.format(USERNAME_ERROR, resourceKey, IPMI_PROTOCOL)
=======
			() -> String.format(USERNAME_ERROR, resourceKey, SSH_PROTOCOL)
>>>>>>> 1c351199
		);

		StringHelper.validateConfigurationAttribute(
			timeout,
			INVALID_TIMEOUT_CHECKER,
<<<<<<< HEAD
			() -> String.format(TIMEOUT_ERROR, resourceKey, IPMI_PROTOCOL, timeout)
=======
			() -> String.format(TIMEOUT_ERROR, resourceKey, SSH_PROTOCOL, timeout)
>>>>>>> 1c351199
		);
	}

	/**
	 * Validate the given WBEM information (username, timeout, port and vCenter)
	 *
	 * @param resourceKey Resource unique identifier
	 * @param username    Name used to establish the connection with the host via the WBEM protocol
	 * @param timeout     How long until the WBEM request times out
	 * @param port        The HTTP/HTTPS port number used to perform WBEM queries
	 * @param vCenter     vCenter hostname providing the authentication ticket, if applicable
	 * @throws InvalidConfigurationException
	 */
	static void validateWbemInfo(
		final String resourceKey,
		final String username,
		final Long timeout,
		final Integer port,
		final String vCenter
	) throws InvalidConfigurationException {
		StringHelper.validateConfigurationAttribute(
			timeout,
			INVALID_TIMEOUT_CHECKER,
			() -> String.format(TIMEOUT_ERROR, resourceKey, WBEM_PROTOCOL, timeout)
		);

		StringHelper.validateConfigurationAttribute(
			port,
			INVALID_PORT_CHECKER,
			() -> String.format(PORT_ERROR, resourceKey, WBEM_PROTOCOL, port)
		);

		StringHelper.validateConfigurationAttribute(
			username,
			INVALID_STRING_CHECKER,
			() -> String.format(USERNAME_ERROR, resourceKey, WBEM_PROTOCOL)
		);

		StringHelper.validateConfigurationAttribute(
			vCenter,
			EMPTY_STRING_CHECKER,
			() ->
				String.format(
					"Resource %s - Empty vCenter hostname configured for protocol %s." +
					" This resource will not be monitored. Please verify the configured vCenter hostname.",
					resourceKey,
					WBEM_PROTOCOL
				)
		);
	}

	/**
	 * Validate the given WMI information: timeout
	 *
	 * @param resourceKey Resource unique identifier
	 * @param timeout     How long until the WMI request times out
	 * @throws InvalidConfigurationException
	 */
	static void validateWmiInfo(final String resourceKey, final Long timeout) throws InvalidConfigurationException {
		StringHelper.validateConfigurationAttribute(
			timeout,
			INVALID_TIMEOUT_CHECKER,
			() -> String.format(TIMEOUT_ERROR, resourceKey, WMI_PROTOCOL, timeout)
		);
	}

	/**
<<<<<<< HEAD
	 * Validate the given HTTP information (timeout and port)
	 *
	 * @param resourceKey Resource unique identifier
	 * @param timeout     How long until the HTTP request times out
	 * @param port        The HTTP port number used to perform REST queries
	 * @throws InvalidConfigurationException
	 */
	static void validateHttpInfo(final String resourceKey, final Long timeout, final Integer port)
		throws InvalidConfigurationException {
		StringHelper.validateConfigurationAttribute(
			timeout,
			INVALID_TIMEOUT_CHECKER,
			() -> String.format(TIMEOUT_ERROR, resourceKey, HTTP_PROTOCOL, timeout)
		);

		StringHelper.validateConfigurationAttribute(
			port,
			INVALID_PORT_CHECKER,
			() -> String.format(PORT_ERROR, resourceKey, HTTP_PROTOCOL, port)
=======
	 * Validate the given OS Command information: timeout
	 *
	 * @param resourceKey Resource unique identifier
	 * @param timeout     How long until the command times out
	 * @throws InvalidConfigurationException
	 */
	static void validateOsCommandInfo(final String resourceKey, final Long timeout) throws InvalidConfigurationException {
		StringHelper.validateConfigurationAttribute(
			timeout,
			INVALID_TIMEOUT_CHECKER,
			() -> String.format(TIMEOUT_ERROR, resourceKey, OS_COMMAND, timeout)
>>>>>>> 1c351199
		);
	}

	/**
	 * Build the {@link HostConfiguration} expected by the internal engine
	 *
	 * @param resourceConfig          User's resource configuration
	 * @param connectorsConfiguration User's connectors configuration directives.
	 * @param resourceKey             Resource unique identifier
	 * @return new {@link HostConfiguration} instance
	 */
	static HostConfiguration buildHostConfiguration(
		final ResourceConfig resourceConfig,
		final Set<String> connectorsConfiguration,
		final String resourceKey
	) {
		final ProtocolsConfig protocols = resourceConfig.getProtocols();

		final Map<Class<? extends IConfiguration>, IConfiguration> protocolConfigurationsDeprecated = protocols == null
			? new HashMap<>()
			: new HashMap<>(
				Stream
<<<<<<< HEAD
					.of(protocols.getHttp(), protocols.getWbem(), protocols.getWmi(), protocols.getIpmi(), protocols.getWinrm())
=======
					.of(
						protocols.getSsh(),
						protocols.getWbem(),
						protocols.getWmi(),
						protocols.getOsCommand(),
						protocols.getWinrm()
					)
>>>>>>> 1c351199
					.filter(Objects::nonNull)
					.map(AbstractProtocolConfig::toConfiguration)
					.filter(Objects::nonNull)
					.collect(Collectors.toMap(IConfiguration::getClass, Function.identity()))
			);

		// TODO Temporary: when all the configurations are IConfiguration we will remove protocolConfigurationsDeprecated variable
		final Map<Class<? extends IConfiguration>, IConfiguration> protocolConfigurations = protocols == null
			? new HashMap<>()
			: new HashMap<>(
				Stream
<<<<<<< HEAD
					.of(protocols.getSnmp(), protocols.getOsCommand(), protocols.getSsh())
=======
					.of(protocols.getSnmp(), protocols.getHttp())
>>>>>>> 1c351199
					.filter(Objects::nonNull)
					.collect(Collectors.toMap(IConfiguration::getClass, Function.identity()))
			);

		// TODO remove when protocolConfigurationsDeprecated is removed, means all the configuration are IConfguration
		// protocols
		protocolConfigurations.putAll(protocolConfigurationsDeprecated);

		final Map<String, String> attributes = resourceConfig.getAttributes();

		// Get the host name and make sure it is always set because the engine needs a hostname
		String hostname = attributes.get(MetricsHubConstants.HOST_NAME);
		if (hostname == null) {
			hostname = resourceKey;
		}

		// If we haven't a host.id then it will be set to the resource key
		String hostId = attributes.get("host.id");
		if (hostId == null) {
			hostId = resourceKey;
		}

		// Manage the device kind
		final DeviceKind hostType;
		String hostTypeAttribute = attributes.get("host.type");
		if (hostTypeAttribute == null) {
			hostType = DeviceKind.OTHER;
		} else {
			hostType = detectHostTypeFromAttribute(hostTypeAttribute);
		}

		String configuredConnectorId = null;
		// Retrieve the connector specified by the user in the metricshub.yaml configuration
		final Connector configuredConnector = resourceConfig.getConnector();
		// Check if a custom connector is defined
		if (configuredConnector != null) {
			// The custom connector is considered a selected connector from the engine's perspective
			configuredConnectorId = configuredConnector.getCompiledFilename();
		}

		return HostConfiguration
			.builder()
			.strategyTimeout(resourceConfig.getJobTimeout())
			.configurations(protocolConfigurations)
			.connectors(connectorsConfiguration)
			.hostname(hostname)
			.hostId(hostId)
			.hostType(hostType)
			.sequential(Boolean.TRUE.equals(resourceConfig.getSequential()))
			.configuredConnectorId(configuredConnectorId)
			.build();
	}

	/**
	 * Try to detect the {@link DeviceKind} from the user input
	 *
	 * @param hostTypeAttribute
	 * @return {@link DeviceKind} enumeration value
	 */
	private static DeviceKind detectHostTypeFromAttribute(String hostTypeAttribute) {
		try {
			return DeviceKind.detect(hostTypeAttribute);
		} catch (Exception e) {
			return DeviceKind.OTHER;
		}
	}

	/**
	 * Utility method to get the directory path of the given file.
	 *
	 * @param file The file for which the directory path is needed.
	 * @return A {@link Path} instance representing the directory path of the given file.
	 */
	public static Path getDirectoryPath(final File file) {
		return file.getAbsoluteFile().toPath().getParent();
	}

	/**
	 * Read {@link MetricDefinitions} for the root monitor instance (Endpoint)
	 * which is automatically created by the MetricsHub engine
	 * This method deserializes the metrics configuration from the "metricshub-host-metrics.yaml" file.
	 *
	 * @return A new {@link MetricDefinitions} instance representing the host metric definitions.
	 * @throws IOException If an I/O error occurs while reading the configuration file.
	 */
	public static MetricDefinitions readHostMetricDefinitions() throws IOException {
		return JsonHelper.deserialize(
			newObjectMapper(),
			new ClassPathResource("metricshub-host-metrics.yaml").getInputStream(),
			MetricDefinitions.class
		);
	}

	/**
	 * Retrieves the metric definition map associated with the specified connector identifier
	 * within the provided {@link ConnectorStore}.<br>
	 * This method ensures that the metric for connector status is always included in the
	 * returned map, regardless of whether the specified connector has additional metrics defined or not.
	 *
	 * @param connectorStore Wrapper for all connectors.
	 * @param connectorId    The unique identifier of the connector.
	 * @return A Map of metric names to their definitions.
	 */
	public static Map<String, MetricDefinition> fetchMetricDefinitions(
		final ConnectorStore connectorStore,
		final String connectorId
	) {
		final Map<String, MetricDefinition> metricDefinitions = new HashMap<>();

		if (connectorStore != null && connectorId != null) {
			final Connector connector = connectorStore.getStore().get(connectorId);
			if (connector != null) {
				final Map<String, MetricDefinition> connectorMetricDefinitions = connector.getMetrics();
				if (connectorMetricDefinitions != null) {
					metricDefinitions.putAll(connectorMetricDefinitions);
				}
			}
		}

		// If the connector status metric is not already associated with a definition,
		// attempt to compute its definition.
		metricDefinitions.computeIfAbsent(
			MetricsHubConstants.CONNECTOR_STATUS_METRIC_KEY,
			key -> MetricsHubConstants.CONNECTOR_STATUS_METRIC_DEFINITION
		);

		return metricDefinitions;
	}

	/**
	 * Calculates the MD5 checksum of the specified file.
	 *
	 * @param file The file for which the MD5 checksum is to be calculated.
	 * @return The MD5 checksum as a hexadecimal string or <code>null</code> if the calculation has failed.
	 */
	public static String calculateMD5Checksum(final File file) {
		try {
			byte[] data = Files.readAllBytes(file.toPath());
			byte[] hash = MessageDigest.getInstance("MD5").digest(data);
			return new BigInteger(1, hash).toString(16);
		} catch (Exception e) {
			return null;
		}
	}

	/**
	 * Load the {@link ExtensionManager} instance from the extensions directory.
	 *
	 * @return new {@link ExtensionManager} instance.
	 */
	public static ExtensionManager loadExtensionManager() {
		try {
			return new ExtensionLoader(getSubDirectory("extensions", false).toFile()).load();
		} catch (Throwable e) {
			throw new IllegalStateException("Cannot load extensions.", e);
		}
	}
}<|MERGE_RESOLUTION|>--- conflicted
+++ resolved
@@ -69,12 +69,6 @@
 import org.sentrysoftware.metricshub.agent.config.ResourceConfig;
 import org.sentrysoftware.metricshub.agent.config.ResourceGroupConfig;
 import org.sentrysoftware.metricshub.agent.config.protocols.AbstractProtocolConfig;
-<<<<<<< HEAD
-import org.sentrysoftware.metricshub.agent.config.protocols.HttpProtocolConfig;
-import org.sentrysoftware.metricshub.agent.config.protocols.IpmiProtocolConfig;
-=======
-import org.sentrysoftware.metricshub.agent.config.protocols.OsCommandProtocolConfig;
->>>>>>> 1c351199
 import org.sentrysoftware.metricshub.agent.config.protocols.ProtocolsConfig;
 import org.sentrysoftware.metricshub.agent.config.protocols.WbemProtocolConfig;
 import org.sentrysoftware.metricshub.agent.config.protocols.WinRmProtocolConfig;
@@ -111,17 +105,8 @@
 @Slf4j
 public class ConfigHelper {
 
-<<<<<<< HEAD
-	private static final String HTTP_PROTOCOL = "HTTP";
 	private static final String WMI_PROTOCOL = "WMI";
 	private static final String WBEM_PROTOCOL = "WBEM";
-	private static final String IPMI_PROTOCOL = "IPMI";
-=======
-	private static final String OS_COMMAND = "OSCommand";
-	private static final String WMI_PROTOCOL = "WMI";
-	private static final String WBEM_PROTOCOL = "WBEM";
-	private static final String SSH_PROTOCOL = "SSH";
->>>>>>> 1c351199
 	private static final String WIN_RM_PROTOCOL = "WinRM";
 	private static final String TIMEOUT_ERROR =
 		"Resource %s - Timeout value is invalid for protocol %s." +
@@ -1024,48 +1009,6 @@
 	}
 
 	/**
-<<<<<<< HEAD
-	 * Validate the given IPMI information (username and timeout)
-	 *
-	 * @param resourceKey Resource unique identifier
-	 * @param username    Name used to establish the connection with the host via the IPMI protocol
-	 * @param timeout     How long until the IPMI request times out
-	 * @throws InvalidConfigurationException
-	 */
-	static void validateIpmiInfo(final String resourceKey, final String username, final Long timeout)
-=======
-	 * Validate the given SSH information (username, timeout)
-	 *
-	 * @param resourceKey Resource unique identifier
-	 * @param username    Name to use for performing the SSH query
-	 * @param timeout     How long until the command times out
-	 * @throws InvalidConfigurationException
-	 */
-	static void validateSshInfo(final String resourceKey, final String username, final Long timeout)
->>>>>>> 1c351199
-		throws InvalidConfigurationException {
-		StringHelper.validateConfigurationAttribute(
-			username,
-			INVALID_STRING_CHECKER,
-<<<<<<< HEAD
-			() -> String.format(USERNAME_ERROR, resourceKey, IPMI_PROTOCOL)
-=======
-			() -> String.format(USERNAME_ERROR, resourceKey, SSH_PROTOCOL)
->>>>>>> 1c351199
-		);
-
-		StringHelper.validateConfigurationAttribute(
-			timeout,
-			INVALID_TIMEOUT_CHECKER,
-<<<<<<< HEAD
-			() -> String.format(TIMEOUT_ERROR, resourceKey, IPMI_PROTOCOL, timeout)
-=======
-			() -> String.format(TIMEOUT_ERROR, resourceKey, SSH_PROTOCOL, timeout)
->>>>>>> 1c351199
-		);
-	}
-
-	/**
 	 * Validate the given WBEM information (username, timeout, port and vCenter)
 	 *
 	 * @param resourceKey Resource unique identifier
@@ -1129,43 +1072,6 @@
 	}
 
 	/**
-<<<<<<< HEAD
-	 * Validate the given HTTP information (timeout and port)
-	 *
-	 * @param resourceKey Resource unique identifier
-	 * @param timeout     How long until the HTTP request times out
-	 * @param port        The HTTP port number used to perform REST queries
-	 * @throws InvalidConfigurationException
-	 */
-	static void validateHttpInfo(final String resourceKey, final Long timeout, final Integer port)
-		throws InvalidConfigurationException {
-		StringHelper.validateConfigurationAttribute(
-			timeout,
-			INVALID_TIMEOUT_CHECKER,
-			() -> String.format(TIMEOUT_ERROR, resourceKey, HTTP_PROTOCOL, timeout)
-		);
-
-		StringHelper.validateConfigurationAttribute(
-			port,
-			INVALID_PORT_CHECKER,
-			() -> String.format(PORT_ERROR, resourceKey, HTTP_PROTOCOL, port)
-=======
-	 * Validate the given OS Command information: timeout
-	 *
-	 * @param resourceKey Resource unique identifier
-	 * @param timeout     How long until the command times out
-	 * @throws InvalidConfigurationException
-	 */
-	static void validateOsCommandInfo(final String resourceKey, final Long timeout) throws InvalidConfigurationException {
-		StringHelper.validateConfigurationAttribute(
-			timeout,
-			INVALID_TIMEOUT_CHECKER,
-			() -> String.format(TIMEOUT_ERROR, resourceKey, OS_COMMAND, timeout)
->>>>>>> 1c351199
-		);
-	}
-
-	/**
 	 * Build the {@link HostConfiguration} expected by the internal engine
 	 *
 	 * @param resourceConfig          User's resource configuration
@@ -1184,17 +1090,11 @@
 			? new HashMap<>()
 			: new HashMap<>(
 				Stream
-<<<<<<< HEAD
-					.of(protocols.getHttp(), protocols.getWbem(), protocols.getWmi(), protocols.getIpmi(), protocols.getWinrm())
-=======
 					.of(
-						protocols.getSsh(),
 						protocols.getWbem(),
 						protocols.getWmi(),
-						protocols.getOsCommand(),
 						protocols.getWinrm()
 					)
->>>>>>> 1c351199
 					.filter(Objects::nonNull)
 					.map(AbstractProtocolConfig::toConfiguration)
 					.filter(Objects::nonNull)
@@ -1206,11 +1106,7 @@
 			? new HashMap<>()
 			: new HashMap<>(
 				Stream
-<<<<<<< HEAD
-					.of(protocols.getSnmp(), protocols.getOsCommand(), protocols.getSsh())
-=======
-					.of(protocols.getSnmp(), protocols.getHttp())
->>>>>>> 1c351199
+					.of(protocols.getSnmp(), protocols.getHttp(), protocols.getIpmi(), protocols.getOsCommand(), protocols.getSsh())
 					.filter(Objects::nonNull)
 					.collect(Collectors.toMap(IConfiguration::getClass, Function.identity()))
 			);
