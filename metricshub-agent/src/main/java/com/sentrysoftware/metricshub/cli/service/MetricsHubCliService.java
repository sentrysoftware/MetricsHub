package com.sentrysoftware.metricshub.cli.service;

import com.sentrysoftware.metricshub.agent.helper.ConfigHelper;
import com.sentrysoftware.metricshub.cli.service.converter.DeviceKindConverter;
import com.sentrysoftware.metricshub.cli.service.protocol.HttpConfigCli;
import com.sentrysoftware.metricshub.cli.service.protocol.IpmiConfigCli;
import com.sentrysoftware.metricshub.cli.service.protocol.SnmpConfigCli;
import com.sentrysoftware.metricshub.cli.service.protocol.SshConfigCli;
import com.sentrysoftware.metricshub.cli.service.protocol.WmiConfigCli;
import com.sentrysoftware.metricshub.engine.common.helpers.KnownMonitorType;
import com.sentrysoftware.metricshub.engine.configuration.HostConfiguration;
import com.sentrysoftware.metricshub.engine.configuration.IConfiguration;
import com.sentrysoftware.metricshub.engine.connector.model.Connector;
import com.sentrysoftware.metricshub.engine.connector.model.ConnectorStore;
import com.sentrysoftware.metricshub.engine.connector.model.common.DeviceKind;
import com.sentrysoftware.metricshub.engine.matsya.MatsyaClientsExecutor;
import com.sentrysoftware.metricshub.engine.strategy.collect.CollectStrategy;
import com.sentrysoftware.metricshub.engine.strategy.collect.PostCollectStrategy;
import com.sentrysoftware.metricshub.engine.strategy.collect.PrepareCollectStrategy;
import com.sentrysoftware.metricshub.engine.strategy.detection.DetectionStrategy;
import com.sentrysoftware.metricshub.engine.strategy.discovery.DiscoveryStrategy;
import com.sentrysoftware.metricshub.engine.strategy.discovery.PostDiscoveryStrategy;
import com.sentrysoftware.metricshub.engine.strategy.simple.SimpleStrategy;
import com.sentrysoftware.metricshub.engine.telemetry.Monitor;
import com.sentrysoftware.metricshub.engine.telemetry.TelemetryManager;
import com.sentrysoftware.metricshub.hardware.strategy.HardwareStrategy;
import java.io.PrintWriter;
import java.util.Collection;
import java.util.Map;
import java.util.Objects;
import java.util.Set;
import java.util.concurrent.Callable;
import java.util.function.Function;
import java.util.stream.Collectors;
import java.util.stream.Stream;
import lombok.Data;
import org.apache.logging.log4j.Level;
import org.apache.logging.log4j.LogManager;
import org.apache.logging.log4j.ThreadContext;
import org.apache.logging.log4j.core.LoggerContext;
import org.apache.logging.log4j.core.config.Configuration;
import org.apache.logging.log4j.core.config.LoggerConfig;
import org.fusesource.jansi.Ansi;
import org.fusesource.jansi.Ansi.Attribute;
import picocli.CommandLine;
import picocli.CommandLine.ArgGroup;
import picocli.CommandLine.Command;
import picocli.CommandLine.Model.CommandSpec;
import picocli.CommandLine.Option;
import picocli.CommandLine.ParameterException;
import picocli.CommandLine.Parameters;
import picocli.CommandLine.Spec;

//CHECKSTYLE:OFF
@Command(
	name = "metricshub",
	sortOptions = false,
	usageHelpAutoWidth = true,
	versionProvider = VersionService.class,
	headerHeading = "%n",
	header = "Gather metrics from the specified host.",
	synopsisHeading = "%n@|bold,underline Usage|@:%n%n",
	descriptionHeading = "%n@|bold,underline Description|@:%n%n",
	description = "This tool is the CLI version of the @|italic MetricsHub|@ engine. " +
	"MetricsHub monitors diverse technologies, encompassing applications, servers, and devices, particularly those without readily available monitoring solutions.%n%n" +
	"It natively leverages various system management protocols to discover the hardware components of a system, " +
	"and report their operational status.%n%n" +
	"Additionally, the power consumption of the system is measured, or estimated if no power sensor is detected.",
	parameterListHeading = "%n@|bold,underline Parameters|@:%n",
	optionListHeading = "%n@|bold,underline Options|@:%n",
	customSynopsis = {
		"@|bold ${ROOT-COMMAND-NAME}|@ " +
		"@|yellow HOSTNAME|@ " +
		"@|yellow -t|@=@|italic TYPE|@ " +
		"<@|yellow --http|@|@|yellow --https|@|@|yellow --ipmi|@|@|yellow --snmp|@=@|italic VERSION|@|@|yellow --ssh|@|@|yellow --wbem|@|@|yellow --wmi|@|@|yellow --winrm|@> " +
		"[@|yellow -u|@=@|italic USER|@ [@|yellow -p|@=@|italic P4SSW0RD|@]] [OPTIONS]..."
	}
)
//CHECKSTYLE:ON
@Data
public class MetricsHubCliService implements Callable<Integer> {

	@Spec
	CommandSpec spec;

	@Option(names = { "-V", "--version" }, versionHelp = true, description = "Prints version information and exits")
	boolean versionInfoRequested;

	@Option(names = { "-h", "-?", "--help" }, usageHelp = true, description = "Shows this help message and exits")
	boolean usageHelpRequested;

	@Parameters(index = "0", paramLabel = "HOSTNAME", description = "Hostname of IP address of the host to monitor")
	String hostname;

	@Option(
		names = { "-t", "--type" },
		order = 1,
		required = true,
		paramLabel = "TYPE",
		description = "Type of the host to monitor (lin, linux, win, windows, mgmt, management, storage, network, aix, hpux, solaris, tru64, vms)",
		converter = DeviceKindConverter.class
	)
	DeviceKind deviceType;

	@ArgGroup(exclusive = false, heading = "%n@|bold,underline IPMI Options|@:%n")
	IpmiConfigCli ipmiConfigCli;

	@ArgGroup(exclusive = false, heading = "%n@|bold,underline SSH Options|@:%n")
	SshConfigCli sshConfigCli;

	@ArgGroup(exclusive = false, heading = "%n@|bold,underline SNMP Options|@:%n")
	SnmpConfigCli snmpConfigCli;

	@ArgGroup(exclusive = false, heading = "%n@|bold,underline HTTP Options|@:%n")
	HttpConfigCli httpConfigCli;

	@ArgGroup(exclusive = false, heading = "%n@|bold,underline WMI Options|@:%n")
	WmiConfigCli wmiConfigCli;

	@Option(names = { "-u", "--username" }, order = 2, paramLabel = "USER", description = "Username for authentication")
	String username;

	@Option(
		names = { "-p", "--password" },
		order = 3,
		paramLabel = "P4SSW0RD",
		description = "Associated password",
		arity = "0..1",
		interactive = true
	)
	char[] password;

	@Option(
		names = { "-f", "--force" },
		order = 4,
		split = ",",
		paramLabel = "CONNECTOR",
		description = "Force selected hardware connectors to connect to the host (use @|bold ${ROOT-COMMAND-NAME} -l|@ to get the list of connectors)"
	)
	Set<String> connectors;

	@Option(
		names = { "-x", "--exclude" },
		order = 5,
		split = ",",
		paramLabel = "CONNECTOR",
		description = "Exclude connectors from the automatic detection process (use @|bold ${ROOT-COMMAND-NAME} -l|@ to get the list of connectors)"
	)
	Set<String> excludedConnectors;

	@Option(
		names = { "-s", "--sequential" },
		order = 6,
		defaultValue = "false",
		description = "Force all network calls to be executed in sequential order. (default: ${DEFAULT-VALUE})",
		help = true
	)
	boolean sequential;

	@Option(names = "-v", order = 7, description = "Verbose mode (repeat the option to increase verbosity)")
	boolean[] verbose;

	@Option(
		names = { "-l", "--list" },
		help = true,
		order = 8,
		description = "Lists all connectors bundled in the engine, that can be selected or excluded"
	)
	boolean listConnectors;

	@Override
	public Integer call() throws Exception {
		final ConnectorStore connectorStore = new ConnectorStore(ConfigHelper.getSubDirectory("connectors", false));

		// First, process special "list" option
		if (listConnectors) {
			return listAllConnectors(connectorStore, spec.commandLine().getOut());
		}

		// Validate inputs
		validate(connectorStore);

		// Setup Log4j
		setLogLevel();

		final HostConfiguration hostConfiguration = HostConfiguration
			.builder()
			.hostId(hostname)
			.hostname(hostname)
			.hostType(deviceType)
			.sequential(sequential)
			.build();

		// Connectors
		if (connectors != null) {
			hostConfiguration.setSelectedConnectors(connectors);
		}
		if (excludedConnectors != null) {
			hostConfiguration.setExcludedConnectors(excludedConnectors);
		}

		// Set the configurations
		final Map<Class<? extends IConfiguration>, IConfiguration> configurations = buildConfigurations();
		hostConfiguration.setConfigurations(configurations);

		// Create the TelemetryManager using the connector store and the host configuration created above.
		final TelemetryManager telemetryManager = TelemetryManager
			.builder()
			.connectorStore(connectorStore)
			.hostConfiguration(hostConfiguration)
			.build();

		// Instantiate a new MatsyaClientsExecutor
		final MatsyaClientsExecutor matsyaClientsExecutor = new MatsyaClientsExecutor(telemetryManager);

		final long discoveryTime = System.currentTimeMillis();

		final PrintWriter printWriter = spec.commandLine().getOut();

		// Detection
		if (ConsoleService.hasConsole()) {
			String protocolDisplay = configurations
				.values()
				.stream()
				.map(proto -> Ansi.ansi().bold().a(proto.toString()).boldOff().toString())
				.collect(Collectors.joining(", "));
			printWriter.print("Performing detection on ");
			printWriter.print(Ansi.ansi().bold().a(hostname).boldOff().toString());
			printWriter.print(" using ");
			printWriter.print(protocolDisplay);
			printWriter.println("...");
			printWriter.flush();
		}
		telemetryManager.run(new DetectionStrategy(telemetryManager, discoveryTime, matsyaClientsExecutor));

		// Discovery
		if (ConsoleService.hasConsole()) {
			final Map<String, Monitor> connectorMonitors = telemetryManager.findMonitorsByType(
				KnownMonitorType.CONNECTOR.getKey()
			);

			if (connectorMonitors == null || connectorMonitors.isEmpty()) {
				printWriter.print(Ansi.ansi().fgBrightRed().a("No connector detected. Stopping.").reset().toString());
				printWriter.flush();
				return CommandLine.ExitCode.SOFTWARE;
			}

			int connectorCount = telemetryManager.findMonitorsByType(KnownMonitorType.CONNECTOR.getKey()).size();
			printWriter.print("Performing discovery with ");
			printWriter.print(Ansi.ansi().bold().a(connectorCount).boldOff().toString());
			printWriter.println(connectorCount > 1 ? " connectors..." : " connector...");
			printWriter.flush();
		}
		telemetryManager.run(
			new DiscoveryStrategy(telemetryManager, discoveryTime, matsyaClientsExecutor),
			new SimpleStrategy(telemetryManager, discoveryTime, matsyaClientsExecutor),
			new PostDiscoveryStrategy(telemetryManager, discoveryTime, matsyaClientsExecutor)
		);

		// Collect
		if (ConsoleService.hasConsole()) {
			long monitorCount = telemetryManager
				.getMonitors()
				.values()
				.stream()
				.map(Map::values)
				.mapToLong(Collection::size)
				.sum();
			printWriter.print("Performing collect on ");
			printWriter.print(Ansi.ansi().bold().a(monitorCount).boldOff().toString());
			printWriter.println(monitorCount > 1 ? " monitors..." : " monitor...");
			printWriter.flush();
		}
		final long collectTime = System.currentTimeMillis();
		// One more, run only prepare, collect simple and post strategies
		telemetryManager.run(
			new PrepareCollectStrategy(telemetryManager, collectTime, matsyaClientsExecutor),
			new CollectStrategy(telemetryManager, collectTime, matsyaClientsExecutor),
			new SimpleStrategy(telemetryManager, collectTime, matsyaClientsExecutor),
			new PostCollectStrategy(telemetryManager, collectTime, matsyaClientsExecutor)
		);

		// Run the hardware strategy
		telemetryManager.run(new HardwareStrategy(telemetryManager, collectTime));

		// And now the result
		if (ConsoleService.hasConsole()) {
			printWriter.print("\n");
		}

		// Print the result
		new PrettyPrinterService(telemetryManager, printWriter).print();

		return CommandLine.ExitCode.OK;
	}

	/**
	 * @return A {@link Map} associating the input protocol type to its input credentials.
	 */
	private Map<Class<? extends IConfiguration>, IConfiguration> buildConfigurations() {
		// TODO Add other protocols in stream here
		return Stream
			.of(ipmiConfigCli, snmpConfigCli, sshConfigCli, httpConfigCli, wmiConfigCli)
			.filter(Objects::nonNull)
			.map(protocolConfig -> protocolConfig.toProtocol(username, password))
			.collect(Collectors.toMap(IConfiguration::getClass, Function.identity()));
	}

	/**
	 * Validate the specified arguments, and ask for passwords if needed.
	 * @param connectorStore Wraps all the connectors
	 * @throws ParameterException in case of invalid parameter
	 */
	private void validate(final ConnectorStore connectorStore) {
		// Can we ask for passwords interactively?
		final boolean interactive = ConsoleService.hasConsole();

		// Passwords
		if (interactive) {
			tryInteractivePasswords(System.console()::readPassword);
		}

		// No protocol at all?
		//CHECKSTYLE:OFF
		// TODO Add protocol here for each case
<<<<<<< HEAD
		if (
			ipmiConfigCli == null &&
			snmpConfigCli == null &&
			sshConfigCli == null &&
			httpConfigCli == null &&
			wmiConfigCli == null
		) {
			//CHECKSTYLE:ON
=======
		final boolean protocolsNotConfigured = Stream
			.of(ipmiConfigCli, snmpConfigCli, sshConfigCli, httpConfigCli)
			.allMatch(Objects::isNull);
		if (protocolsNotConfigured) {
>>>>>>> de3c6253
			throw new ParameterException(
				spec.commandLine(),
				"At least one protocol must be specified: --http[s], --ipmi, --snmp, --ssh, --wbem, --wmi, --winrm."
			);
		}

		// Connectors
		final Map<String, Connector> allConnectors = connectorStore.getStore();
		Stream<String> connectorsToCheck = connectors != null ? connectors.stream() : Stream.empty();
		if (excludedConnectors != null) {
			connectorsToCheck = Stream.concat(connectorsToCheck, excludedConnectors.stream());
		}
		String invalidConnectors = connectorsToCheck
			.filter(connectorName -> !allConnectors.containsKey(connectorName))
			.collect(Collectors.joining(", "));
		if (!invalidConnectors.isBlank()) {
			throw new ParameterException(spec.commandLine(), "Unknown connector: " + invalidConnectors);
		}
	}

	/**
	 * Set Log4j logging level according to the verbose flags
	 */
	void setLogLevel() {
		// Disable ANSI in the logging if we don't have a console
		ThreadContext.put("disableAnsi", Boolean.toString(!ConsoleService.hasConsole()));

		if (verbose != null) {
			Level logLevel;

			switch (verbose.length) {
				case 0:
					logLevel = Level.ERROR;
					break;
				case 1:
					logLevel = Level.WARN;
					break;
				case 2:
					logLevel = Level.INFO;
					break;
				case 3:
					logLevel = Level.DEBUG;
					break;
				default:
					logLevel = Level.ALL;
			}

			// Update the Log level at the root level
			LoggerContext loggerContext = (LoggerContext) LogManager.getContext(false);
			Configuration config = loggerContext.getConfiguration();
			LoggerConfig sentryLoggerConfig = config.getLoggerConfig("com.sentrysoftware");
			sentryLoggerConfig.setLevel(logLevel);
			loggerContext.updateLoggers();
		}
	}

	/**
	 * Try to start the interactive mode to request and set protocol passwords
	 *
	 * @param passwordReader password reader which displays the prompt text and wait for user's input
	 */
	void tryInteractivePasswords(final CliPasswordReader<char[]> passwordReader) {
		tryInteractiveGlobalPassword(passwordReader);

		tryInteractiveIpmiPassword(passwordReader);

		tryInteractiveSshPassword(passwordReader);

		tryInteractiveSnmpPassword(passwordReader);

		tryInteractiveHttpPassword(passwordReader);

		tryInteractiveWmiPassword(passwordReader);
		// TODO Implement interactive password for the other protocol configurations

	}

	/**
	 * Try to start the interactive mode to request and set global password
	 *
	 * @param passwordReader password reader which displays the prompt text and wait for user's input
	 */
	void tryInteractiveGlobalPassword(final CliPasswordReader<char[]> passwordReader) {
		if (username != null && password == null) {
			password = passwordReader.read("%s password: ", username);
		}
	}

	/**
	 * Try to start the interactive mode to request and set SNMP password
	 *
	 * @param passwordReader password reader which displays the prompt text and wait for user's input
	 */
	void tryInteractiveSnmpPassword(final CliPasswordReader<char[]> passwordReader) {
		if (snmpConfigCli != null && snmpConfigCli.getUsername() != null && snmpConfigCli.getPassword() == null) {
			snmpConfigCli.setPassword(passwordReader.read("%s password for SNMP: ", snmpConfigCli.getUsername()));
		}
	}

	/**
	 * Try to start the interactive mode to request and set IPMI password
	 *
	 * @param passwordReader password reader which displays the prompt text and wait for user's input
	 */
	void tryInteractiveIpmiPassword(final CliPasswordReader<char[]> passwordReader) {
		if (ipmiConfigCli != null && ipmiConfigCli.getUsername() != null && ipmiConfigCli.getPassword() == null) {
			ipmiConfigCli.setPassword(passwordReader.read("%s password for IPMI: ", ipmiConfigCli.getUsername()));
		}
	}

	/**
	 * Try to start the interactive mode to request and set SSH password
	 *
	 * @param passwordReader password reader which displays the prompt text and wait for user's input
	 */
	void tryInteractiveSshPassword(final CliPasswordReader<char[]> passwordReader) {
		if (sshConfigCli != null && sshConfigCli.getUsername() != null && sshConfigCli.getPassword() == null) {
			sshConfigCli.setPassword(passwordReader.read("%s password for SSH: ", sshConfigCli.getUsername()));
		}
	}

	/**
	 * Try to start the interactive mode to request and set HTTP password
	 *
	 * @param passwordReader password reader which displays the prompt text and wait for user's input
	 */
	void tryInteractiveHttpPassword(final CliPasswordReader<char[]> passwordReader) {
		if (httpConfigCli != null && httpConfigCli.getUsername() != null && httpConfigCli.getPassword() == null) {
			httpConfigCli.setPassword(passwordReader.read("%s password for HTTP: ", httpConfigCli.getUsername()));
		}
	}

	/**
	 * Try to start the interactive mode to request and set WMI password
	 *
	 * @param passwordReader password reader which displays the prompt text and wait for user's input
	 */
	void tryInteractiveWmiPassword(final CliPasswordReader<char[]> passwordReader) {
		if (wmiConfigCli != null && wmiConfigCli.getUsername() != null && wmiConfigCli.getPassword() == null) {
			wmiConfigCli.setPassword(passwordReader.read("%s password for WMI: ", wmiConfigCli.getUsername()));
		}
	}

	/**
	 * Prints the list of connectors embedded in the engine.
	 *
	 * @param connectorStore Wraps all the connectors
	 * @param printWriter    Prints formatted representations of objects to a text-output stream
	 * @return success exit code
	 */
	int listAllConnectors(final ConnectorStore connectorStore, final PrintWriter printWriter) {
		connectorStore
			.getStore()
			.entrySet()
			.stream()
			.filter(Objects::nonNull)
			.filter(e -> e.getValue() != null && e.getValue().getCompiledFilename() != null)
			.sorted((e1, e2) -> e1.getValue().getCompiledFilename().compareToIgnoreCase(e2.getValue().getCompiledFilename()))
			.forEachOrdered(connectorEntry -> {
				final String connectorName = connectorEntry.getKey();
				final Connector connector = connectorEntry.getValue();
				final String osList = connector
					.getConnectorIdentity()
					.getDetection()
					.getAppliesTo()
					.stream()
					.map(DeviceKind::getDisplayName)
					.collect(Collectors.joining(", "));

				printWriter.println(
					Ansi
						.ansi()
						.fgYellow()
						.a(connectorName)
						.fgDefault()
						.a(" ".repeat(30 - connectorName.length()))
						.a(Attribute.ITALIC)
						.fgCyan()
						.a(String.format("%-20s ", osList))
						.fgDefault()
						.a(Attribute.ITALIC_OFF)
						.a(connector.getConnectorIdentity().getDisplayName())
						.toString()
				);
				printWriter.flush();
			});

		return CommandLine.ExitCode.OK;
	}

	interface CliPasswordReader<R> {
		/**
		 * Applies this function to the given arguments to read a password
		 *
		 * @param fmt  A format string
		 * @param args Arguments referenced by the format specifiers in the format string
		 * @return the function result
		 */
		R read(String fmt, Object... args);
	}
}<|MERGE_RESOLUTION|>--- conflicted
+++ resolved
@@ -323,7 +323,6 @@
 		// No protocol at all?
 		//CHECKSTYLE:OFF
 		// TODO Add protocol here for each case
-<<<<<<< HEAD
 		if (
 			ipmiConfigCli == null &&
 			snmpConfigCli == null &&
@@ -332,16 +331,16 @@
 			wmiConfigCli == null
 		) {
 			//CHECKSTYLE:ON
-=======
-		final boolean protocolsNotConfigured = Stream
-			.of(ipmiConfigCli, snmpConfigCli, sshConfigCli, httpConfigCli)
-			.allMatch(Objects::isNull);
-		if (protocolsNotConfigured) {
->>>>>>> de3c6253
-			throw new ParameterException(
-				spec.commandLine(),
-				"At least one protocol must be specified: --http[s], --ipmi, --snmp, --ssh, --wbem, --wmi, --winrm."
-			);
+			final boolean protocolsNotConfigured = Stream
+				.of(ipmiConfigCli, snmpConfigCli, sshConfigCli, httpConfigCli)
+				.allMatch(Objects::isNull);
+
+			if (protocolsNotConfigured) {
+				throw new ParameterException(
+					spec.commandLine(),
+					"At least one protocol must be specified: --http[s], --ipmi, --snmp, --ssh, --wbem, --wmi, --winrm."
+				);
+			}
 		}
 
 		// Connectors
