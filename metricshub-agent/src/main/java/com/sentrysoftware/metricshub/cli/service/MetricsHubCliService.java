--- conflicted
+++ resolved
@@ -6,11 +6,8 @@
 import com.sentrysoftware.metricshub.cli.service.protocol.IpmiConfigCli;
 import com.sentrysoftware.metricshub.cli.service.protocol.SnmpConfigCli;
 import com.sentrysoftware.metricshub.cli.service.protocol.SshConfigCli;
-<<<<<<< HEAD
 import com.sentrysoftware.metricshub.cli.service.protocol.WbemConfigCli;
-=======
 import com.sentrysoftware.metricshub.cli.service.protocol.WinRmConfigCli;
->>>>>>> 8e4471a9
 import com.sentrysoftware.metricshub.cli.service.protocol.WmiConfigCli;
 import com.sentrysoftware.metricshub.engine.common.helpers.KnownMonitorType;
 import com.sentrysoftware.metricshub.engine.configuration.HostConfiguration;
@@ -309,13 +306,8 @@
 	 * @return A {@link Map} associating the input protocol type to its input credentials.
 	 */
 	private Map<Class<? extends IConfiguration>, IConfiguration> buildConfigurations() {
-		// TODO Add other protocols in stream here
 		return Stream
-<<<<<<< HEAD
-			.of(ipmiConfigCli, snmpConfigCli, sshConfigCli, httpConfigCli, wmiConfigCli, wbemConfigCli)
-=======
-			.of(ipmiConfigCli, snmpConfigCli, sshConfigCli, httpConfigCli, wmiConfigCli, winRmConfigCli)
->>>>>>> 8e4471a9
+			.of(ipmiConfigCli, snmpConfigCli, sshConfigCli, httpConfigCli, wmiConfigCli, winRmConfigCli, wbemConfigCli)
 			.filter(Objects::nonNull)
 			.map(protocolConfig -> protocolConfig.toProtocol(username, password))
 			.collect(Collectors.toMap(IConfiguration::getClass, Function.identity()));
@@ -323,6 +315,7 @@
 
 	/**
 	 * Validate the specified arguments, and ask for passwords if needed.
+	 *
 	 * @param connectorStore Wraps all the connectors
 	 * @throws ParameterException in case of invalid parameter
 	 */
@@ -336,14 +329,10 @@
 		}
 
 		// No protocol at all?
-		// TODO Add protocol here for each case
 		final boolean protocolsNotConfigured = Stream
-<<<<<<< HEAD
-			.of(ipmiConfigCli, snmpConfigCli, sshConfigCli, httpConfigCli, wbemConfigCli)
-=======
-			.of(ipmiConfigCli, snmpConfigCli, sshConfigCli, httpConfigCli, winRmConfigCli)
->>>>>>> 8e4471a9
+			.of(ipmiConfigCli, snmpConfigCli, sshConfigCli, httpConfigCli, wmiConfigCli, winRmConfigCli, wbemConfigCli)
 			.allMatch(Objects::isNull);
+
 		if (protocolsNotConfigured) {
 			throw new ParameterException(
 				spec.commandLine(),
@@ -419,13 +408,9 @@
 
 		tryInteractiveWmiPassword(passwordReader);
 
-<<<<<<< HEAD
 		tryInteractiveWbemPassword(passwordReader);
-=======
+
 		tryInteractiveWinRmPassword(passwordReader);
->>>>>>> 8e4471a9
-		// TODO Implement interactive password for the other protocol configurations
-
 	}
 
 	/**
@@ -495,7 +480,6 @@
 	}
 
 	/**
-<<<<<<< HEAD
 	 * Try to start the interactive mode to request and set WBEM password
 	 *
 	 * @param passwordReader password reader which displays the prompt text and wait for user's input
@@ -503,7 +487,10 @@
 	void tryInteractiveWbemPassword(final CliPasswordReader<char[]> passwordReader) {
 		if (wbemConfigCli != null && wbemConfigCli.getUsername() != null && wbemConfigCli.getPassword() == null) {
 			wbemConfigCli.setPassword(passwordReader.read("%s password for WBEM: ", wbemConfigCli.getUsername()));
-=======
+		}
+	}
+
+	/**
 	 * Try to start the interactive mode to request and set WinRM password
 	 *
 	 * @param passwordReader password reader which displays the prompt text and wait for user's input
@@ -511,7 +498,6 @@
 	void tryInteractiveWinRmPassword(final CliPasswordReader<char[]> passwordReader) {
 		if (winRmConfigCli != null && winRmConfigCli.getUsername() != null && winRmConfigCli.getPassword() == null) {
 			winRmConfigCli.setPassword(passwordReader.read("%s password for WinRM: ", winRmConfigCli.getUsername()));
->>>>>>> 8e4471a9
 		}
 	}
 
