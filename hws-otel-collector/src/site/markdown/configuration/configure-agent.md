<<<<<<< HEAD
keywords: configuration, protocols, snmp, wbem, wmi, ipmi, ssh, http, os command, winrm
description: How to configure Hardware Sentry Agent to scrape targets with various protocols.
=======
keywords: configuration, protocols, snmp, wbem, wmi, ipmi, ssh, http, os command
description: How to configure Hardware Sentry Agent to scrape hosts with various protocols.
>>>>>>> 10581347

# Monitoring Configuration

<!-- MACRO{toc|fromDepth=1|toDepth=2|id=toc} -->

To collect metrics from your hosts, you need to provide the following information to **${project.name}**:

* the hostname of the host to be monitored
* its type
* the protocol to be used.

This information must be provided in the **config/hws-config.yaml** file (an alternate path can be specified in [otel-config.yaml](configure-otel.md)).

The [YAML syntax](https://yaml.org/) of the configuration file must be strictly respected for **${project.name}** to operate correctly (notably the indentation). As changes in this file are taken into account immediately, there is no need to restart the *OpenTelemetry Collector*.

## Monitored Hosts

Systems to monitor are defined under `hosts` with the below syntax:

```yaml
hosts:

- host:
    hostname: <hostname>
    type: <host-type>
  <protocol-configuration>
```

where:

* `<hostname>` is the name of the host, or its IP address
* `<host-type>` is the type of the host to be monitored. Possible values are:

    * `win` for [Microsoft Windows systems](https://www.sentrysoftware.com/docs/hardware-connectors/latest/platform-requirements.html#microsoft-windows)
    * `linux` for [Linux systems](https://www.sentrysoftware.com/docs/hardware-connectors/latest/platform-requirements.html#linux)
    * `network` for [network devices](https://www.sentrysoftware.com/docs/hardware-connectors/latest/platform-requirements.html#network-device)
    * `oob` for [Out-of-band management cards](https://www.sentrysoftware.com/docs/hardware-connectors/latest/platform-requirements.html#out-of-band), [VMware ESX systems](https://www.sentrysoftware.com/docs/hardware-connectors/latest/platform-requirements.html#vmware-esx), and [blade chassis](https://www.sentrysoftware.com/docs/hardware-connectors/latest/platform-requirements.html#blade-chassis")
    * `storage` for [storage systems](https://www.sentrysoftware.com/docs/hardware-connectors/latest/platform-requirements.html#storage-system)
    * `aix` for [IBM AIX systems](https://www.sentrysoftware.com/docs/hardware-connectors/latest/platform-requirements.html#ibm-aix)
    * `hpux` for [HP UX systems](https://www.sentrysoftware.com/docs/hardware-connectors/latest/platform-requirements.html#hp-ux)
    * `solaris` for [Oracle Solaris systems](https://www.sentrysoftware.com/docs/hardware-connectors/latest/platform-requirements.html#oracle-solaris)
    * `tru64` for [HP Tru64 systems](https://www.sentrysoftware.com/docs/hardware-connectors/latest/platform-requirements.html#hp-tru64)
    * `vms` for [HP Open VMS systems](https://www.sentrysoftware.com/docs/hardware-connectors/latest/platform-requirements.html#hp-openvms)

<<<<<<< HEAD
* `<protocol-configuration>` is the protocol(s) **${project.name}** will use to communicate with the targets: `http`, `ipmi`, `oscommand`, `ssh`, `snmp`, `wmi`, `wbem` or `winrm`. Refer to [Specifying the protocol to be used](#protocol) for more details.
=======
* `<protocol-configuration>` is the protocol(s) **${project.name}** will use to communicate with the hosts: `http`, `ipmi`, `oscommand`, `ssh`, `snmp`, `wmi`, or `wbem`. Refer to [Specifying the protocol to be used](#protocol) for more details.
>>>>>>> 10581347

<a name="protocol"></a>

## Protocols and Credentials

### HTTP

Use the parameters below to configure the HTTP protocol:

| Parameter | Description                                                                      |
| --------- | -------------------------------------------------------------------------------- |
| http      | Protocol used to access the host.                                                |
| port      | The HTTPS port number used to perform SNMP queries (Default: 443).               |
| username  | Name used to establish the connection with the host via the HTTP protocol.       |
| password  | Password used to establish the connection with the host via the HTTP protocol.   |

#### Example

```yaml
hosts:

  - host:
      hostname: myhost-01
      type: storage
    http:
      https: true
      port: 443
      username: myusername
      password: mypwd
```

### IPMI

Use the parameters below to configure the IPMI protocol:

| Parameter | Description                                                                      |
| --------- | -------------------------------------------------------------------------------- |
| ipmi      | Protocol used to access the host.                                                |
| username  | Name used to establish the connection with the host via the IPMI protocol.       |
| password  | Password used to establish the connection with the host via the IPMI protocol.   |

#### Example

```yaml
hosts:

- host:
    hostname: myhost-01
    type: oob
  ipmi:
    username: myusername
    password: mypwd
```

### OS Commands

Use the parameters below to configure OS Commands:

| Parameter       | Description                                                                                                                                               |
| --------------- | --------------------------------------------------------------------------------------------------------------------------------------------------------- |
| osCommand       | Protocol used to access the host.                                                                                                                         |
| timeout         | How long until the local OS Commands time out (default: 120s).|
| useSudo         | Whether sudo is used or not for the local OS Command (true or false).                                                                                     |
| useSudoCommands | List of commands for which sudo is required.                                                                                                              |
| sudoCommand     | Sudo command to be used (Default: sudo).                                                                                                                  |

#### Example

```yaml
hosts:
  - host:
      hostname: myhost-01
      type: linux
    osCommand:
      timeout: 120
      useSudo: true
      useSudoCommands: [ cmd1, cmd2 ]
      sudoCommand: sudo
```

### SSH

Use the parameters below to configure the SSH protocol:

| Parameter       | Description                                                                                                                                           |
| --------------- | ----------------------------------------------------------------------------------------------------------------------------------------------------- |
| ssh             | Protocol used to access the host.                                                                                                                     |
| timeout         | How long until the command times out (default: 120s). |
| useSudo         | Whether sudo is used or not for the SSH Command (true or false).                                                                                      |
| useSudoCommands | List of commands for which sudo is required.                                                                                                          |
| sudoCommand     | Sudo command to be used (Default: sudo).                                                                                                              |
| username        | Name to use for performing the SSH query.                                                                                                             |
| password        | Password to use for performing the SSH query.                                                                                                         |
| privateKey      | Private Key File to use to establish the connection to the host through the SSH protocol                                                              |

#### Example

```yaml
hosts:
  - host:
      hostname: myhost-01
      type: linux
    ssh:
      timeout: 120
      useSudo: true
      useSudoCommands: [ cmd1, cmd2 ]
      sudoCommand: sudo
      username: myusername
      password: mypwd
      privateKey: /tmp/ssh-key.txt

```

### SNMP

Use the parameters below to configure the SNMP protocol:

| Parameter        | Description                                                                                                                                           |
| ---------------- | ----------------------------------------------------------------------------------------------------------------------------------------------------- |
| snmp             | Protocol used to access the host.                                                                                                                     |
| version          | The version of the SNMP protocol (v1, v2c, v3-no-auth, v3-md5, v3-sha).                                                                               |
| community        | The SNMP Community string to use to perform SNMP v1 queries (Default: public).                                                                        |
| port             | The SNMP port number used to perform SNMP queries (Default: 161).                                                                                     |
| timeout          | How long until the SNMP request times out (default: 120s). |
| privacy          | _SNMP v3 only_ - The type of encryption protocol (none, aes, des).                                                                                    |
| privacy password | _SNMP v3 only_ - Password associated to the privacy protocol.                                                                                         |
| username         | _SNMP v3 only_ - Name to use for performing the SNMP query.                                                                                           |
| password         | _SNMP v3 only_ - Password to use for performing the SNMP query.                                                                                       |

#### Example

```yaml
hosts:

- host:
    hostname: myhost-01
    type: linux
  snmp:
    version: v1
    community: public
    port: 161
    timeout: 120s

- host:
    hostname: myhost-01
    type: linux
  snmp:
    version: v2c
    community: public
    port: 161
    timeout: 120s

- host:
    hostname: myhost-01
    type: linux
  snmp:
    version: v3-md5
    community: public
    port: 161
    timeout: 120s
    privacy: des
    privacyPassword: myprivacypwd
    username: myusername
    password: mypwd
```

### WBEM

Use the parameters below to configure the WBEM protocol:

| Parameter | Description                                                                                                                                           |
| --------- | ----------------------------------------------------------------------------------------------------------------------------------------------------- |
| wbem      | Protocol used to access the host.                                                                                                                     |
| protocol  | The protocol used to access the host.                                                                                                                 |
| port      | The HTTPS port number used to perform WBEM queries (Default: 5989 for HTTPS or 5988 for HTTP).                                                        |
| timeout   | How long until the WBEM request times out (default: 120s). |
| username  | Name used to establish the connection with the host via the WBEM protocol.                                                                            |
| password  | Password used to establish the connection with the host via the WBEM protocol.                                                                        |

#### Example

```yaml
hosts:

  - host:
      hostname: myhost-01
      type: storage
    wbem:
      protocol: HTTPS
      port: 5989
      timeout: 120s
      username: myusername
      password: mypwd
```

### WMI

Use the parameters below to configure the WMI protocol:

| Parameter | Description                                                                                                                                          |
| --------- | ---------------------------------------------------------------------------------------------------------------------------------------------------- |
| wmi       | Protocol used to access the host.                                                                                                                    |
| timeout   | How long until the WMI request times out (default: 120s). |
| username  | Name used to establish the connection with the host via the WMI protocol.                                                                            |
| password  | Password used to establish the connection with the host via the WMI protocol.                                                                        |

#### Example

```yaml
hosts:

  - host:
      hostname: myhost-01
      type: WIN
    wmi:
      timeout: 120s
      username: myusername
      password: mypwd
```

### WinRM

Use the parameters below to configure the WinRM protocol:

| Parameter    | Description                                                                                                   |
| ------------ | ------------------------------------------------------------------------------------------------------------- |
| winrm        | Protocol used to access the target.                                                                           |
| timeout      | How long until the WMI request times out (default: 120s).                                                     |
| username     | Name used to establish the connection with the target via the WinRM protocol.                                 |
| password     | Password used to establish the connection with the target via the WinRM protocol.                             |
| namespace    | Namespace of the target to connect to via the WinRM protocol.                                                 |
| protocol     | The protocol used to access the target (HTTP or HTTPS).                                                       |
| port         | The port number used to perform WQL queries and commands (Default: 5985 for HTTP or 5986 for HTTPS).          |
| forcentlm    | Whether to force the use of NTLM to authenticate to the target (Default: false).                              |
| kerberosonly | Whether to force the use of kerberos to authenticate to the target (Default: false).                          |

#### Example

```yaml
targets:

  - target:
      hostname: server-11
      type: win
    winRM:
      timeout: 120
      username: myusername
      password: mypwd
      namespace: mynamespace
      port: 5986
      protocol: http
      forcentlm: true
      kerberosOnly: false

```

## Site and Sustainable IT Settings

You can specify additional labels to be added to each collected metric, with the `extraLabels` property:

```yaml
extraLabels:
  site: Datacenter 1 # Customize with your own site naming (dedicating 1 collector to 1 site is a good practice)
  label_name: "Label Value"
```

This is an easy way to add a label to all metrics collected by this instance of the **${project.name}**. We recommend that you run at least one separate instance of the *OpenTelemetry Collector* for each site, and specify a different `site` label value for each of them. This will be particularly useful to group monitored systems per their physical location.

Similarly, you can specify additional static metrics to be exposed with the `extraMetrics` property:

```yaml
extraMetrics:
  hw.site.carbon_density_grams: 350 # in g/kWh -- 350g/kWh is the average in Europe
  hw.site.electricity_cost_dollars: 0.12 # in $/kWh -- $0.12/kWh is the average for non-household in Europe
  hw.site.pue_ratio: 1.8
```

The above example configures the *OpenTelemetry Collector* to expose the carbon density and price per kWh of the electricity in the monitored site. These metrics can be leveraged in [Grafana dashboards](../integration/grafana.md) to calculate the carbon footprint, with different carbon densities for each monitored site, for example.

## Other Configuration Settings

### Basic Authentication Header

The **${project.name}**'s internal `OTLP Exporter` authenticates itself with the [OTLP gRPC Receiver](configure-otel.md#OTLP_gRPC) by including the HTTP `Authorization` request header with the credentials. A predefined *Basic Authentication Header* value is stored internally and included in each request when sending telemetry data.

To override the default value of the *Basic Authentication Header*, add a new `Authorization` header under the `exporter:otlp:headers` section:

```yaml
exporter:
  otlp:
    headers:
      Authorization: Basic <credentials>

hosts: # ...
```

You should provide a value as `Basic <credentials>` where `<credentials>` are built by first joining your username and password with a colon (`myUsername:myPassword`), and then by encoding the resulting value in `base64`.

You can also proceed with an additional security level by encrypting the `Basic <credentials>` value. See [Encrypting Passwords](../security/passwords.md#Encrypting_Passwords).

> **Warning**: If you update the *Basic Authentication Header*, you must generate a new `.htpasswd` file for the [OpenTelemetry Collector Basic Authenticator](configure-otel.md#Basic_Authenticator).

### Collect Period

By default, **${project.name}** collects metrics from the monitored hosts every minute. To change the default collect period:

* for all your hosts, add the `collectPeriod` parameter just before the `hosts` section:

    ```yaml
    collectPeriod: 2m

    hosts: # ...
    ```

* for a specific host, add the `collectPeriod` parameter in the relevant `host` section:

    ```yaml
    hosts:

    - host:
        hostname: myhost
        type: linux
      snmp:
        version: v1
        community: public
        port: 161
        timeout: 120s
      collectPeriod: 1m30s # Customized
    ```

There is a decorelation between the internal collect period and the scrape interval configured in [config/otel-config.yaml](configure-otel.md). **You need to make sure the internal collect period is shorter than the scrape interval** to avoid gaps or duplicate points, which would affect rate calculations.

> **Warning**: Collecting metrics too frequently can cause CPU-intensive workloads.

### Connectors

The **${project.name}** comes with the [Hardware Connector Library](https://www.sentrysoftware.com/docs/hardware-connectors/latest/), a library that consists of hundreds of hardware connectors that describe how to discover hardware components and detect failures. When running **${project.name}**, the connectors are automatically selected based on the device type provided and the enabled protocols. You can however indicate to **${project.name}** which connectors should be used or excluded.

Use the parameters below to select or exclude connectors:

| Parameter          | Description                                                                          |
| ------------------ | ------------------------------------------------------------------------------------ |
| selectedConnectors | Connector(s) to use to monitor the host. No automatic detection will be performed.   |
| excludedConnectors | Connector(s) that must be excluded from the automatic detection.                     |

Connector names must be comma-separated, as shown in the example below:

```yaml
hosts:

  - host:
      hostname: myhost-01
      type: WIN
    wmi:
      timeout: 120s
      username: myusername
      password: mypwd
    selectedConnectors: [ VMwareESX4i, VMwareESXi ]
    excludedConnectors: [ VMwareESXiDisksStorage ]
```

The exhaustive list of connectors is available in the [Hardware Connector Library User Documentation<](https://www.sentrysoftware.com/docs/hardware-connectors/latest/platform-requirements.html). The list of connectors in the current installation of **${project.name}** can be obtained with the below command:

```shell-session
$ hws -l
```

[More information on the `hws` command](../troubleshooting/cli.md)

Please make sure the connector names are properly spelled as **Hardware Sentry OpenTelemetry** will only use the valid connectors for monitoring. Any mispelled connector name will be ignored.

### Disabling Alerts (Not Recommended)

To disable **${project.name}**'s alerts:

* for all your hosts, set the `disableAlerts` parameter to `true` just before the `hosts` section:

    ```yaml
    disableAlerts: true

    hosts: # ...
    ```

* for a specific host, set the `disableAlerts` parameter to `true` in the relevant `host` section:

    ```yaml
    hosts:

    - host:
        hostname: myhost
        type: linux
      snmp:
        version: v1
        community: public
        port: 161
        timeout: 120s
      disableAlerts: true
    ```

### Discovery Cycle

**${project.name}** periodically performs discoveries to detect new components in your monitored environment. By default, **${project.name}** runs a discovery after 30 collects. To change this default discovery cycle:

* for all your hosts, add the `discoveryCycle` just before the `hosts` section:

    ```yaml
    discoveryCycle: 15

    hosts: # ...
    ```

* for a specific host, add the `discoveryCycle` parameter in the relevant `host` section:

    ```yaml
    hosts:

    - host:
        hostname: myhost
        type: linux
      snmp:
        version: v1
        community: public
        port: 161
        timeout: 120s
      discoveryCycle: 5 # Customized
    ```

and indicate the number of collects after which a discovery will be performed.

> **Warning**: Running discoveries too frequently can cause CPU-intensive workloads.

### Extra Labels

All labels specified under `extraLabels` for a specific host will be added as additional attributes to the corresponding [Host Resource](https://github.com/open-telemetry/opentelemetry-specification/blob/main/specification/resource/semantic_conventions/host.md). The attributes of a *Resource* typically end up added to each metric attached to that *Resource* when exported to time series platforms like Prometheus.

A particular example is the use `extraLabels` to override the `host.name` attribute that is set by default by **${project.name}**. By default, the `host.name` attribute is set with the resolved FQDN to the monitored system, but you can override this value using `extraLabels` as in the example below:

```yaml
hosts:

- host:
    hostname: host01
    type: Linux
  snmp:
    version: v1
    port: 161
    timeout: 120
  extraLabels:
    host.name: host01.internal.domain.net
    app: Jenkins
```

### Hardware Problem Template

When detecting a hardware problem, **${project.name}** triggers an alert as OpenTelemetry log. The alert body is built from the following template:

```
Hardware problem on ${FQDN} with ${MONITOR_NAME}.${NEWLINE}${NEWLINE}${ALERT_DETAILS}${NEWLINE}${NEWLINE}${FULLREPORT}
```

To change this default hardware problem template:

* for all your hosts, configure the `hardwareProblemTemplate` parameter just before the `hosts` section:

    ```yaml
    hardwareProblemTemplate: Custom hardware problem on ${FQDN} with ${MONITOR_NAME}.

    hosts: # ...
    ```

* for a specific host, configure the `hardwareProblemTemplate` parameter in the relevant `host` section:

    ```yaml
    hosts:

    - host:
        hostname: myhost
        type: linux
      snmp:
        version: v1
        community: public
        port: 161
        timeout: 120s
      hardwareProblemTemplate: Custom hardware problem on myhost with ${MONITOR_NAME}.
    ```

and indicate the template to use when building alert messages.

For more information about the alert mechanism and the macros to use, refer to the [Alerts](../alerts.md) page.

### Hostname Resolution

By default, **${project.name}** resolves the `hostname` of the host to a Fully Qualified Domain Name (FQDN) and displays this value in the [Host Resource](https://github.com/open-telemetry/opentelemetry-specification/blob/main/specification/resource/semantic_conventions/host.md) attribute `host.name`. To display the configured hostname instead, set `resolveHostnameToFqdn` to `false`:

```yaml
resolveHostnameToFqdn: false

hosts:

- host:
    hostname: host01
    type: Linux
```

### Job Pool Size

By default, **${project.name}** runs up to 20 discovery and collect jobs in parallel. To increase or decrease the number of jobs **${project.name}** can run simultaneously,  add the `jobPoolSize` parameter just before the `hosts` section:

```yaml
jobPoolSize: 20

hosts: # ...
```

and indicate a number of jobs.

> **Warning**: Running too many jobs in parallel can lead to an OutOfMemory error.

### Sequential Mode

By default, **${project.name}** sends the queries to the host in parallel. Although the parallel mode is faster than the sequential one, too many requests at the same time can lead to the failure of the targeted system.

To force all the network calls to be executed in sequential order:

* for all your hosts, enable the `sequential` option just before the `hosts` section (**NOT RECOMMENDED**):

    ```yaml
    sequential: true

    hosts: # ...
    ```

* for a specific host, enable the `sequential` option in the relevant `host` section:

    ```yaml
    hosts:

    - host:
        hostname: myhost
        type: linux
      snmp:
        version: v1
        community: public
        port: 161
        timeout: 120s
      sequential: true # Customized
    ```

> **Warning**: Sending requests in sequential mode slows down the monitoring significantly. Instead of using the sequential mode, you could increase the maximum number of allowed concurrent requests in the monitored system, if the manufacturer allows it.

### Timeout, Duration and Period Format

Timeouts, durations and periods are specified with the below format:

| Unit | Description                     | Examples         |
| ---- | ------------------------------- | ---------------- |
| s    | seconds                         | 120s             |
| m    | minutes                         | 90m, 1m15s       |
| h    | hours                           | 1h, 1h30m        |
| d    | days (based on a 24-hour day)   | 1d               |

### Trusted Certificates File

A TLS handshake takes place when the **Hardware Sentry Agent**'s `OTLP Exporter` instantiates a communication with the `OTLP gRPC Receiver`. By default, the internal `OTLP Exporter` client is configured to trust the `OTLP gRPC Receiver`'s certificate `security/otel.crt`.

If you generate a new server's certificate for the [OTLP gRPC Receiver](configure-otel.md#OTLP_gRPC), you must configure the `trustedCertificatesFile` parameter under the `exporter:otlp` section:

```yaml
exporter:
  otlp:
    trustedCertificatesFile: security/new-server-cert.crt

hosts: # ...
```

The file should be stored in the `security` folder and should contain one or more X.509 certificates in PEM format.<|MERGE_RESOLUTION|>--- conflicted
+++ resolved
@@ -1,10 +1,5 @@
-<<<<<<< HEAD
 keywords: configuration, protocols, snmp, wbem, wmi, ipmi, ssh, http, os command, winrm
-description: How to configure Hardware Sentry Agent to scrape targets with various protocols.
-=======
-keywords: configuration, protocols, snmp, wbem, wmi, ipmi, ssh, http, os command
 description: How to configure Hardware Sentry Agent to scrape hosts with various protocols.
->>>>>>> 10581347
 
 # Monitoring Configuration
 
@@ -49,11 +44,7 @@
     * `tru64` for [HP Tru64 systems](https://www.sentrysoftware.com/docs/hardware-connectors/latest/platform-requirements.html#hp-tru64)
     * `vms` for [HP Open VMS systems](https://www.sentrysoftware.com/docs/hardware-connectors/latest/platform-requirements.html#hp-openvms)
 
-<<<<<<< HEAD
-* `<protocol-configuration>` is the protocol(s) **${project.name}** will use to communicate with the targets: `http`, `ipmi`, `oscommand`, `ssh`, `snmp`, `wmi`, `wbem` or `winrm`. Refer to [Specifying the protocol to be used](#protocol) for more details.
-=======
-* `<protocol-configuration>` is the protocol(s) **${project.name}** will use to communicate with the hosts: `http`, `ipmi`, `oscommand`, `ssh`, `snmp`, `wmi`, or `wbem`. Refer to [Specifying the protocol to be used](#protocol) for more details.
->>>>>>> 10581347
+* `<protocol-configuration>` is the protocol(s) **${project.name}** will use to communicate with the hosts: `http`, `ipmi`, `oscommand`, `ssh`, `snmp`, `wmi`, `wbem` or `winrm`. Refer to [Specifying the protocol to be used](#protocol) for more details.
 
 <a name="protocol"></a>
 
@@ -280,22 +271,22 @@
 
 | Parameter    | Description                                                                                                   |
 | ------------ | ------------------------------------------------------------------------------------------------------------- |
-| winrm        | Protocol used to access the target.                                                                           |
+| winrm        | Protocol used to access the host.                                                                           |
 | timeout      | How long until the WMI request times out (default: 120s).                                                     |
-| username     | Name used to establish the connection with the target via the WinRM protocol.                                 |
-| password     | Password used to establish the connection with the target via the WinRM protocol.                             |
-| namespace    | Namespace of the target to connect to via the WinRM protocol.                                                 |
-| protocol     | The protocol used to access the target (HTTP or HTTPS).                                                       |
+| username     | Name used to establish the connection with the host via the WinRM protocol.                                 |
+| password     | Password used to establish the connection with the host via the WinRM protocol.                             |
+| namespace    | Namespace of the host to connect to via the WinRM protocol.                                                 |
+| protocol     | The protocol used to access the host (HTTP or HTTPS).                                                       |
 | port         | The port number used to perform WQL queries and commands (Default: 5985 for HTTP or 5986 for HTTPS).          |
-| forcentlm    | Whether to force the use of NTLM to authenticate to the target (Default: false).                              |
-| kerberosonly | Whether to force the use of kerberos to authenticate to the target (Default: false).                          |
-
-#### Example
-
-```yaml
-targets:
-
-  - target:
+| forcentlm    | Whether to force the use of NTLM to authenticate to the host (Default: false).                              |
+| kerberosonly | Whether to force the use of kerberos to authenticate to the host (Default: false).                          |
+
+#### Example
+
+```yaml
+hosts:
+
+  - host:
       hostname: server-11
       type: win
     winRM:
