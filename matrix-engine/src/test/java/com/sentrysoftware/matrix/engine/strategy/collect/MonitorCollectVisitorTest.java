--- conflicted
+++ resolved
@@ -165,19 +165,6 @@
 			.statusInformation("status: 0 (Operable)")
 			.build();
 
-<<<<<<< HEAD
-	private static IParameterValue statusParamWithIntrusion = StatusParam
-			.builder()
-			.name(STATUS_PARAMETER)
-			.collectTime(collectTime)
-			.state(ParameterState.OK)
-			.unit(STATUS_PARAMETER_UNIT)
-			.statusInformation("status: 0 (Operable)")
-			.build();
-
-
-=======
->>>>>>> 3f91cf83
 	@Test
 	void testVisitConcreteConnector() {
 		final IHostMonitoring hostMonitoring = new HostMonitoring();
