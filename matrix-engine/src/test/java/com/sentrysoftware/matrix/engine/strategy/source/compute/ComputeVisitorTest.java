--- conflicted
+++ resolved
@@ -1935,7 +1935,91 @@
 	}
 
 	@Test
-<<<<<<< HEAD
+	void testArrayTranslate() {
+
+		List<List<String>> table = Arrays.asList(
+			Arrays.asList("ID1", null, "TYPE1"),
+			Arrays.asList("ID2", null, "TYPE2"),
+			Arrays.asList("ID3", null, "TYPE3")
+		);
+
+		sourceTable.setTable(table);
+
+		// ArrayTranslate is null
+		computeVisitor.visit((ArrayTranslate) null);
+		assertEquals(table, sourceTable.getTable());
+
+		// ArrayTranslate is not null, translationTable is null
+		ArrayTranslate arrayTranslate = ArrayTranslate.builder().build();
+		computeVisitor.visit(arrayTranslate);
+		assertEquals(table, sourceTable.getTable());
+
+		// ArrayTranslate is not null, translationTable is not null, translations is null
+		arrayTranslate.setTranslationTable(TranslationTable.builder().translations(null).build());
+		computeVisitor.visit(arrayTranslate);
+		assertEquals(table, sourceTable.getTable());
+
+		// ArrayTranslate is not null, translationTable is not null, translations is not null,
+		// column < 1
+		Map<String, String> translations = new HashMap<>();
+		arrayTranslate.getTranslationTable().setTranslations(translations);
+		arrayTranslate.setColumn(0);
+		computeVisitor.visit(arrayTranslate);
+		assertEquals(table, sourceTable.getTable());
+
+		// ArrayTranslate is not null, translationTable is not null, translations is not null,
+		// column >= 1, arraySeparator is null, resultSeparator is null, columnIndex >= row size
+		arrayTranslate.setColumn(4);
+		computeVisitor.visit(arrayTranslate);
+		assertEquals(table, sourceTable.getTable());
+
+		// ArrayTranslate is not null, translationTable is not null, translations is not null,
+		// column >= 1, arraySeparator is not null, resultSeparator is not null, columnIndex >= row size
+		arrayTranslate.setArraySeparator(COMMA);
+		arrayTranslate.setResultSeparator(PIPE);
+		computeVisitor.visit(arrayTranslate);
+		assertEquals(table, sourceTable.getTable());
+
+		// ArrayTranslate is not null, translationTable is not null, translations is not null,
+		// column >= 1, arraySeparator is not null, resultSeparator is not null, columnIndex < row size,
+		// arrayValue is null
+		arrayTranslate.setColumn(2);
+		computeVisitor.visit(arrayTranslate);
+		assertEquals(table, sourceTable.getTable());
+
+		// Test OK
+
+		table = Arrays.asList(
+			Arrays.asList("ID1", "STATUS11,STATUS12,STATUS13", "TYPE1"),
+			Arrays.asList("ID2", ",STATUS22,STATUS23,", "TYPE2"),
+			Arrays.asList("ID3", "STATUS31", "TYPE3")
+		);
+
+		sourceTable.setTable(table);
+
+		translations = Map
+			.of(
+				EMPTY, "NO_VALUE",
+				"STATUS11", "TRANSLATED_STATUS11",
+				"STATUS12", "TRANSLATED_STATUS12",
+				"STATUS13", "TRANSLATED_STATUS13",
+				"STATUS22", "TRANSLATED_STATUS22", // No translation for STATUS23
+				"STATUS31", "TRANSLATED_STATUS31"
+			);
+
+		arrayTranslate.getTranslationTable().setTranslations(translations);
+
+		List<List<String>> result = Arrays.asList(
+			Arrays.asList("ID1", "TRANSLATED_STATUS11|TRANSLATED_STATUS12|TRANSLATED_STATUS13", "TYPE1"),
+			Arrays.asList("ID2", "NO_VALUE|TRANSLATED_STATUS22||NO_VALUE", "TYPE2"),
+			Arrays.asList("ID3", "TRANSLATED_STATUS31", "TYPE3")
+		);
+
+		computeVisitor.visit(arrayTranslate);
+		assertEquals(result, sourceTable.getTable());
+	}
+
+	@Test
 	void testAwk() throws Exception {
 		List<List<String>> table = Arrays.asList(LINE_1, LINE_2, LINE_3);
 
@@ -2025,89 +2109,5 @@
 		assertEquals("", ComputeVisitor.keepOnlyRegExpStringInput("", "^"+BAR).toString()); 
 		String expected = "FOO;ID1;NAME1;MANUFACTURER1;NUMBER_OF_DISKS1";
 		assertEquals(expected , ComputeVisitor.keepOnlyRegExpStringInput(LINE_RAW_DATA, "^"+FOO).toString()); // use case trad
-=======
-	void testArrayTranslate() {
-
-		List<List<String>> table = Arrays.asList(
-			Arrays.asList("ID1", null, "TYPE1"),
-			Arrays.asList("ID2", null, "TYPE2"),
-			Arrays.asList("ID3", null, "TYPE3")
-		);
-
-		sourceTable.setTable(table);
-
-		// ArrayTranslate is null
-		computeVisitor.visit((ArrayTranslate) null);
-		assertEquals(table, sourceTable.getTable());
-
-		// ArrayTranslate is not null, translationTable is null
-		ArrayTranslate arrayTranslate = ArrayTranslate.builder().build();
-		computeVisitor.visit(arrayTranslate);
-		assertEquals(table, sourceTable.getTable());
-
-		// ArrayTranslate is not null, translationTable is not null, translations is null
-		arrayTranslate.setTranslationTable(TranslationTable.builder().translations(null).build());
-		computeVisitor.visit(arrayTranslate);
-		assertEquals(table, sourceTable.getTable());
-
-		// ArrayTranslate is not null, translationTable is not null, translations is not null,
-		// column < 1
-		Map<String, String> translations = new HashMap<>();
-		arrayTranslate.getTranslationTable().setTranslations(translations);
-		arrayTranslate.setColumn(0);
-		computeVisitor.visit(arrayTranslate);
-		assertEquals(table, sourceTable.getTable());
-
-		// ArrayTranslate is not null, translationTable is not null, translations is not null,
-		// column >= 1, arraySeparator is null, resultSeparator is null, columnIndex >= row size
-		arrayTranslate.setColumn(4);
-		computeVisitor.visit(arrayTranslate);
-		assertEquals(table, sourceTable.getTable());
-
-		// ArrayTranslate is not null, translationTable is not null, translations is not null,
-		// column >= 1, arraySeparator is not null, resultSeparator is not null, columnIndex >= row size
-		arrayTranslate.setArraySeparator(COMMA);
-		arrayTranslate.setResultSeparator(PIPE);
-		computeVisitor.visit(arrayTranslate);
-		assertEquals(table, sourceTable.getTable());
-
-		// ArrayTranslate is not null, translationTable is not null, translations is not null,
-		// column >= 1, arraySeparator is not null, resultSeparator is not null, columnIndex < row size,
-		// arrayValue is null
-		arrayTranslate.setColumn(2);
-		computeVisitor.visit(arrayTranslate);
-		assertEquals(table, sourceTable.getTable());
-
-		// Test OK
-
-		table = Arrays.asList(
-			Arrays.asList("ID1", "STATUS11,STATUS12,STATUS13", "TYPE1"),
-			Arrays.asList("ID2", ",STATUS22,STATUS23,", "TYPE2"),
-			Arrays.asList("ID3", "STATUS31", "TYPE3")
-		);
-
-		sourceTable.setTable(table);
-
-		translations = Map
-			.of(
-				EMPTY, "NO_VALUE",
-				"STATUS11", "TRANSLATED_STATUS11",
-				"STATUS12", "TRANSLATED_STATUS12",
-				"STATUS13", "TRANSLATED_STATUS13",
-				"STATUS22", "TRANSLATED_STATUS22", // No translation for STATUS23
-				"STATUS31", "TRANSLATED_STATUS31"
-			);
-
-		arrayTranslate.getTranslationTable().setTranslations(translations);
-
-		List<List<String>> result = Arrays.asList(
-			Arrays.asList("ID1", "TRANSLATED_STATUS11|TRANSLATED_STATUS12|TRANSLATED_STATUS13", "TYPE1"),
-			Arrays.asList("ID2", "NO_VALUE|TRANSLATED_STATUS22||NO_VALUE", "TYPE2"),
-			Arrays.asList("ID3", "TRANSLATED_STATUS31", "TYPE3")
-		);
-
-		computeVisitor.visit(arrayTranslate);
-		assertEquals(result, sourceTable.getTable());
->>>>>>> ce15892a
 	}
 }