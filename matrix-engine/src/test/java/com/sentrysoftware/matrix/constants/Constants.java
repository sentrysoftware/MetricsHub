--- conflicted
+++ resolved
@@ -15,15 +15,12 @@
 	public static final Long STRATEGY_TIMEOUT = 100L;
 	public static final Long RETRY_DELAY = 30L;
 	public static final String SSH_SUDO_COMMAND = "sudo pwd";
-<<<<<<< HEAD
 	public final static String DETECTION_FOLDER = "src/test/resources/test-files/connector/detection";
 	public final static String CONNECTOR_YAML = "connector.yaml";
 	public final static String IPMI_SUCCESS_MESSAGE = "System description;";
 	public final static String IPMI_FAILURE_MESSAGE = "No result";
-=======
 	public static final String HTTP_GET = "GET";
 	public static final String MY_CONNECTOR_1_NAME = "myConnector1";
->>>>>>> bc5b9127
 
 	// Yaml test file name
 	public final static String YAML_TEST_FILE_NAME = "AAC";
@@ -50,8 +47,6 @@
 	public static final String HOST_CONFIGURATION_TO_STRING = "HostConfiguration(hostname=localhost," +
 			" hostId=localhost, hostType=LINUX, strategyTimeout=100, selectedConnectors=null, excludedConnectors=null, sequential=false," +
 			" alertTrigger=null, retryDelay=30, connectorVariables=null, configurations=null)";
-	public static final String CRITERION_TEST_RESULT_FAILURE_MESSAGE = "Hostname host-linux - No OS command configuration for this host." +
-			" Returning an empty result";
 	public static final String IPMI_RESULT_EXAMPLE = "Device ID                 : 3\r\n" + "Device Revision           : 3\r\n"
 			+ "Firmware Revision         : 4.10\r\n" + "IPMI Version              : 2.0\r\n"
 			+ "Manufacturer ID           : 10368\r\n" + "Manufacturer Name         : Fujitsu Siemens\r\n"
@@ -103,7 +98,6 @@
 	// OS
 	public final static String LINUX = "LINUX";
 	public final static String WINDOWS = "WINDOWS";
-<<<<<<< HEAD
 	public final static String HOST_WIN = "host-win";
 	public static final String HOST_LINUX = "host-linux";
 	public static final String VALID_SOLARIS_VERSION_TEN = "5.10";
@@ -113,14 +107,8 @@
 	public static final String OLD_SOLARIS_VERSION_MESSAGE = "Solaris version (4.1.1B) is too old";
 	public static final String UNKNOWN_SOLARIS_VERSION = "Unknown Solaris version";
 	public static final String SOLARIS_VERSION_NOT_IDENTIFIED_MESSAGE_TOKEN = "Could not";
-=======
-
-	public final static String DETECTION_FOLDER = "src/test/resources/test-files/connector/detection";
-	public final static String CONNECTOR_YAML = "connector.yaml";
-
 	public final static String RESULT = "result";
 	public final static String TEST = "test";
 	public final static String TEST_BODY = "test_body";
 	public final static String ERROR = "error";
->>>>>>> bc5b9127
 }