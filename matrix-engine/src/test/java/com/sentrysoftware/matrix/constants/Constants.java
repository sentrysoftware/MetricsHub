--- conflicted
+++ resolved
@@ -221,13 +221,10 @@
 	public final static String FAILED_OS_DETECTION = "Failed OS detection operation";
 	public final static String CONFIGURED_OS_NT_MESSAGE = "Configured OS type : NETWORK";
 	public final static String CONFIGURED_OS_SOLARIS_MESSAGE = "Configured OS type : SOLARIS";
-<<<<<<< HEAD
 
 	// Version Number
 	public final static String LOW_VERSION_NUMBER = "0.0.1";
 	public final static String HIGH_VERSION_NUMBER = "1000.0.1";
-=======
 	public static final String NEITHER_WMI_NOR_WINRM_ERROR = "Neither WMI nor WinRM credentials are configured for this host.";
 	public static final String HOST_OS_IS_NOT_WINDOWS_MESSAGE = "Host OS is not Windows";
->>>>>>> fd00c352
 }