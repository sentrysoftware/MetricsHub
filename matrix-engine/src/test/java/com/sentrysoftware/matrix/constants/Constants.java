--- conflicted
+++ resolved
@@ -67,7 +67,6 @@
 	public static final String EMPTY = "";
 	public static final String SINGLE_SPACE = " ";
 	public static final String ROOT = "root";
-<<<<<<< HEAD
 	public static final String AUTOMATIC = "Automatic";
 	public static final String HOSTNAME_MACRO = "%{HOSTNAME}";
 	public static final String CMD = "cmd";
@@ -169,23 +168,19 @@
 	public static final String SUDO_NAVISECCLI_COMMAND = "%{Sudo:NaviSecCli} NaviSecCli -User %{USERNAME} -Password %{PASSWORD} -Address host -Scope 1 getagent";
 	public static final String SEN_EMBEDDED_0001_PATH = "C:\\Users\\user\\AppData\\Local\\Temp\\SEN_Embedded_0001";
 	public static final String SH_SEN_EMBEDDED_0001_PATH = "/bin/sh ${file::C:\\Users\\user\\AppData\\Local\\Temp\\SEN_Embedded_0001}";
-=======
 
 	public static final String MONITOR_ID_ATTRIBUTE_VALUE = "anyMonitorId";
 	public static final String UNKNOWN = "unknown";
 	public static final String AGENT_HOSTNAME_VALUE = StringHelper
 			.getValue(() -> InetAddress.getLocalHost().getCanonicalHostName(), UNKNOWN);
 	public static final String AGENT_HOSTNAME_ATTRIBUTE = "agent.host.name";
-	public static final String ID = "id";
 	public static final String LOCATION = "location";
 	public static final String COMPUTE = "compute";
-	public static final String HOST = "host";
 	public static final String HOST_ID_ATTRIBUTE = "host.id";
 	public static final String HOST_TYPE = "host.type";
 	public static final String OS_TYPE = "os.type";
 	public static final String HOST_NAME = "host.name";
 	public static final String[] STATE_SET = {"ok", "degraded", "failed"};
->>>>>>> ac543b27
 
 	// Yaml test file name
 	public static final String YAML_TEST_FILE_NAME = "AAC";
