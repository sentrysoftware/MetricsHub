package com.sentrysoftware.matrix.strategy.source;

import static com.sentrysoftware.matrix.common.helpers.MatrixConstants.MONITOR_ATTRIBUTE_ID;
import static com.sentrysoftware.matrix.constants.Constants.EMPTY;
import static com.sentrysoftware.matrix.constants.Constants.ENCLOSURE_COLLECT_SOURCE_1;
import static com.sentrysoftware.matrix.constants.Constants.EXPECTED_RESULT;
import static com.sentrysoftware.matrix.constants.Constants.EXPECTED_SNMP_TABLE_DATA;
import static com.sentrysoftware.matrix.constants.Constants.EXPECTED_VAL_1;
import static com.sentrysoftware.matrix.constants.Constants.EXPECTED_VAL_1_AND_2;
import static com.sentrysoftware.matrix.constants.Constants.EXPECTED_VAL_1_AND_2_ARRAY;
import static com.sentrysoftware.matrix.constants.Constants.EXPECTED_VAL_2;
import static com.sentrysoftware.matrix.constants.Constants.LOCALHOST;
import static com.sentrysoftware.matrix.constants.Constants.MONITOR_ID_ATTRIBUTE_VALUE;
import static com.sentrysoftware.matrix.constants.Constants.MY_CONNECTOR_1_NAME;
import static com.sentrysoftware.matrix.constants.Constants.OID;
import static com.sentrysoftware.matrix.constants.Constants.PASSWORD;
import static com.sentrysoftware.matrix.constants.Constants.SNMP_SELECTED_COLUMNS;
import static com.sentrysoftware.matrix.constants.Constants.SNMP_SELECTED_COLUMNS_LIST;
import static com.sentrysoftware.matrix.constants.Constants.TAB1_REF;
import static com.sentrysoftware.matrix.constants.Constants.URL;
import static com.sentrysoftware.matrix.constants.Constants.USERNAME;
import static com.sentrysoftware.matrix.constants.Constants.VALUE_A1;
import static com.sentrysoftware.matrix.constants.Constants.VALUE_B1;
import static com.sentrysoftware.matrix.constants.Constants.VALUE_C1;
import static com.sentrysoftware.matrix.constants.Constants.VALUE_VAL1;
import static com.sentrysoftware.matrix.constants.Constants.VALUE_VAL2;
import static com.sentrysoftware.matrix.constants.Constants.VALUE_VAL3;
import static org.junit.jupiter.api.Assertions.assertEquals;
import static org.junit.jupiter.api.Assertions.assertNull;
import static org.mockito.ArgumentMatchers.any;
import static org.mockito.Mockito.doReturn;

import com.sentrysoftware.matrix.configuration.HostConfiguration;
import com.sentrysoftware.matrix.configuration.HttpConfiguration;
import com.sentrysoftware.matrix.configuration.SnmpConfiguration;
import com.sentrysoftware.matrix.connector.model.common.DeviceKind;
import com.sentrysoftware.matrix.connector.model.common.EntryConcatMethod;
import com.sentrysoftware.matrix.connector.model.common.ExecuteForEachEntryOf;
import com.sentrysoftware.matrix.connector.model.common.HttpMethod;
import com.sentrysoftware.matrix.connector.model.monitor.task.source.CopySource;
import com.sentrysoftware.matrix.connector.model.monitor.task.source.HttpSource;
import com.sentrysoftware.matrix.connector.model.monitor.task.source.SnmpGetSource;
import com.sentrysoftware.matrix.connector.model.monitor.task.source.SnmpTableSource;
import com.sentrysoftware.matrix.connector.model.monitor.task.source.StaticSource;
import com.sentrysoftware.matrix.connector.model.monitor.task.source.TableJoinSource;
import com.sentrysoftware.matrix.connector.model.monitor.task.source.TableUnionSource;
<<<<<<< HEAD
import com.sentrysoftware.matrix.connector.model.monitor.task.source.WmiSource;
=======
import com.sentrysoftware.matrix.connector.model.monitor.task.source.WbemSource;
>>>>>>> c780b13c
import com.sentrysoftware.matrix.telemetry.HostProperties;
import com.sentrysoftware.matrix.telemetry.TelemetryManager;
import java.util.ArrayList;
import java.util.Arrays;
import java.util.Collections;
import java.util.List;
import java.util.Map;
import org.junit.jupiter.api.Test;
import org.junit.jupiter.api.extension.ExtendWith;
import org.mockito.Mock;
import org.mockito.junit.jupiter.MockitoExtension;

@ExtendWith(MockitoExtension.class)
class SourceUpdaterProcessorTest {

	@Mock
	private ISourceProcessor sourceProcessor;

	@Test
	void testProcessHTTPSource() {
		final HttpConfiguration httpConfiguration = HttpConfiguration
			.builder()
			.username(USERNAME)
			.password(PASSWORD.toCharArray())
			.port(161)
			.timeout(120L)
			.build();
		final HostConfiguration hostConfiguration = HostConfiguration
			.builder()
			.hostname(LOCALHOST)
			.hostId(LOCALHOST)
			.hostType(DeviceKind.LINUX)
			.configurations(Collections.singletonMap(HttpConfiguration.class, httpConfiguration))
			.build();
		final TelemetryManager telemetryManager = TelemetryManager.builder().hostConfiguration(hostConfiguration).build();

		doReturn(SourceTable.empty()).when(sourceProcessor).process(any(HttpSource.class));
		assertEquals(
			SourceTable.empty(),
			new SourceUpdaterProcessor(
				sourceProcessor,
				telemetryManager,
				MY_CONNECTOR_1_NAME,
				Map.of(MONITOR_ATTRIBUTE_ID, MONITOR_ID_ATTRIBUTE_VALUE)
			)
				.process(HttpSource.builder().url(URL).method(HttpMethod.GET).build())
		);

		final HttpSource httpSource = HttpSource.builder().url(URL).build();
		httpSource.setExecuteForEachEntryOf(ExecuteForEachEntryOf.builder().source(ENCLOSURE_COLLECT_SOURCE_1).build());

		final SourceTable sourceTable = SourceTable
			.builder()
			.table(
				Arrays.asList(Arrays.asList(VALUE_VAL1, VALUE_VAL2, VALUE_VAL3), Arrays.asList(VALUE_A1, VALUE_B1, VALUE_C1))
			)
			.build();

		final HostProperties hostProperties = HostProperties.builder().build();

		hostProperties.getConnectorNamespace(MY_CONNECTOR_1_NAME).addSourceTable(ENCLOSURE_COLLECT_SOURCE_1, sourceTable);

		telemetryManager.setHostProperties(hostProperties);

		final SourceTable expected1 = SourceTable.builder().rawData(EXPECTED_VAL_1).build();
		final SourceTable expected2 = SourceTable.builder().rawData(EXPECTED_VAL_2).build();
		doReturn(expected1, expected2).when(sourceProcessor).process(any(HttpSource.class));
		SourceTable result = new SourceUpdaterProcessor(
			sourceProcessor,
			telemetryManager,
			MY_CONNECTOR_1_NAME,
			Map.of(MONITOR_ATTRIBUTE_ID, MONITOR_ID_ATTRIBUTE_VALUE)
		)
			.process(httpSource);
		assertEquals(EXPECTED_VAL_1_AND_2, result.getRawData());

		httpSource.setExecuteForEachEntryOf(
			ExecuteForEachEntryOf.builder().source(ENCLOSURE_COLLECT_SOURCE_1).concatMethod(EntryConcatMethod.LIST).build()
		);
		doReturn(expected1, expected2).when(sourceProcessor).process(any(HttpSource.class));
		result =
			new SourceUpdaterProcessor(
				sourceProcessor,
				telemetryManager,
				MY_CONNECTOR_1_NAME,
				Map.of(MONITOR_ATTRIBUTE_ID, MONITOR_ID_ATTRIBUTE_VALUE)
			)
				.process(httpSource);
		assertEquals(EXPECTED_VAL_1_AND_2, result.getRawData());

		httpSource.setExecuteForEachEntryOf(
			ExecuteForEachEntryOf
				.builder()
				.source(ENCLOSURE_COLLECT_SOURCE_1)
				.concatMethod(EntryConcatMethod.JSON_ARRAY)
				.build()
		);
		doReturn(expected1, expected2).when(sourceProcessor).process(any(HttpSource.class));
		result =
			new SourceUpdaterProcessor(
				sourceProcessor,
				telemetryManager,
				MY_CONNECTOR_1_NAME,
				Map.of(MONITOR_ATTRIBUTE_ID, MONITOR_ID_ATTRIBUTE_VALUE)
			)
				.process(httpSource);
		assertEquals(EXPECTED_VAL_1_AND_2_ARRAY, result.getRawData());

		httpSource.setExecuteForEachEntryOf(
			ExecuteForEachEntryOf
				.builder()
				.source(ENCLOSURE_COLLECT_SOURCE_1)
				.concatMethod(EntryConcatMethod.JSON_ARRAY_EXTENDED)
				.build()
		);
		doReturn(expected1, expected2).when(sourceProcessor).process(any(HttpSource.class));
		result =
			new SourceUpdaterProcessor(
				sourceProcessor,
				telemetryManager,
				MY_CONNECTOR_1_NAME,
				Map.of(MONITOR_ATTRIBUTE_ID, MONITOR_ID_ATTRIBUTE_VALUE)
			)
				.process(httpSource);

		assertEquals(EXPECTED_RESULT, result.getRawData());
	}

	@Test
	void testProcessSNMPGetSource() {
		final SnmpConfiguration snmpConfiguration = SnmpConfiguration
			.builder()
			.username(USERNAME)
			.password(PASSWORD.toCharArray())
			.port(161)
			.timeout(120L)
			.build();
		final HostConfiguration hostConfiguration = HostConfiguration
			.builder()
			.hostname(LOCALHOST)
			.hostId(LOCALHOST)
			.hostType(DeviceKind.LINUX)
			.configurations(Collections.singletonMap(SnmpConfiguration.class, snmpConfiguration))
			.build();
		final TelemetryManager telemetryManager = TelemetryManager.builder().hostConfiguration(hostConfiguration).build();

		doReturn(SourceTable.empty()).when(sourceProcessor).process(any(SnmpGetSource.class));
		assertEquals(
			SourceTable.empty(),
			new SourceUpdaterProcessor(
				sourceProcessor,
				telemetryManager,
				MY_CONNECTOR_1_NAME,
				Map.of(MONITOR_ATTRIBUTE_ID, MONITOR_ID_ATTRIBUTE_VALUE)
			)
				.process(SnmpGetSource.builder().oid(OID).build())
		);

		final SourceTable expected1 = SourceTable.builder().rawData(EXPECTED_VAL_1).build();

		doReturn(expected1).when(sourceProcessor).process(any(SnmpGetSource.class));
		assertEquals(
			expected1,
			new SourceUpdaterProcessor(
				sourceProcessor,
				telemetryManager,
				MY_CONNECTOR_1_NAME,
				Map.of(MONITOR_ATTRIBUTE_ID, MONITOR_ID_ATTRIBUTE_VALUE)
			)
				.process(SnmpGetSource.builder().oid(OID).build())
		);
	}

	@Test
	void testProcessSNMPGetTableSource() {
		final SnmpConfiguration snmpConfiguration = SnmpConfiguration
			.builder()
			.username(USERNAME)
			.password(PASSWORD.toCharArray())
			.port(161)
			.timeout(120L)
			.build();
		final HostConfiguration hostConfiguration = HostConfiguration
			.builder()
			.hostname(LOCALHOST)
			.hostId(LOCALHOST)
			.hostType(DeviceKind.LINUX)
			.configurations(Collections.singletonMap(SnmpConfiguration.class, snmpConfiguration))
			.build();
		final TelemetryManager telemetryManager = TelemetryManager.builder().hostConfiguration(hostConfiguration).build();
		doReturn(SourceTable.empty()).when(sourceProcessor).process(any(SnmpTableSource.class));
		assertEquals(
			SourceTable.empty(),
			new SourceUpdaterProcessor(
				sourceProcessor,
				telemetryManager,
				MY_CONNECTOR_1_NAME,
				Map.of(MONITOR_ATTRIBUTE_ID, MONITOR_ID_ATTRIBUTE_VALUE)
			)
				.process(SnmpTableSource.builder().oid(OID).selectColumns(SNMP_SELECTED_COLUMNS).build())
		);

		SourceTable expected = SourceTable
			.builder()
			.table(EXPECTED_SNMP_TABLE_DATA)
			.headers(SNMP_SELECTED_COLUMNS_LIST)
			.build();
		doReturn(expected).when(sourceProcessor).process(any(SnmpTableSource.class));
		assertEquals(
			expected,
			new SourceUpdaterProcessor(
				sourceProcessor,
				telemetryManager,
				MY_CONNECTOR_1_NAME,
				Map.of(MONITOR_ATTRIBUTE_ID, MONITOR_ID_ATTRIBUTE_VALUE)
			)
				.process(SnmpTableSource.builder().oid(OID).selectColumns(SNMP_SELECTED_COLUMNS).build())
		);
	}

	@Test
	void testProcessTableJoinSource() {
		final SnmpConfiguration snmpConfiguration = SnmpConfiguration
			.builder()
			.username(USERNAME)
			.password(PASSWORD.toCharArray())
			.port(161)
			.timeout(120L)
			.build();
		final HostConfiguration hostConfiguration = HostConfiguration
			.builder()
			.hostname(LOCALHOST)
			.hostId(LOCALHOST)
			.hostType(DeviceKind.LINUX)
			.configurations(Collections.singletonMap(SnmpConfiguration.class, snmpConfiguration))
			.build();
		final TelemetryManager telemetryManager = TelemetryManager.builder().hostConfiguration(hostConfiguration).build();
		doReturn(SourceTable.empty()).when(sourceProcessor).process(any(TableJoinSource.class));
		assertEquals(
			SourceTable.empty(),
			new SourceUpdaterProcessor(
				sourceProcessor,
				telemetryManager,
				MY_CONNECTOR_1_NAME,
				Map.of(MONITOR_ATTRIBUTE_ID, MONITOR_ID_ATTRIBUTE_VALUE)
			)
				.process(TableJoinSource.builder().build())
		);
	}

	@Test
	void testProcessTableUnionSource() {
		final SnmpConfiguration snmpConfiguration = SnmpConfiguration
			.builder()
			.username(USERNAME)
			.password(PASSWORD.toCharArray())
			.port(161)
			.timeout(120L)
			.build();
		final HostConfiguration hostConfiguration = HostConfiguration
			.builder()
			.hostname(LOCALHOST)
			.hostId(LOCALHOST)
			.hostType(DeviceKind.LINUX)
			.configurations(Collections.singletonMap(SnmpConfiguration.class, snmpConfiguration))
			.build();
		final TelemetryManager telemetryManager = TelemetryManager.builder().hostConfiguration(hostConfiguration).build();
		doReturn(SourceTable.empty()).when(sourceProcessor).process(any(TableUnionSource.class));
		assertEquals(
			SourceTable.empty(),
			new SourceUpdaterProcessor(
				sourceProcessor,
				telemetryManager,
				MY_CONNECTOR_1_NAME,
				Map.of(MONITOR_ATTRIBUTE_ID, MONITOR_ID_ATTRIBUTE_VALUE)
			)
				.process(TableUnionSource.builder().tables(new ArrayList<>()).build())
		);
	}

	@Test
	void testProcessCopySource() {
		final SnmpConfiguration snmpConfiguration = SnmpConfiguration
			.builder()
			.username(USERNAME)
			.password(PASSWORD.toCharArray())
			.port(161)
			.timeout(120L)
			.build();
		final HostConfiguration hostConfiguration = HostConfiguration
			.builder()
			.hostname(LOCALHOST)
			.hostId(LOCALHOST)
			.hostType(DeviceKind.LINUX)
			.configurations(Collections.singletonMap(SnmpConfiguration.class, snmpConfiguration))
			.build();
		final TelemetryManager telemetryManager = TelemetryManager.builder().hostConfiguration(hostConfiguration).build();
		doReturn(SourceTable.empty()).when(sourceProcessor).process(any(CopySource.class));
		assertEquals(
			SourceTable.empty(),
			new SourceUpdaterProcessor(
				sourceProcessor,
				telemetryManager,
				MY_CONNECTOR_1_NAME,
				Map.of(MONITOR_ATTRIBUTE_ID, MONITOR_ID_ATTRIBUTE_VALUE)
			)
				.process(CopySource.builder().from(TAB1_REF).build())
		);

		CopySource copySource = CopySource.builder().from(TAB1_REF).build();
		final List<List<String>> result = Collections.singletonList(Collections.singletonList(VALUE_VAL1));
		final SourceTable expected = SourceTable.builder().table(result).build();

		final SnmpGetSource snmpGetSource = SnmpGetSource.builder().oid(OID).build();

		final List<List<String>> resultSnmp = Collections.singletonList(Collections.singletonList(VALUE_VAL1));
		final SourceTable expectedSnmp = SourceTable.builder().table(resultSnmp).build();
		doReturn(expectedSnmp).when(sourceProcessor).process(any(SnmpGetSource.class));
		assertEquals(
			expectedSnmp,
			new SourceUpdaterProcessor(
				sourceProcessor,
				telemetryManager,
				MY_CONNECTOR_1_NAME,
				Map.of(MONITOR_ATTRIBUTE_ID, MONITOR_ID_ATTRIBUTE_VALUE)
			)
				.process(snmpGetSource)
		);

		doReturn(expected).when(sourceProcessor).process(any(CopySource.class));
		assertEquals(
			expected,
			new SourceUpdaterProcessor(
				sourceProcessor,
				telemetryManager,
				MY_CONNECTOR_1_NAME,
				Map.of(MONITOR_ATTRIBUTE_ID, MONITOR_ID_ATTRIBUTE_VALUE)
			)
				.process(copySource)
		);
	}

	@Test
	void testProcessStaticSource() {
		final SnmpConfiguration snmpConfiguration = SnmpConfiguration
			.builder()
			.username(USERNAME)
			.password(PASSWORD.toCharArray())
			.port(161)
			.timeout(120L)
			.build();
		final HostConfiguration hostConfiguration = HostConfiguration
			.builder()
			.hostname(LOCALHOST)
			.hostId(LOCALHOST)
			.hostType(DeviceKind.LINUX)
			.configurations(Collections.singletonMap(SnmpConfiguration.class, snmpConfiguration))
			.build();
		final TelemetryManager telemetryManager = TelemetryManager.builder().hostConfiguration(hostConfiguration).build();

		StaticSource staticSource = StaticSource.builder().value(VALUE_VAL1).build();
		final List<List<String>> resultTable = Collections.singletonList(Collections.singletonList(VALUE_VAL1));
		final SourceTable expected = SourceTable.builder().table(resultTable).build();
		doReturn(expected).when(sourceProcessor).process(any(StaticSource.class));
		assertEquals(
			expected,
			new SourceUpdaterProcessor(
				sourceProcessor,
				telemetryManager,
				MY_CONNECTOR_1_NAME,
				Map.of(MONITOR_ATTRIBUTE_ID, MONITOR_ID_ATTRIBUTE_VALUE)
			)
				.process(staticSource)
		);
	}

	@Test
	void testReplaceAttributeReferences() {
		String command = "show ${attribute::id}";
		assertEquals("show disk1", SourceUpdaterProcessor.replaceAttributeReferences(command, Map.of("id", "disk1")));
		assertEquals(command, SourceUpdaterProcessor.replaceAttributeReferences(command, Map.of()));
		assertEquals(command, SourceUpdaterProcessor.replaceAttributeReferences(command, null));
		assertNull(SourceUpdaterProcessor.replaceAttributeReferences(null, Map.of()));
		command = "show ${attribute::type} ${attribute::id}";
		assertEquals(
			"show disk 1",
			SourceUpdaterProcessor.replaceAttributeReferences(command, Map.of("id", "1", "type", "disk"))
		);
	}

	@Test
<<<<<<< HEAD
	void testProcessWmiSource() {
		doReturn(SourceTable.empty()).when(sourceProcessor).process(any(WmiSource.class));
=======
	void testProcessWbemSource() {
		final TelemetryManager telemetryManager = TelemetryManager
			.builder()
			.hostConfiguration(HostConfiguration.builder().build())
			.build();
		doReturn(SourceTable.empty()).when(sourceProcessor).process(any(WbemSource.class));
>>>>>>> c780b13c
		assertEquals(
			SourceTable.empty(),
			new SourceUpdaterProcessor(
				sourceProcessor,
<<<<<<< HEAD
				TelemetryManager.builder().build(),
				MY_CONNECTOR_1_NAME,
				Map.of(MONITOR_ATTRIBUTE_ID, MONITOR_ID_ATTRIBUTE_VALUE)
			)
				.process(WmiSource.builder().query(EMPTY).build())
=======
				telemetryManager,
				MY_CONNECTOR_1_NAME,
				Map.of(MONITOR_ATTRIBUTE_ID, MONITOR_ID_ATTRIBUTE_VALUE)
			)
				.process(WbemSource.builder().query(EMPTY).build())
>>>>>>> c780b13c
		);
	}
}<|MERGE_RESOLUTION|>--- conflicted
+++ resolved
@@ -44,11 +44,8 @@
 import com.sentrysoftware.matrix.connector.model.monitor.task.source.StaticSource;
 import com.sentrysoftware.matrix.connector.model.monitor.task.source.TableJoinSource;
 import com.sentrysoftware.matrix.connector.model.monitor.task.source.TableUnionSource;
-<<<<<<< HEAD
+import com.sentrysoftware.matrix.connector.model.monitor.task.source.WbemSource;
 import com.sentrysoftware.matrix.connector.model.monitor.task.source.WmiSource;
-=======
-import com.sentrysoftware.matrix.connector.model.monitor.task.source.WbemSource;
->>>>>>> c780b13c
 import com.sentrysoftware.matrix.telemetry.HostProperties;
 import com.sentrysoftware.matrix.telemetry.TelemetryManager;
 import java.util.ArrayList;
@@ -440,34 +437,36 @@
 	}
 
 	@Test
-<<<<<<< HEAD
+	void testProcessWbemSource() {
+		final TelemetryManager telemetryManager = TelemetryManager
+			.builder()
+			.hostConfiguration(HostConfiguration.builder().build())
+			.build();
+		doReturn(SourceTable.empty()).when(sourceProcessor).process(any(WbemSource.class));
+		assertEquals(
+			SourceTable.empty(),
+			new SourceUpdaterProcessor(
+				sourceProcessor,
+				telemetryManager,
+				MY_CONNECTOR_1_NAME,
+				Map.of(MONITOR_ATTRIBUTE_ID, MONITOR_ID_ATTRIBUTE_VALUE)
+			)
+				.process(WbemSource.builder().query(EMPTY).build())
+		);
+	}
+
+	@Test
 	void testProcessWmiSource() {
 		doReturn(SourceTable.empty()).when(sourceProcessor).process(any(WmiSource.class));
-=======
-	void testProcessWbemSource() {
-		final TelemetryManager telemetryManager = TelemetryManager
-			.builder()
-			.hostConfiguration(HostConfiguration.builder().build())
-			.build();
-		doReturn(SourceTable.empty()).when(sourceProcessor).process(any(WbemSource.class));
->>>>>>> c780b13c
-		assertEquals(
-			SourceTable.empty(),
-			new SourceUpdaterProcessor(
-				sourceProcessor,
-<<<<<<< HEAD
+		assertEquals(
+			SourceTable.empty(),
+			new SourceUpdaterProcessor(
+				sourceProcessor,
 				TelemetryManager.builder().build(),
 				MY_CONNECTOR_1_NAME,
 				Map.of(MONITOR_ATTRIBUTE_ID, MONITOR_ID_ATTRIBUTE_VALUE)
 			)
 				.process(WmiSource.builder().query(EMPTY).build())
-=======
-				telemetryManager,
-				MY_CONNECTOR_1_NAME,
-				Map.of(MONITOR_ATTRIBUTE_ID, MONITOR_ID_ATTRIBUTE_VALUE)
-			)
-				.process(WbemSource.builder().query(EMPTY).build())
->>>>>>> c780b13c
 		);
 	}
 }