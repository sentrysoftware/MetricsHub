--- conflicted
+++ resolved
@@ -438,21 +438,6 @@
 	}
 
 	@Test
-<<<<<<< HEAD
-	void testProcessOSCommandSource() {
-
-		doReturn(SourceTable.empty()).when(sourceProcessor).process(any(OsCommandSource.class));
-
-		assertEquals(
-				SourceTable.empty(),
-				new SourceUpdaterProcessor(
-						sourceProcessor,
-						TelemetryManager.builder().build(),
-						MY_CONNECTOR_1_NAME,
-						Map.of(MONITOR_ATTRIBUTE_ID, MONITOR_ID_ATTRIBUTE_VALUE)
-				).process(OsCommandSource.builder()
-						.commandLine("/usr/sbin/pvdisplay /dev/dsk/%PhysicalDisk.Collect.DeviceID%").build()));
-=======
 	void testProcessWbemSource() {
 		final TelemetryManager telemetryManager = TelemetryManager
 			.builder()
@@ -484,6 +469,23 @@
 			)
 				.process(WmiSource.builder().query(EMPTY).build())
 		);
->>>>>>> 0059297a
+	}
+
+	@Test
+	void testProcessOSCommandSource() {
+		doReturn(SourceTable.empty()).when(sourceProcessor).process(any(OsCommandSource.class));
+
+		assertEquals(
+			SourceTable.empty(),
+			new SourceUpdaterProcessor(
+				sourceProcessor,
+				TelemetryManager.builder().build(),
+				MY_CONNECTOR_1_NAME,
+				Map.of(MONITOR_ATTRIBUTE_ID, MONITOR_ID_ATTRIBUTE_VALUE)
+			)
+				.process(
+					OsCommandSource.builder().commandLine("/usr/sbin/pvdisplay /dev/dsk/%PhysicalDisk.Collect.DeviceID%").build()
+				)
+		);
 	}
 }