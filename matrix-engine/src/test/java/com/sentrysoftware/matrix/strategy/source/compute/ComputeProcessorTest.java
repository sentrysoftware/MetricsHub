--- conflicted
+++ resolved
@@ -1579,127 +1579,6 @@
 	}
 
 	@Test
-<<<<<<< HEAD
-	void testProcessAwk() throws Exception {
-		List<List<String>> table = Arrays.asList(LINE_1, LINE_2, LINE_3);
-
-		sourceTable.setTable(table);
-		Awk awkNull = null;
-		computeProcessor.process(awkNull);
-		assertEquals(table, sourceTable.getTable());
-
-		sourceTable.setTable(null);
-		sourceTable.setRawData(null);
-		final String embeddedFileName = "${file::embeddedFile-1}";
-		Awk awkOK = Awk
-			.builder()
-			.script(embeddedFileName)
-			.keep("^" + FOO)
-			.exclude("^" + BAR)
-			.separators(TABLE_SEP)
-			.selectColumns(ONE_TWO_THREE)
-			.build();
-		final Map<String, EmbeddedFile> embeddedFileMap = Collections.singletonMap(
-			embeddedFileName,
-			EmbeddedFile.builder().content(BAZ).build()
-		);
-
-		doReturn(
-			"FOO;ID1;NAME1;MANUFACTURER1;NUMBER_OF_DISKS1\nBAR;ID2;NAME2;MANUFACTURER2;NUMBER_OF_DISKS2\nBAZ;ID3;NAME3;MANUFACTURER3;NUMBER_OF_DISKS3"
-		)
-			.when(matsyaClientsExecutorMock)
-			.executeAwkScript(any(), any());
-		try (final MockedStatic<EmbeddedFileHelper> mockedEmbeddedFileHelper = mockStatic(EmbeddedFileHelper.class)) {
-			mockedEmbeddedFileHelper
-				.when(() -> EmbeddedFileHelper.findEmbeddedFiles(embeddedFileName))
-				.thenReturn(embeddedFileMap);
-			computeProcessor.process(awkOK);
-			String expectedRawData = "FOO;ID1;NAME1;";
-			List<List<String>> expectedTable = Arrays.asList(Arrays.asList(FOO, ID1, NAME1));
-			assertEquals(expectedTable, sourceTable.getTable());
-			assertEquals(expectedRawData, sourceTable.getRawData());
-		}
-
-		final List<List<String>> osCommandResultTable = List.of(List.of("OS command result"));
-		sourceTable.setTable(osCommandResultTable);
-		sourceTable.setRawData(null);
-		awkOK =
-			Awk
-				.builder()
-				.script(embeddedFileName)
-				.keep("^" + FOO)
-				.exclude("^" + BAR)
-				.separators(TABLE_SEP)
-				.selectColumns(ONE_TWO_THREE)
-				.build();
-		doReturn(null).when(matsyaClientsExecutorMock).executeAwkScript(any(), any());
-
-		try (final MockedStatic<EmbeddedFileHelper> mockedEmbeddedFileHelper = mockStatic(EmbeddedFileHelper.class)) {
-			mockedEmbeddedFileHelper
-				.when(() -> EmbeddedFileHelper.findEmbeddedFiles(embeddedFileName))
-				.thenReturn(embeddedFileMap);
-			computeProcessor.process(awkOK);
-			assertEquals(Collections.emptyList(), sourceTable.getTable());
-		}
-
-		sourceTable.setTable(osCommandResultTable);
-		sourceTable.setRawData(null);
-		awkOK =
-			Awk
-				.builder()
-				.script(embeddedFileName)
-				.keep("^" + FOO)
-				.exclude("^" + BAR)
-				.separators(TABLE_SEP)
-				.selectColumns(ONE_TWO_THREE)
-				.build();
-		doReturn(EMPTY).when(matsyaClientsExecutorMock).executeAwkScript(any(), any());
-		try (final MockedStatic<EmbeddedFileHelper> mockedEmbeddedFileHelper = mockStatic(EmbeddedFileHelper.class)) {
-			mockedEmbeddedFileHelper
-				.when(() -> EmbeddedFileHelper.findEmbeddedFiles(embeddedFileName))
-				.thenReturn(embeddedFileMap);
-			computeProcessor.process(awkOK);
-			assertEquals(Collections.emptyList(), sourceTable.getTable());
-		}
-
-		sourceTable.setRawData(null);
-		sourceTable.setTable(table);
-		doReturn(SourceTable.tableToCsv(table, TABLE_SEP, true))
-			.when(matsyaClientsExecutorMock)
-			.executeAwkScript(any(), any());
-		try (final MockedStatic<EmbeddedFileHelper> mockedEmbeddedFileHelper = mockStatic(EmbeddedFileHelper.class)) {
-			mockedEmbeddedFileHelper
-				.when(() -> EmbeddedFileHelper.findEmbeddedFiles(embeddedFileName))
-				.thenReturn(embeddedFileMap);
-			computeProcessor.process(
-				Awk.builder().script(embeddedFileName).exclude(ID1).keep(ID2).separators(TABLE_SEP).selectColumns("2,3").build()
-			);
-			assertEquals("NAME2;MANUFACTURER2;", sourceTable.getRawData());
-			assertEquals(Arrays.asList(Arrays.asList(NAME2, MANUFACTURER2)), sourceTable.getTable());
-		}
-
-		// Let's try with a space character in the selectColumns list
-		doReturn(SourceTable.tableToCsv(table, TABLE_SEP, true))
-			.when(matsyaClientsExecutorMock)
-			.executeAwkScript(any(), any());
-		try (final MockedStatic<EmbeddedFileHelper> mockedEmbeddedFileHelper = mockStatic(EmbeddedFileHelper.class)) {
-			mockedEmbeddedFileHelper
-				.when(() -> EmbeddedFileHelper.findEmbeddedFiles(embeddedFileName))
-				.thenReturn(embeddedFileMap);
-			computeProcessor.process(
-				Awk
-					.builder()
-					.script(embeddedFileName)
-					.exclude(ID1)
-					.keep(ID2)
-					.separators(TABLE_SEP)
-					.selectColumns("2, 3")
-					.build()
-			);
-			assertEquals("NAME2;MANUFACTURER2;", sourceTable.getRawData());
-			assertEquals(Arrays.asList(Arrays.asList(NAME2, MANUFACTURER2)), sourceTable.getTable());
-		}
-=======
 	void testXml2Csv() {
 		final String xml = ResourceHelper.getResourceAsString("/test-files/compute/xml2Csv/xml2Csv.xml", this.getClass());
 		sourceTable.setRawData(xml);
@@ -1991,6 +1870,127 @@
 		computeProcessor.process(Xml2Csv.builder().properties(properties).build());
 		assertEquals(expected, sourceTable.getTable());
 		assertEquals(expectedCsvResult, sourceTable.getRawData());
->>>>>>> 5a6fa1d1
+	}
+
+	@Test
+	void testProcessAwk() throws Exception {
+		List<List<String>> table = Arrays.asList(LINE_1, LINE_2, LINE_3);
+
+		sourceTable.setTable(table);
+		Awk awkNull = null;
+		computeProcessor.process(awkNull);
+		assertEquals(table, sourceTable.getTable());
+
+		sourceTable.setTable(null);
+		sourceTable.setRawData(null);
+		final String embeddedFileName = "${file::embeddedFile-1}";
+		Awk awkOK = Awk
+			.builder()
+			.script(embeddedFileName)
+			.keep("^" + FOO)
+			.exclude("^" + BAR)
+			.separators(TABLE_SEP)
+			.selectColumns(ONE_TWO_THREE)
+			.build();
+		final Map<String, EmbeddedFile> embeddedFileMap = Collections.singletonMap(
+			embeddedFileName,
+			EmbeddedFile.builder().content(BAZ).build()
+		);
+
+		doReturn(
+			"FOO;ID1;NAME1;MANUFACTURER1;NUMBER_OF_DISKS1\nBAR;ID2;NAME2;MANUFACTURER2;NUMBER_OF_DISKS2\nBAZ;ID3;NAME3;MANUFACTURER3;NUMBER_OF_DISKS3"
+		)
+			.when(matsyaClientsExecutorMock)
+			.executeAwkScript(any(), any());
+		try (final MockedStatic<EmbeddedFileHelper> mockedEmbeddedFileHelper = mockStatic(EmbeddedFileHelper.class)) {
+			mockedEmbeddedFileHelper
+				.when(() -> EmbeddedFileHelper.findEmbeddedFiles(embeddedFileName))
+				.thenReturn(embeddedFileMap);
+			computeProcessor.process(awkOK);
+			String expectedRawData = "FOO;ID1;NAME1;";
+			List<List<String>> expectedTable = Arrays.asList(Arrays.asList(FOO, ID1, NAME1));
+			assertEquals(expectedTable, sourceTable.getTable());
+			assertEquals(expectedRawData, sourceTable.getRawData());
+		}
+
+		final List<List<String>> osCommandResultTable = List.of(List.of("OS command result"));
+		sourceTable.setTable(osCommandResultTable);
+		sourceTable.setRawData(null);
+		awkOK =
+			Awk
+				.builder()
+				.script(embeddedFileName)
+				.keep("^" + FOO)
+				.exclude("^" + BAR)
+				.separators(TABLE_SEP)
+				.selectColumns(ONE_TWO_THREE)
+				.build();
+		doReturn(null).when(matsyaClientsExecutorMock).executeAwkScript(any(), any());
+
+		try (final MockedStatic<EmbeddedFileHelper> mockedEmbeddedFileHelper = mockStatic(EmbeddedFileHelper.class)) {
+			mockedEmbeddedFileHelper
+				.when(() -> EmbeddedFileHelper.findEmbeddedFiles(embeddedFileName))
+				.thenReturn(embeddedFileMap);
+			computeProcessor.process(awkOK);
+			assertEquals(Collections.emptyList(), sourceTable.getTable());
+		}
+
+		sourceTable.setTable(osCommandResultTable);
+		sourceTable.setRawData(null);
+		awkOK =
+			Awk
+				.builder()
+				.script(embeddedFileName)
+				.keep("^" + FOO)
+				.exclude("^" + BAR)
+				.separators(TABLE_SEP)
+				.selectColumns(ONE_TWO_THREE)
+				.build();
+		doReturn(EMPTY).when(matsyaClientsExecutorMock).executeAwkScript(any(), any());
+		try (final MockedStatic<EmbeddedFileHelper> mockedEmbeddedFileHelper = mockStatic(EmbeddedFileHelper.class)) {
+			mockedEmbeddedFileHelper
+				.when(() -> EmbeddedFileHelper.findEmbeddedFiles(embeddedFileName))
+				.thenReturn(embeddedFileMap);
+			computeProcessor.process(awkOK);
+			assertEquals(Collections.emptyList(), sourceTable.getTable());
+		}
+
+		sourceTable.setRawData(null);
+		sourceTable.setTable(table);
+		doReturn(SourceTable.tableToCsv(table, TABLE_SEP, true))
+			.when(matsyaClientsExecutorMock)
+			.executeAwkScript(any(), any());
+		try (final MockedStatic<EmbeddedFileHelper> mockedEmbeddedFileHelper = mockStatic(EmbeddedFileHelper.class)) {
+			mockedEmbeddedFileHelper
+				.when(() -> EmbeddedFileHelper.findEmbeddedFiles(embeddedFileName))
+				.thenReturn(embeddedFileMap);
+			computeProcessor.process(
+				Awk.builder().script(embeddedFileName).exclude(ID1).keep(ID2).separators(TABLE_SEP).selectColumns("2,3").build()
+			);
+			assertEquals("NAME2;MANUFACTURER2;", sourceTable.getRawData());
+			assertEquals(Arrays.asList(Arrays.asList(NAME2, MANUFACTURER2)), sourceTable.getTable());
+		}
+
+		// Let's try with a space character in the selectColumns list
+		doReturn(SourceTable.tableToCsv(table, TABLE_SEP, true))
+			.when(matsyaClientsExecutorMock)
+			.executeAwkScript(any(), any());
+		try (final MockedStatic<EmbeddedFileHelper> mockedEmbeddedFileHelper = mockStatic(EmbeddedFileHelper.class)) {
+			mockedEmbeddedFileHelper
+				.when(() -> EmbeddedFileHelper.findEmbeddedFiles(embeddedFileName))
+				.thenReturn(embeddedFileMap);
+			computeProcessor.process(
+				Awk
+					.builder()
+					.script(embeddedFileName)
+					.exclude(ID1)
+					.keep(ID2)
+					.separators(TABLE_SEP)
+					.selectColumns("2, 3")
+					.build()
+			);
+			assertEquals("NAME2;MANUFACTURER2;", sourceTable.getRawData());
+			assertEquals(Arrays.asList(Arrays.asList(NAME2, MANUFACTURER2)), sourceTable.getTable());
+		}
 	}
 }