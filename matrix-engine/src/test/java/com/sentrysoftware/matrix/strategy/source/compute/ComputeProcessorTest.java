package com.sentrysoftware.matrix.strategy.source.compute;

import static com.sentrysoftware.matrix.constants.Constants.EMPTY;
import static com.sentrysoftware.matrix.constants.Constants.LOCALHOST;
import static com.sentrysoftware.matrix.constants.Constants.SINGLE_SPACE;
import static com.sentrysoftware.matrix.constants.Constants.TABLE_SEP;
import static com.sentrysoftware.matrix.constants.Constants.VALUE_VAL1;
import static com.sentrysoftware.matrix.constants.Constants.VALUE_VAL2;
import static com.sentrysoftware.matrix.constants.Constants.VALUE_VAL3;
import static org.junit.jupiter.api.Assertions.assertEquals;
import static org.junit.jupiter.api.Assertions.assertFalse;
import static org.junit.jupiter.api.Assertions.assertNotEquals;
import static org.junit.jupiter.api.Assertions.assertNotNull;
import static org.junit.jupiter.api.Assertions.assertNull;
import static org.junit.jupiter.api.Assertions.assertTrue;
import static org.mockito.ArgumentMatchers.any;
import static org.mockito.Mockito.doCallRealMethod;
import static org.mockito.Mockito.doReturn;
import static org.mockito.Mockito.mockStatic;

import com.sentrysoftware.matrix.common.helpers.ResourceHelper;
import com.sentrysoftware.matrix.configuration.HostConfiguration;
import com.sentrysoftware.matrix.connector.model.Connector;
import com.sentrysoftware.matrix.connector.model.ConnectorStore;
import com.sentrysoftware.matrix.connector.model.common.DeviceKind;
import com.sentrysoftware.matrix.connector.model.common.EmbeddedFile;
import com.sentrysoftware.matrix.connector.model.common.ReferenceTranslationTable;
import com.sentrysoftware.matrix.connector.model.common.TranslationTable;
import com.sentrysoftware.matrix.connector.model.monitor.task.source.compute.Add;
import com.sentrysoftware.matrix.connector.model.monitor.task.source.compute.And;
import com.sentrysoftware.matrix.connector.model.monitor.task.source.compute.ArrayTranslate;
import com.sentrysoftware.matrix.connector.model.monitor.task.source.compute.Awk;
import com.sentrysoftware.matrix.connector.model.monitor.task.source.compute.Divide;
import com.sentrysoftware.matrix.connector.model.monitor.task.source.compute.ExcludeMatchingLines;
import com.sentrysoftware.matrix.connector.model.monitor.task.source.compute.Extract;
import com.sentrysoftware.matrix.connector.model.monitor.task.source.compute.Json2Csv;
import com.sentrysoftware.matrix.connector.model.monitor.task.source.compute.KeepColumns;
import com.sentrysoftware.matrix.connector.model.monitor.task.source.compute.KeepOnlyMatchingLines;
import com.sentrysoftware.matrix.connector.model.monitor.task.source.compute.LeftConcat;
import com.sentrysoftware.matrix.connector.model.monitor.task.source.compute.Multiply;
import com.sentrysoftware.matrix.connector.model.monitor.task.source.compute.Replace;
import com.sentrysoftware.matrix.connector.model.monitor.task.source.compute.RightConcat;
import com.sentrysoftware.matrix.connector.model.monitor.task.source.compute.Substring;
import com.sentrysoftware.matrix.connector.model.monitor.task.source.compute.Subtract;
import com.sentrysoftware.matrix.connector.model.monitor.task.source.compute.Xml2Csv;
import com.sentrysoftware.matrix.matsya.MatsyaClientsExecutor;
import com.sentrysoftware.matrix.strategy.source.SourceTable;
import com.sentrysoftware.matrix.strategy.utils.EmbeddedFileHelper;
import com.sentrysoftware.matrix.telemetry.TelemetryManager;
import java.io.IOException;
import java.util.ArrayList;
import java.util.Arrays;
import java.util.Collections;
import java.util.List;
import java.util.Map;
import org.apache.groovy.util.Maps;
import org.junit.jupiter.api.BeforeEach;
import org.junit.jupiter.api.Test;
import org.junit.jupiter.api.extension.ExtendWith;
import org.mockito.InjectMocks;
import org.mockito.Mock;
import org.mockito.MockedStatic;
import org.mockito.Spy;
import org.mockito.junit.jupiter.MockitoExtension;

@ExtendWith(MockitoExtension.class)
class ComputeProcessorTest {

	private SourceTable sourceTable;

	@InjectMocks
	private ComputeProcessor computeProcessor;

	@Spy
	private MatsyaClientsExecutor matsyaClientsExecutorMock;

	@Mock
	private ConnectorStore connectorStoreMock;

	private static final String DOLLAR_1 = "$1";
	private static final String UNDERSCORE_DOLLAR_1 = "_$1";
	private static final String DOLLAR_3 = "$3";
	private static final String DOLLAR_4 = "$4";
	private static final String DOLLAR_13 = "$13";
	private static final String ZERO = "0";
	private static final String ZERO_POINT_ZERO = "0.0";
	private static final String ONE = "1";
	private static final String ONE_TWO_THREE = "1,2,3";
	private static final String TWO = "2";
	private static final String FOUR_POINT_ZERO = "4.0";
	private static final String FIVE = "5";
	private static final String TEN = "10";
	private static final String FOURTEEN = "14";
	private static final String THIRTY = "30";
	private static final String THIRTY_SIX = "36";
	private static final String FORTY_ONE = "41";
	private static final String TWO_HUNDRED = "200";
	private static final String TWO_HUNDRED_AND_FIFTY_FOUR = "254";
	private static final String TWO_HUNDRED_AND_FIFTY_FIVE = "255";
	private static final String FIVE_HUNDRED = "500";
	private static final String ONE_THOUSAND_FIVE_HUNDRED = "1500";
	private static final String ANOTHER_NEW_COLUMN = "AnotherNew.Column";
	private static final String ID1 = "ID1";
	private static final String ID2 = "ID2";
	private static final String ID3 = "ID3";
	private static final String PREFIX_ID1 = "prefix_ID1";
	private static final String PREFIX_ID2 = "prefix_ID2";
	private static final String PREFIX_ID3 = "prefix_ID3";
	private static final String ID1_SUFFIX = "ID1_suffix";
	private static final String ID2_SUFFIX = "ID2_suffix";
	private static final String ID3_SUFFIX = "ID3_suffix";
	private static final String FOO = "FOO";
	private static final String BAR = "BAR";
	private static final String BAZ = "BAZ";
	private static final String MANUFACTURER1 = "MANUFACTURER1";
	private static final String MANUFACTURER2 = "MANUFACTURER2";
	private static final String MANUFACTURER3 = "MANUFACTURER3";
	private static final String PREFIX_MANUFACTURER1 = "prefix_MANUFACTURER1";
	private static final String PREFIX_MANUFACTURER2 = "prefix_MANUFACTURER2";
	private static final String PREFIX_MANUFACTURER3 = "prefix_MANUFACTURER3";
	private static final String MANUFACTURER1_SUFFIX = "MANUFACTURER1_suffix";
	private static final String MANUFACTURER2_SUFFIX = "MANUFACTURER2_suffix";
	private static final String MANUFACTURER3_SUFFIX = "MANUFACTURER3_suffix";
	private static final String NAME1 = "NAME1";
	private static final String NAME2 = "NAME2";
	private static final String NAME3 = "NAME3";
	private static final String NEW_COMMA_COLUMN = "new,Column";
	private static final String NEW_COMMA_DOLLAR_4 = "new,$4";
	private static final String NUMBER_OF_DISKS1 = "NUMBER_OF_DISKS1";
	private static final String NUMBER_OF_DISKS2 = "NUMBER_OF_DISKS2";
	private static final String NUMBER_OF_DISKS3 = "NUMBER_OF_DISKS3";
	private static final String PREFIX = "prefix_";
	private static final String SUFFIX = "_suffix";
	private static final String TYPE1 = "TYPE1";
	private static final String TYPE2 = "TYPE2";
	private static final String TYPE3 = "TYPE3";

	private static final List<String> LINE_1 = Arrays.asList(ID1, NAME1, MANUFACTURER1, NUMBER_OF_DISKS1);
	private static final List<String> LINE_2 = Arrays.asList(ID2, NAME2, MANUFACTURER2, NUMBER_OF_DISKS2);
	private static final List<String> LINE_3 = Arrays.asList(ID3, NAME3, MANUFACTURER3, NUMBER_OF_DISKS3);

	private static final List<String> LINE_1_RESULT_LEFT = new ArrayList<>(
		Arrays.asList(ID1, NAME1, PREFIX_MANUFACTURER1, NUMBER_OF_DISKS1)
	);
	private static final List<String> LINE_2_RESULT_LEFT = new ArrayList<>(
		Arrays.asList(ID2, NAME2, PREFIX_MANUFACTURER2, NUMBER_OF_DISKS2)
	);
	private static final List<String> LINE_3_RESULT_LEFT = new ArrayList<>(
		Arrays.asList(ID3, NAME3, PREFIX_MANUFACTURER3, NUMBER_OF_DISKS3)
	);

	private static final List<String> LINE_1_RESULT_RIGHT = new ArrayList<>(
		Arrays.asList(ID1, NAME1, MANUFACTURER1_SUFFIX, NUMBER_OF_DISKS1)
	);
	private static final List<String> LINE_2_RESULT_RIGHT = new ArrayList<>(
		Arrays.asList(ID2, NAME2, MANUFACTURER2_SUFFIX, NUMBER_OF_DISKS2)
	);
	private static final List<String> LINE_3_RESULT_RIGHT = new ArrayList<>(
		Arrays.asList(ID3, NAME3, MANUFACTURER3_SUFFIX, NUMBER_OF_DISKS3)
	);

	private static final List<String> LINE_1_ONE_COLUMN = new ArrayList<>(Collections.singletonList(ID1));
	private static final List<String> LINE_2_ONE_COLUMN = new ArrayList<>(Collections.singletonList(ID2));
	private static final List<String> LINE_3_ONE_COLUMN = new ArrayList<>(Collections.singletonList(ID3));

	private TelemetryManager telemetryManager;

	@BeforeEach
	void setUp() {
		computeProcessor = new ComputeProcessor();
		sourceTable = new SourceTable();
		computeProcessor.setSourceTable(sourceTable);
		computeProcessor.setHostname(LOCALHOST);
		telemetryManager =
			TelemetryManager
				.builder()
				.hostConfiguration(
					HostConfiguration.builder().hostname(LOCALHOST).hostId(LOCALHOST).hostType(DeviceKind.WINDOWS).build()
				)
				.build();
		matsyaClientsExecutorMock.setTelemetryManager(telemetryManager);
		computeProcessor.setMatsyaClientsExecutor(matsyaClientsExecutorMock);
	}

	private void initializeSourceTable() {
		sourceTable.getTable().clear();
		sourceTable.getTable().add(new ArrayList<>(LINE_1));
		sourceTable.getTable().add(new ArrayList<>(LINE_2));
		sourceTable.getTable().add(new ArrayList<>(LINE_3));
	}

	@Test
	void testProcessAdd() {
		List<List<String>> table = Arrays.asList(
			Arrays.asList(ID1, FIVE_HUNDRED, TWO, VALUE_VAL1),
			Arrays.asList(ID2, ONE_THOUSAND_FIVE_HUNDRED, FIVE, VALUE_VAL2),
			Arrays.asList(ID1, TWO_HUNDRED, TWO, VALUE_VAL3)
		);

		sourceTable.setTable(table);

		computeProcessor.process((Add) null);
		assertEquals(table, sourceTable.getTable());

		Add addition = Add.builder().column(-1).value(EMPTY).build();
		computeProcessor.process(addition);
		assertEquals(table, sourceTable.getTable());

		addition = Add.builder().column(1).value(DOLLAR_13).build();
		computeProcessor.process(addition);
		assertEquals(table, sourceTable.getTable());

		addition = Add.builder().column(1).value(ZERO).build();
		computeProcessor.process(addition);
		assertEquals(table, sourceTable.getTable());

		final List<List<String>> result = Arrays.asList(
			Arrays.asList(ID1, "502.0", TWO, VALUE_VAL1),
			Arrays.asList(ID2, "1505.0", FIVE, VALUE_VAL2),
			Arrays.asList(ID1, "202.0", TWO, VALUE_VAL3)
		);

		Add addColumn = Add.builder().column(2).value(DOLLAR_3).build();
		computeProcessor.process(addColumn);
		assertEquals(result, sourceTable.getTable());

		addColumn = Add.builder().column(2).value(DOLLAR_1).build();
		computeProcessor.process(addColumn);
		assertEquals(result, sourceTable.getTable());

		addColumn = Add.builder().column(2).value(ID1).build();
		computeProcessor.process(addColumn);
		assertEquals(result, sourceTable.getTable());

		final Add addValue = Add.builder().column(2).value(TEN).build();
		computeProcessor.process(addValue);
		assertEquals(
			Arrays.asList(
				Arrays.asList(ID1, "512.0", TWO, VALUE_VAL1),
				Arrays.asList(ID2, "1515.0", FIVE, VALUE_VAL2),
				Arrays.asList(ID1, "212.0", TWO, VALUE_VAL3)
			),
			sourceTable.getTable()
		);

		Add emptyAdd = Add.builder().column(4).value(FIVE).build();
		table =
			Arrays.asList(
				Arrays.asList(ID1, FIVE_HUNDRED, TWO, EMPTY),
				Arrays.asList(ID2, ONE_THOUSAND_FIVE_HUNDRED, FIVE, EMPTY),
				Arrays.asList(ID1, TWO_HUNDRED, TWO, EMPTY)
			);
		sourceTable.setTable(table);
		computeProcessor.process(emptyAdd);
		assertEquals(table, sourceTable.getTable());

		emptyAdd = Add.builder().column(2).value(DOLLAR_4).build();
		computeProcessor.process(emptyAdd);
		assertEquals(table, sourceTable.getTable());
	}

	@Test
	void testProcessDivide() {
		final List<List<String>> table = Arrays.asList(
			Arrays.asList(ID1, FIVE_HUNDRED, TWO, VALUE_VAL1),
			Arrays.asList(ID2, ONE_THOUSAND_FIVE_HUNDRED, FIVE, VALUE_VAL2),
			Arrays.asList(ID1, TWO_HUNDRED, TWO, VALUE_VAL3)
		);

		sourceTable.setTable(table);

		computeProcessor.process((Divide) null);
		assertEquals(table, sourceTable.getTable());

		Divide divide = Divide.builder().column(-1).value(EMPTY).build();
		computeProcessor.process(divide);
		assertEquals(table, sourceTable.getTable());

		divide = Divide.builder().column(2).value(ONE).build();
		computeProcessor.process(divide);
		assertEquals(table, sourceTable.getTable());

		divide = Divide.builder().column(2).value(DOLLAR_13).build();
		computeProcessor.process(divide);
		assertEquals(table, sourceTable.getTable());

		divide = Divide.builder().column(2).value(ZERO).build();
		computeProcessor.process(divide);
		assertEquals(table, sourceTable.getTable());

		final List<List<String>> result1 = Arrays.asList(
			Arrays.asList(ID1, "250.0", TWO, VALUE_VAL1),
			Arrays.asList(ID2, "300.0", FIVE, VALUE_VAL2),
			Arrays.asList(ID1, "100.0", TWO, VALUE_VAL3)
		);

		Divide valueColumn = Divide.builder().column(2).value(DOLLAR_3).build();
		computeProcessor.process(valueColumn);
		assertEquals(result1, sourceTable.getTable());

		valueColumn = Divide.builder().column(2).value(DOLLAR_1).build();
		computeProcessor.process(valueColumn);
		assertEquals(result1, sourceTable.getTable());

		valueColumn = Divide.builder().column(2).value(ID1).build();
		computeProcessor.process(valueColumn);
		assertEquals(result1, sourceTable.getTable());

		final List<List<String>> result2 = Arrays.asList(
			Arrays.asList(ID1, "25.0", TWO, VALUE_VAL1),
			Arrays.asList(ID2, "30.0", FIVE, VALUE_VAL2),
			Arrays.asList(ID1, "10.0", TWO, VALUE_VAL3)
		);

		Divide valueValue = Divide.builder().column(2).value(TEN).build();
		computeProcessor.process(valueValue);
		assertEquals(result2, sourceTable.getTable());

		valueValue = Divide.builder().column(2).value(ZERO).build();
		computeProcessor.process(valueValue);
		assertEquals(result2, sourceTable.getTable());
	}

	@Test
	void testProcessMultiply() {
		final List<List<String>> table = Arrays.asList(
			Arrays.asList(ID1, FIVE_HUNDRED, TWO, VALUE_VAL1),
			Arrays.asList(ID2, ONE_THOUSAND_FIVE_HUNDRED, FIVE, VALUE_VAL2),
			Arrays.asList(ID1, TWO_HUNDRED, TWO, VALUE_VAL3)
		);

		sourceTable.setTable(table);

		computeProcessor.process((Multiply) null);
		assertEquals(table, sourceTable.getTable());

		Multiply multiply = Multiply.builder().column(-1).value(EMPTY).build();
		computeProcessor.process(multiply);
		assertEquals(table, sourceTable.getTable());

		multiply = Multiply.builder().column(2).value(ONE).build();
		computeProcessor.process(multiply);
		assertEquals(table, sourceTable.getTable());

		multiply = Multiply.builder().column(2).value(DOLLAR_13).build();
		computeProcessor.process(multiply);
		assertEquals(table, sourceTable.getTable());

		final List<List<String>> result = Arrays.asList(
			Arrays.asList(ID1, "1000.0", TWO, VALUE_VAL1),
			Arrays.asList(ID2, "7500.0", FIVE, VALUE_VAL2),
			Arrays.asList(ID1, "400.0", TWO, VALUE_VAL3)
		);

		Multiply multiByColumn = Multiply.builder().column(2).value(DOLLAR_3).build();
		computeProcessor.process(multiByColumn);
		assertEquals(result, sourceTable.getTable());

		multiByColumn = Multiply.builder().column(2).value(DOLLAR_1).build();
		computeProcessor.process(multiByColumn);
		assertEquals(result, sourceTable.getTable());

		multiByColumn = Multiply.builder().column(2).value(ID1).build();
		computeProcessor.process(multiByColumn);
		assertEquals(result, sourceTable.getTable());

		Multiply valueValue = Multiply.builder().column(2).value(TEN).build();
		computeProcessor.process(valueValue);
		assertEquals(
			Arrays.asList(
				Arrays.asList(ID1, "10000.0", TWO, VALUE_VAL1),
				Arrays.asList(ID2, "75000.0", FIVE, VALUE_VAL2),
				Arrays.asList(ID1, "4000.0", TWO, VALUE_VAL3)
			),
			sourceTable.getTable()
		);

		valueValue = Multiply.builder().column(2).value(ZERO).build();
		computeProcessor.process(valueValue);
		assertEquals(
			Arrays.asList(
				Arrays.asList(ID1, ZERO_POINT_ZERO, TWO, VALUE_VAL1),
				Arrays.asList(ID2, ZERO_POINT_ZERO, FIVE, VALUE_VAL2),
				Arrays.asList(ID1, ZERO_POINT_ZERO, TWO, VALUE_VAL3)
			),
			sourceTable.getTable()
		);
	}

	@Test
	void testProcessSubtract() {
		final List<List<String>> table = Arrays.asList(
			Arrays.asList(ID1, FIVE_HUNDRED, TWO, VALUE_VAL1),
			Arrays.asList(ID2, ONE_THOUSAND_FIVE_HUNDRED, FIVE, VALUE_VAL2),
			Arrays.asList(ID1, TWO_HUNDRED, TWO, VALUE_VAL3)
		);

		sourceTable.setTable(table);

		computeProcessor.process((Subtract) null);
		assertEquals(table, sourceTable.getTable());

		Subtract substract = Subtract.builder().column(-1).value(EMPTY).build();
		computeProcessor.process(substract);
		assertEquals(table, sourceTable.getTable());

		substract = Subtract.builder().column(1).value(DOLLAR_13).build();
		computeProcessor.process(substract);
		assertEquals(table, sourceTable.getTable());

		substract = Subtract.builder().column(1).value(ZERO).build();
		computeProcessor.process(substract);
		assertEquals(table, sourceTable.getTable());

		final List<List<String>> result = Arrays.asList(
			Arrays.asList(ID1, "498.0", TWO, VALUE_VAL1),
			Arrays.asList(ID2, "1495.0", FIVE, VALUE_VAL2),
			Arrays.asList(ID1, "198.0", TWO, VALUE_VAL3)
		);

		Subtract substractColumn = Subtract.builder().column(2).value(DOLLAR_3).build();
		computeProcessor.process(substractColumn);
		assertEquals(result, sourceTable.getTable());

		substractColumn = Subtract.builder().column(2).value(DOLLAR_1).build();
		computeProcessor.process(substractColumn);
		assertEquals(result, sourceTable.getTable());

		substractColumn = Subtract.builder().column(2).value(ID1).build();
		computeProcessor.process(substractColumn);
		assertEquals(result, sourceTable.getTable());

		final Subtract substractValue = Subtract.builder().column(2).value(TEN).build();
		computeProcessor.process(substractValue);
		assertEquals(
			Arrays.asList(
				Arrays.asList(ID1, "488.0", TWO, VALUE_VAL1),
				Arrays.asList(ID2, "1485.0", FIVE, VALUE_VAL2),
				Arrays.asList(ID1, "188.0", TWO, VALUE_VAL3)
			),
			sourceTable.getTable()
		);
	}

	@Test
	void testPerformMathComputeOnLine() {
		final List<List<String>> table = Collections.singletonList(Arrays.asList(SINGLE_SPACE, FOO, FOUR_POINT_ZERO));
		sourceTable.setTable(table);

		// column index > row size
		final Divide divide = Divide.builder().value(TWO).column(4).build();
		computeProcessor.process(divide);
		assertEquals(table, sourceTable.getTable());

		// column index <= row size, op1 is blank
		divide.setColumn(1);
		computeProcessor.process(divide);
		assertEquals(table, sourceTable.getTable());

		// column index <= row size, op1 is not blank, op2Index == -1
		table.get(0).set(0, "8.0");
		List<List<String>> result = Collections.singletonList(Arrays.asList(FOUR_POINT_ZERO, FOO, FOUR_POINT_ZERO));
		computeProcessor.process(divide);
		assertEquals(result, sourceTable.getTable());

		// column index <= row size, op1 is not blank, op2Index != -1, op2Index >= row size
		divide.setValue(DOLLAR_4);
		computeProcessor.process(divide);
		assertEquals(result, sourceTable.getTable());

		// column index <= row size, op1 is not blank, op2Index != -1, op2Index < row size
		divide.setValue(DOLLAR_3);
		result = Collections.singletonList(Arrays.asList("1.0", FOO, FOUR_POINT_ZERO));
		computeProcessor.process(divide);
		assertEquals(result, sourceTable.getTable());
	}

	@Test
	void testProcessAnd() {
		List<List<String>> table = Arrays.asList(
			Arrays.asList(ID1, NAME1, MANUFACTURER1, ONE), // 0000 0001
			Arrays.asList(ID2, NAME2, MANUFACTURER2, FOURTEEN), // 0000 1110
			Arrays.asList(ID3, NAME3, MANUFACTURER3, TWO_HUNDRED_AND_FIFTY_FIVE)
		); // 1111 1110

		List<List<String>> tableResult = Arrays.asList(
			Arrays.asList(ID1, NAME1, MANUFACTURER1, ONE),
			Arrays.asList(ID2, NAME2, MANUFACTURER2, FOURTEEN),
			Arrays.asList(ID3, NAME3, MANUFACTURER3, TWO_HUNDRED_AND_FIFTY_FIVE)
		);

		sourceTable.setTable(table);

		// test null source to process
		computeProcessor.process((And) null);
		assertEquals(tableResult, sourceTable.getTable());

		// test TranslationTable is null
		final And and = And.builder().column(0).value(ONE).build(); // and : 0000 0001
		computeProcessor.process(and);
		assertEquals(tableResult, sourceTable.getTable());

		// test column value is not an integer
		and.setColumn(3);
		computeProcessor.process(and);
		assertEquals(tableResult, sourceTable.getTable());

		// tests OK
		and.setColumn(4);
		tableResult =
			Arrays.asList(
				Arrays.asList(ID1, NAME1, MANUFACTURER1, ONE),
				Arrays.asList(ID2, NAME2, MANUFACTURER2, ZERO),
				Arrays.asList(ID3, NAME3, MANUFACTURER3, ONE)
			);
		computeProcessor.process(and);
		assertEquals(tableResult, sourceTable.getTable());

		table =
			Arrays.asList(
				Arrays.asList(ID1, NAME1, MANUFACTURER1, ONE), // 0000 0001
				Arrays.asList(ID2, NAME2, MANUFACTURER2, FOURTEEN), // 0000 1110
				Arrays.asList(ID3, NAME3, MANUFACTURER3, TWO_HUNDRED_AND_FIFTY_FIVE)
			); // 1111 1110
		and.setValue(THIRTY); // and:0001 1110

		sourceTable.setTable(table);

		tableResult =
			Arrays.asList(
				Arrays.asList(ID1, NAME1, MANUFACTURER1, ZERO), // 0000 0001
				Arrays.asList(ID2, NAME2, MANUFACTURER2, FOURTEEN), // 0000 1110
				Arrays.asList(ID3, NAME3, MANUFACTURER3, THIRTY)
			); // 0001 1110
		computeProcessor.process(and);
		assertEquals(tableResult, sourceTable.getTable());

		// test with column
		table =
			Arrays.asList(
				Arrays.asList(ID1, NAME1, TWO_HUNDRED_AND_FIFTY_FOUR, ONE), // 1111 1110 & 0000 0001
				Arrays.asList(ID2, NAME2, THIRTY_SIX, FOURTEEN), // 0010 0100 & 0000 1110
				Arrays.asList(ID3, NAME3, FORTY_ONE, TWO_HUNDRED_AND_FIFTY_FIVE)
			); // 0010 1001 & 1111 1111
		and.setValue(DOLLAR_3);

		sourceTable.setTable(table);

		tableResult =
			Arrays.asList(
				Arrays.asList(ID1, NAME1, TWO_HUNDRED_AND_FIFTY_FOUR, ZERO), // 0000 0000
				Arrays.asList(ID2, NAME2, THIRTY_SIX, "4"), // 0000 0100
				Arrays.asList(ID3, NAME3, FORTY_ONE, FORTY_ONE)
			); // 0010 1001
		computeProcessor.process(and);
		assertEquals(tableResult, sourceTable.getTable());
	}

	@Test
	void testProcessLeftConcat() {
		initializeSourceTable();

		// Test with empty LeftConcat
		final LeftConcat leftConcat = new LeftConcat();

		computeProcessor.process(leftConcat);

		final List<List<String>> table = sourceTable.getTable();

		assertEquals(LINE_1, table.get(0));
		assertEquals(LINE_2, table.get(1));
		assertEquals(LINE_3, table.get(2));

		// Test with LeftConcat without Value
		leftConcat.setColumn(3);

		computeProcessor.process(leftConcat);

		assertEquals(LINE_1, table.get(0));
		assertEquals(LINE_2, table.get(1));
		assertEquals(LINE_3, table.get(2));

		// Test with correct LeftConcat
		leftConcat.setValue(PREFIX);

		computeProcessor.process(leftConcat);

		assertEquals(LINE_1_RESULT_LEFT, table.get(0));
		assertEquals(LINE_2_RESULT_LEFT, table.get(1));
		assertEquals(LINE_3_RESULT_LEFT, table.get(2));

		// empty lines in table => add new column
		sourceTable.getTable().clear();
		sourceTable.getTable().add(new ArrayList<>());
		sourceTable.getTable().add(new ArrayList<>());
		sourceTable.getTable().add(new ArrayList<>());
		leftConcat.setColumn(1);
		leftConcat.setValue(FOO);
		computeProcessor.process(leftConcat);
		assertEquals(new ArrayList<>(Arrays.asList(FOO)), table.get(0));
		assertEquals(new ArrayList<>(Arrays.asList(FOO)), table.get(1));
		assertEquals(new ArrayList<>(Arrays.asList(FOO)), table.get(2));
	}

	@Test
	void testProcessLeftConcatOneColumn() {
		sourceTable.getTable().add(new ArrayList<>(LINE_1_ONE_COLUMN));
		sourceTable.getTable().add(new ArrayList<>(LINE_2_ONE_COLUMN));
		sourceTable.getTable().add(new ArrayList<>(LINE_3_ONE_COLUMN));

		final LeftConcat leftConcat = LeftConcat.builder().column(1).value(PREFIX).build();

		computeProcessor.process(leftConcat);

		final List<List<String>> table = sourceTable.getTable();

		assertEquals(new ArrayList<>(Collections.singletonList(PREFIX_ID1)), table.get(0));
		assertEquals(new ArrayList<>(Collections.singletonList(PREFIX_ID2)), table.get(1));
		assertEquals(new ArrayList<>(Collections.singletonList(PREFIX_ID3)), table.get(2));
	}

	@Test
	void testProcessLeftConcatColumn() {
		initializeSourceTable();

		final LeftConcat leftConcat = LeftConcat.builder().column(3).value(DOLLAR_1).build();

		computeProcessor.process(leftConcat);

		final List<List<String>> table = sourceTable.getTable();

		assertEquals(new ArrayList<>(Arrays.asList(ID1, NAME1, "ID1MANUFACTURER1", NUMBER_OF_DISKS1)), table.get(0));
		assertEquals(new ArrayList<>(Arrays.asList(ID2, NAME2, "ID2MANUFACTURER2", NUMBER_OF_DISKS2)), table.get(1));
		assertEquals(new ArrayList<>(Arrays.asList(ID3, NAME3, "ID3MANUFACTURER3", NUMBER_OF_DISKS3)), table.get(2));
	}

	@Test
	void testProcessLeftConcatNotColumn1() {
		initializeSourceTable();

		final LeftConcat leftConcat = LeftConcat.builder().column(3).value("$1_").build();

		computeProcessor.process(leftConcat);

		final List<List<String>> table = sourceTable.getTable();

		assertEquals(new ArrayList<>(Arrays.asList(ID1, NAME1, "$1_MANUFACTURER1", NUMBER_OF_DISKS1)), table.get(0));
		assertEquals(new ArrayList<>(Arrays.asList(ID2, NAME2, "$1_MANUFACTURER2", NUMBER_OF_DISKS2)), table.get(1));
		assertEquals(new ArrayList<>(Arrays.asList(ID3, NAME3, "$1_MANUFACTURER3", NUMBER_OF_DISKS3)), table.get(2));
	}

	@Test
	void testProcessLeftConcatNotColumn2() {
		initializeSourceTable();

		final LeftConcat leftConcat = LeftConcat.builder().column(3).value(UNDERSCORE_DOLLAR_1).build();

		computeProcessor.process(leftConcat);

		final List<List<String>> table = sourceTable.getTable();

		assertEquals(new ArrayList<>(Arrays.asList(ID1, NAME1, "_$1MANUFACTURER1", NUMBER_OF_DISKS1)), table.get(0));
		assertEquals(new ArrayList<>(Arrays.asList(ID2, NAME2, "_$1MANUFACTURER2", NUMBER_OF_DISKS2)), table.get(1));
		assertEquals(new ArrayList<>(Arrays.asList(ID3, NAME3, "_$1MANUFACTURER3", NUMBER_OF_DISKS3)), table.get(2));
	}

	@Test
	void testProcessLeftConcatNewColumn() {
		initializeSourceTable();

		final LeftConcat leftConcat = LeftConcat.builder().column(3).value("new,Column;prefix_").build();

		computeProcessor.process(leftConcat);

		final List<List<String>> table = sourceTable.getTable();

		assertEquals(
			new ArrayList<>(Arrays.asList(ID1, NAME1, NEW_COMMA_COLUMN, PREFIX_MANUFACTURER1, NUMBER_OF_DISKS1)),
			table.get(0)
		);
		assertEquals(
			new ArrayList<>(Arrays.asList(ID2, NAME2, NEW_COMMA_COLUMN, PREFIX_MANUFACTURER2, NUMBER_OF_DISKS2)),
			table.get(1)
		);
		assertEquals(
			new ArrayList<>(Arrays.asList(ID3, NAME3, NEW_COMMA_COLUMN, PREFIX_MANUFACTURER3, NUMBER_OF_DISKS3)),
			table.get(2)
		);
	}

	@Test
	void testProcessLeftConcatTwoNewColumns() {
		initializeSourceTable();

		final LeftConcat leftConcat = LeftConcat.builder().column(1).value("new,$4;AnotherNew.Column;prefix_").build();

		computeProcessor.process(leftConcat);

		final List<List<String>> table = sourceTable.getTable();

		assertEquals(
			new ArrayList<>(
				Arrays.asList(NEW_COMMA_DOLLAR_4, ANOTHER_NEW_COLUMN, PREFIX_ID1, NAME1, MANUFACTURER1, NUMBER_OF_DISKS1)
			),
			table.get(0)
		);
		assertEquals(
			new ArrayList<>(
				Arrays.asList(NEW_COMMA_DOLLAR_4, ANOTHER_NEW_COLUMN, PREFIX_ID2, NAME2, MANUFACTURER2, NUMBER_OF_DISKS2)
			),
			table.get(1)
		);
		assertEquals(
			new ArrayList<>(
				Arrays.asList(NEW_COMMA_DOLLAR_4, ANOTHER_NEW_COLUMN, PREFIX_ID3, NAME3, MANUFACTURER3, NUMBER_OF_DISKS3)
			),
			table.get(2)
		);
	}

	@Test
	void testProcessRightConcat() {
		initializeSourceTable();

		// Test with empty RightConcat
		final RightConcat rightConcat = new RightConcat();

		computeProcessor.process(rightConcat);

		final List<List<String>> table = sourceTable.getTable();

		assertEquals(LINE_1, table.get(0));
		assertEquals(LINE_2, table.get(1));
		assertEquals(LINE_3, table.get(2));

		// Test with RightConcat without Value
		rightConcat.setColumn(3);

		computeProcessor.process(rightConcat);

		assertEquals(LINE_1, table.get(0));
		assertEquals(LINE_2, table.get(1));
		assertEquals(LINE_3, table.get(2));

		// Test with correct RightConcat
		rightConcat.setValue(SUFFIX);

		computeProcessor.process(rightConcat);

		assertEquals(LINE_1_RESULT_RIGHT, table.get(0));
		assertEquals(LINE_2_RESULT_RIGHT, table.get(1));
		assertEquals(LINE_3_RESULT_RIGHT, table.get(2));
		// index = size + 1 => add new column
		rightConcat.setColumn(5);
		rightConcat.setValue(FOO);
		computeProcessor.process(rightConcat);
		final List<List<String>> expected = Arrays.asList(LINE_1_RESULT_RIGHT, LINE_2_RESULT_RIGHT, LINE_3_RESULT_RIGHT);
		expected.get(0).add(FOO);
		expected.get(1).add(FOO);
		expected.get(2).add(FOO);
		assertEquals(expected, table);

		// index > size + 1  => out of bounds nothing changed
		rightConcat.setColumn(15);
		rightConcat.setValue(FOO);
		computeProcessor.process(rightConcat);
		assertEquals(expected, table);
	}

	@Test
	void testProcessRightConcatOneColumn() {
		sourceTable.getTable().add(new ArrayList<>(LINE_1_ONE_COLUMN));
		sourceTable.getTable().add(new ArrayList<>(LINE_2_ONE_COLUMN));
		sourceTable.getTable().add(new ArrayList<>(LINE_3_ONE_COLUMN));

		final RightConcat rightConcat = RightConcat.builder().column(1).value(SUFFIX).build();

		computeProcessor.process(rightConcat);

		final List<List<String>> table = sourceTable.getTable();

		assertEquals(new ArrayList<>(Collections.singletonList(ID1_SUFFIX)), table.get(0));
		assertEquals(new ArrayList<>(Collections.singletonList(ID2_SUFFIX)), table.get(1));
		assertEquals(new ArrayList<>(Collections.singletonList(ID3_SUFFIX)), table.get(2));
	}

	@Test
	void testProcessRightConcatColumn() {
		initializeSourceTable();

		final RightConcat rightConcat = RightConcat.builder().column(3).value(DOLLAR_1).build();

		computeProcessor.process(rightConcat);

		final List<List<String>> table = sourceTable.getTable();

		assertEquals(new ArrayList<>(Arrays.asList(ID1, NAME1, "MANUFACTURER1ID1", NUMBER_OF_DISKS1)), table.get(0));
		assertEquals(new ArrayList<>(Arrays.asList(ID2, NAME2, "MANUFACTURER2ID2", NUMBER_OF_DISKS2)), table.get(1));
		assertEquals(new ArrayList<>(Arrays.asList(ID3, NAME3, "MANUFACTURER3ID3", NUMBER_OF_DISKS3)), table.get(2));
	}

	@Test
	void testProcessRightConcatNotColumn1() {
		initializeSourceTable();

		final RightConcat rightConcat = RightConcat.builder().column(3).value(UNDERSCORE_DOLLAR_1).build();

		computeProcessor.process(rightConcat);

		final List<List<String>> table = sourceTable.getTable();

		assertEquals(new ArrayList<>(Arrays.asList(ID1, NAME1, "MANUFACTURER1_$1", NUMBER_OF_DISKS1)), table.get(0));
		assertEquals(new ArrayList<>(Arrays.asList(ID2, NAME2, "MANUFACTURER2_$1", NUMBER_OF_DISKS2)), table.get(1));
		assertEquals(new ArrayList<>(Arrays.asList(ID3, NAME3, "MANUFACTURER3_$1", NUMBER_OF_DISKS3)), table.get(2));
	}

	@Test
	void testProcessRightConcatNewColumn() {
		initializeSourceTable();

		final RightConcat rightConcat = RightConcat.builder().column(3).value("_suffix;new,Column").build();

		computeProcessor.process(rightConcat);

		final List<List<String>> table = sourceTable.getTable();

		assertEquals(
			new ArrayList<>(Arrays.asList(ID1, NAME1, MANUFACTURER1_SUFFIX, NEW_COMMA_COLUMN, NUMBER_OF_DISKS1)),
			table.get(0)
		);
		assertEquals(
			new ArrayList<>(Arrays.asList(ID2, NAME2, MANUFACTURER2_SUFFIX, NEW_COMMA_COLUMN, NUMBER_OF_DISKS2)),
			table.get(1)
		);
		assertEquals(
			new ArrayList<>(Arrays.asList(ID3, NAME3, MANUFACTURER3_SUFFIX, NEW_COMMA_COLUMN, NUMBER_OF_DISKS3)),
			table.get(2)
		);
	}

	@Test
	void testProcessRightConcatTwoNewColumns() {
		initializeSourceTable();

		final RightConcat rightConcat = RightConcat.builder().column(1).value("_suffix;new,$4;AnotherNew.Column").build();

		computeProcessor.process(rightConcat);

		final List<List<String>> table = sourceTable.getTable();

		assertEquals(
			new ArrayList<>(
				Arrays.asList(ID1_SUFFIX, NEW_COMMA_DOLLAR_4, ANOTHER_NEW_COLUMN, NAME1, MANUFACTURER1, NUMBER_OF_DISKS1)
			),
			table.get(0)
		);
		assertEquals(
			new ArrayList<>(
				Arrays.asList(ID2_SUFFIX, NEW_COMMA_DOLLAR_4, ANOTHER_NEW_COLUMN, NAME2, MANUFACTURER2, NUMBER_OF_DISKS2)
			),
			table.get(1)
		);
		assertEquals(
			new ArrayList<>(
				Arrays.asList(ID3_SUFFIX, NEW_COMMA_DOLLAR_4, ANOTHER_NEW_COLUMN, NAME3, MANUFACTURER3, NUMBER_OF_DISKS3)
			),
			table.get(2)
		);
	}

	@Test
	void testProcessRightConcatNoOperation() {
		initializeSourceTable();

		// RightConcat is null
		computeProcessor.setSourceTable(SourceTable.empty());
		computeProcessor.process((RightConcat) null);
		assertNotNull(computeProcessor.getSourceTable().getTable());
		assertTrue(computeProcessor.getSourceTable().getTable().isEmpty());

		// RightConcat is not null, RightConcat.getColumn() is not null, RightConcat.getValue() is not null,
		// RightConcat.getColumn() <= 0
		final RightConcat rightConcat = RightConcat.builder().value(SUFFIX).column(0).build();
		computeProcessor.process(rightConcat);
		assertTrue(computeProcessor.getSourceTable().getTable().isEmpty());

		// RightConcat is not null, RightConcat.getColumn() is not null, RightConcat.getValue() is not null,
		// RightConcat.getColumn() > 0,
		// computeProcessor.getSourceTable() is null
		rightConcat.setColumn(1);
		computeProcessor.setSourceTable(null);
		computeProcessor.process(rightConcat);
		assertNull(computeProcessor.getSourceTable());

		// RightConcat is not null, RightConcat.getColumn() is not null, RightConcat.getValue() is not null,
		// RightConcat.getColumn() > 0,
		// computeProcessor.getSourceTable() is not null, computeProcessor.getSourceTable().getTable() is null
		computeProcessor.setSourceTable(SourceTable.builder().table(null).build());
		computeProcessor.process(rightConcat);
		assertNull(computeProcessor.getSourceTable().getTable());

		// RightConcat is not null, RightConcat.getColumn() is not null, RightConcat.getValue() is not null,
		// RightConcat.getColumn() > 0,
		// computeProcessor.getSourceTable() is not null, computeProcessor.getSourceTable().getTable() is not null,
		// computeProcessor.getSourceTable().getTable().isEmpty()
		computeProcessor.setSourceTable(SourceTable.empty());
		computeProcessor.process(rightConcat);
		assertTrue(computeProcessor.getSourceTable().getTable().isEmpty());

		// RightConcat is not null, RightConcat.getColumn() is not null, RightConcat.getValue() is not null,
		// RightConcat.getColumn() > 0,
		// computeProcessor.getSourceTable() is not null, computeProcessor.getSourceTable().getTable() is not null,
		// computeProcessor.getSourceTable().getTable() is not empty,
		// RightConcat.getColumn() > sourceTable.getTable().get(0).size()
		computeProcessor.setSourceTable(
			SourceTable.builder().table(Collections.singletonList(Collections.singletonList(FOO))).build()
		);
		rightConcat.setColumn(5);
		computeProcessor.process(rightConcat);
		assertEquals(1, computeProcessor.getSourceTable().getTable().size());

		// RightConcat is not null, RightConcat.getColumn() is not null, RightConcat.getValue() is not null,
		// RightConcat.getColumn() > 0,
		// computeProcessor.getSourceTable() is not null, computeProcessor.getSourceTable().getTable() is not null,
		// computeProcessor.getSourceTable().getTable() is not empty,
		// RightConcat.getColumn() <= sourceTable.getTable().get(0).size(),
		// matcher.matches, concatColumnIndex < sourceTable.getTable().get(0).size()
		rightConcat.setColumn(1);
		rightConcat.setValue("$2");
		computeProcessor.process(rightConcat);
		assertEquals(1, computeProcessor.getSourceTable().getTable().size());
	}

	@Test
	void testJson2Csv() {
		// Retrieve the Json file and extract its content as String
		final String rawData = ResourceHelper
			.getResourceAsString("/test-files/compute/json2Csv/json2CsvSample.json", ComputeProcessor.class)
			.replaceAll("\\s", "");

		// Set the extracted rawData in the source table
		sourceTable.setRawData(rawData);

		// Check the case of a null {@link Json2Csv} instance
		Json2Csv jsonToCsv = null;
		computeProcessor.process(jsonToCsv);
		assertEquals(rawData, sourceTable.getRawData());

		// Check the case of an empty {@link Json2Csv} instance
		jsonToCsv = Json2Csv.builder().build();
		computeProcessor.process(jsonToCsv);
		assertEquals(rawData, sourceTable.getRawData());

		// Check the case of a non-null {@link Json2Csv} instance
		jsonToCsv =
			Json2Csv.builder().entryKey("/monitors").separator(";").properties("id,name,monitorType,hostId").build();

		computeProcessor.process(jsonToCsv);

		final String expectedRawDataResult =
			"/monitors[0];enclosure-1;enclosure-1;ENCLOSURE;hostId;\n" +
			"/monitors[1];enclosure-2;enclosure-2;ENCLOSURE;hostId;\n";
		assertEquals(expectedRawDataResult, sourceTable.getRawData());
	}

	@Test
	void visitSubstringNOK() {
		final List<List<String>> table = Arrays.asList(
			Arrays.asList("ID1", "Dell+1"),
			Arrays.asList("ID2", "Dell+33"),
			Arrays.asList("ID3", "Dell+xyz")
		);

		sourceTable.setTable(table);
		computeProcessor.process((Substring) null);
		assertEquals(table, sourceTable.getTable());

		computeProcessor.process(Substring.builder().column(-1).start("-1").length("-1").build());
		assertEquals(table, sourceTable.getTable());

		computeProcessor.process(Substring.builder().column(2).start("TOTO").length("4").build());
		assertEquals(table, sourceTable.getTable());

		computeProcessor.process(Substring.builder().column(2).start("1").length("TOTO").build());
		assertEquals(table, sourceTable.getTable());
	}

	@Test
	void testCheckSubstring() {
		assertTrue(ComputeProcessor.checkSubstring(Substring.builder().column(2).start("1").length("4").build()));
		assertFalse(ComputeProcessor.checkSubstring(Substring.builder().column(-2).start("1").length("4").build()));
		assertFalse(ComputeProcessor.checkSubstring(Substring.builder().column(-1).start("1").length("4").build()));
		assertFalse(ComputeProcessor.checkSubstring(Substring.builder().column(-1).start("-1").length("-1").build()));
		assertFalse(ComputeProcessor.checkSubstring(null));
	}

	@Test
	void testProcessSubstring() {
		final List<List<String>> table = Arrays.asList(
			Arrays.asList("ID1", "Dell+1"),
			Arrays.asList("ID2", "Dell+33"),
			Arrays.asList("ID3", "Dell+xyz")
		);

		sourceTable.setTable(table);

		final Substring substring = Substring.builder().column(2).start("1").length("4").build();

		computeProcessor.process(substring);

		final List<List<String>> expected = Arrays.asList(
			Arrays.asList("ID1", "Dell"),
			Arrays.asList("ID2", "Dell"),
			Arrays.asList("ID3", "Dell")
		);
		assertEquals(expected, sourceTable.getTable());
	}

	@Test
	void testProcessSubstringViaColumn() {
		final List<List<String>> table = Arrays.asList(
			Arrays.asList("ID1", "Dell+1", "4"),
			Arrays.asList("ID2", "Dell+33", "4"),
			Arrays.asList("ID3", "Dell+xyz", "4")
		);

		sourceTable.setTable(table);

		final Substring substring = Substring.builder().column(2).start("1").length("$3").build();

		computeProcessor.process(substring);

		final List<List<String>> expected = Arrays.asList(
			Arrays.asList("ID1", "Dell", "4"),
			Arrays.asList("ID2", "Dell", "4"),
			Arrays.asList("ID3", "Dell", "4")
		);
		assertEquals(expected, sourceTable.getTable());
	}

	@Test
	void testPerformSubstringWrongBeginIndex() {
		final List<List<String>> table = Arrays.asList(
			Arrays.asList("ID1", "Dell+1"),
			Arrays.asList("ID2", "Dell+33"),
			Arrays.asList("ID3", "Dell+xyz")
		);

		sourceTable.setTable(table);

		computeProcessor.performSubstring(1, "Column(4)", 3, "4", -1);

		assertEquals(table, sourceTable.getTable());
	}

	@Test
	void testPerformSubstringWrongColumnIndex() {
		final List<List<String>> table = Arrays.asList(
			Arrays.asList("ID1", "Dell+1"),
			Arrays.asList("ID2", "Dell+33"),
			Arrays.asList("ID3", "Dell+xyz")
		);

		sourceTable.setTable(table);

		computeProcessor.performSubstring(3, "1", -1, "4", -1);

		assertEquals(table, sourceTable.getTable());
	}

	@Test
	void testPerformSubstring() {
		final List<List<String>> table = Arrays.asList(
			Arrays.asList("ID1", "Dell+1"),
			Arrays.asList("ID2", "Dell+33"),
			Arrays.asList("ID3", "Dell+xyz")
		);

		sourceTable.setTable(table);

		computeProcessor.performSubstring(1, "1", -1, "4", -1);

		final List<List<String>> expected = Arrays.asList(
			Arrays.asList("ID1", "Dell"),
			Arrays.asList("ID2", "Dell"),
			Arrays.asList("ID3", "Dell")
		);
		assertEquals(expected, sourceTable.getTable());
	}

	@Test
	void testCheckSubstringArguments() {
		assertTrue(ComputeProcessor.checkSubstringArguments(1, 3, 3));

		//noinspection ConstantConditions
		assertFalse(ComputeProcessor.checkSubstringArguments(null, 3, 3));

		//noinspection ConstantConditions
		assertFalse(ComputeProcessor.checkSubstringArguments(1, null, 3));

		assertFalse(ComputeProcessor.checkSubstringArguments(0, 3, 3));
		assertFalse(ComputeProcessor.checkSubstringArguments(2, 0, 3));
		assertFalse(ComputeProcessor.checkSubstringArguments(1, 4, 3));
	}

	@Test
	void testTransformToIntegerValue() {
		assertNull(ComputeProcessor.transformToIntegerValue(null));
		assertNull(ComputeProcessor.transformToIntegerValue("a"));
		assertEquals(1, ComputeProcessor.transformToIntegerValue("1"));
	}

	@Test
	void testGetValueFunction() {
		assertNotNull(ComputeProcessor.getValueFunction(-1));
		assertNotNull(ComputeProcessor.getValueFunction(0));
	}

	@Test
	void testCheckValueAndColumnIndexConsistency() {
		assertTrue(ComputeProcessor.checkValueAndColumnIndexConsistency("1", -1));
		assertFalse(ComputeProcessor.checkValueAndColumnIndexConsistency("Column(0)", -1));
		assertTrue(ComputeProcessor.checkValueAndColumnIndexConsistency("Column(1)", 0));
		assertTrue(ComputeProcessor.checkValueAndColumnIndexConsistency("1", 1));
	}

	@Test
	void testGetColumnIndex() {
		assertEquals(1, ComputeProcessor.getColumnIndex(" $2 "));
		assertEquals(-1, ComputeProcessor.getColumnIndex("2"));
	}

	@Test
	void testProcessArrayTranslate() throws IOException {
		List<List<String>> table = Arrays.asList(
			Arrays.asList(ID1, null, TYPE1),
			Arrays.asList(ID2, null, TYPE2),
			Arrays.asList(ID3, null, TYPE3)
		);

		List<List<String>> result = Arrays.asList(
			Arrays.asList(ID1, "TRANSLATED_STATUS11|TRANSLATED_STATUS12|TRANSLATED_STATUS13", TYPE1),
			Arrays.asList(ID2, "NO_VALUE|TRANSLATED_STATUS22", TYPE2),
			Arrays.asList(ID3, "TRANSLATED_STATUS31", TYPE3)
		);

		final Map<String, String> translations = Maps.of(
			"",
			"NO_VALUE",
			"status11",
			"TRANSLATED_STATUS11",
			"status12",
			"TRANSLATED_STATUS12",
			"status13",
			"TRANSLATED_STATUS13",
			"status22",
			"TRANSLATED_STATUS22", // No translation for STATUS22
			"status31",
			"TRANSLATED_STATUS31"
		);
		final String translationTableName = "translationTableName";
		final TranslationTable connectorTranslationTable = TranslationTable.builder().translations(translations).build();
		final String connectorName = "connectorName";
		final Connector connector = Connector
			.builder()
			.translations(Collections.singletonMap(translationTableName, connectorTranslationTable))
			.build();

		Map<String, Connector> store = Maps.of(connectorName, connector);

		final TelemetryManager telemetryManager = TelemetryManager.builder().connectorStore(connectorStoreMock).build();

		doReturn(store).when(connectorStoreMock).getStore();
		computeProcessor.setConnectorName(connectorName);
		computeProcessor.setTelemetryManager(telemetryManager);

		sourceTable.setTable(table);

		// ArrayTranslate is null
		computeProcessor.process((ArrayTranslate) null);
		assertEquals(table, sourceTable.getTable());

		// ArrayTranslate is not null, translationTable is null
		ArrayTranslate arrayTranslate = new ArrayTranslate();
		computeProcessor.process(arrayTranslate);
		assertEquals(table, sourceTable.getTable());

		// ArrayTranslate is not null, translationTable is not null, translations is not null,
		// column < 1
		ReferenceTranslationTable translationTable = new ReferenceTranslationTable("");
		arrayTranslate.setTranslationTable(translationTable);
		arrayTranslate.setColumn(0);
		computeProcessor.process(arrayTranslate);
		assertEquals(table, sourceTable.getTable());

		// ArrayTranslate is not null, translationTable is not null, translations is not null,
		// column >= 1, arraySeparator is null, resultSeparator is null, columnIndex >= row size
		arrayTranslate.setColumn(4);
		computeProcessor.process(arrayTranslate);
		assertEquals(table, sourceTable.getTable());

		// ArrayTranslate is not null, translationTable is not null, translations is not null,
		// column >= 1, arraySeparator is not null, resultSeparator is not null, columnIndex >= row size
		arrayTranslate.setArraySeparator(",");
		arrayTranslate.setResultSeparator("|");
		computeProcessor.process(arrayTranslate);
		assertEquals(table, sourceTable.getTable());

		// ArrayTranslate is not null, translationTable is not null, translations is not null,
		// column >= 1, arraySeparator is not null, resultSeparator is not null, columnIndex < row size,
		// arrayValue is null
		arrayTranslate.setColumn(2);
		computeProcessor.process(arrayTranslate);
		assertEquals(table, sourceTable.getTable());

		// Test ReferenceTranslationTable OK
		table =
			Arrays.asList(
				Arrays.asList(ID1, "STATUS11,STATUS12,STATUS13", TYPE1),
				Arrays.asList(ID2, ",STATUS22,STATUS23,", TYPE2),
				Arrays.asList(ID3, "STATUS31", TYPE3)
			);

		sourceTable.setTable(table);

		translationTable = new ReferenceTranslationTable("${translation::translationTableName}");
		arrayTranslate.setTranslationTable(translationTable);

		computeProcessor.process(arrayTranslate);
		assertEquals(result, sourceTable.getTable());

		// Test ReferenceTranslationTable OK
		sourceTable.setTable(
			Arrays.asList(
				Arrays.asList(ID1, "STATUS11,STATUS12,STATUS13", TYPE1),
				Arrays.asList(ID2, "STATUS22,STATUS23,", TYPE2),
				Arrays.asList(ID3, "STATUS31", TYPE3)
			)
		);

		result =
			Arrays.asList(
				Arrays.asList(ID1, "TRANSLATED_STATUS11|TRANSLATED_STATUS12|TRANSLATED_STATUS13", TYPE1),
				Arrays.asList(ID2, "TRANSLATED_STATUS22", TYPE2),
				Arrays.asList(ID3, "TRANSLATED_STATUS31", TYPE3)
			);

		final TranslationTable referenceTranslationTable = TranslationTable
			.builder()
			.translations(
				Map.of(
					"status11",
					"TRANSLATED_STATUS11",
					"status12",
					"TRANSLATED_STATUS12",
					"status13",
					"TRANSLATED_STATUS13",
					"status22",
					"TRANSLATED_STATUS22",
					"status31",
					"TRANSLATED_STATUS31"
				)
			)
			.build();
		arrayTranslate.setTranslationTable(referenceTranslationTable);

		computeProcessor.process(arrayTranslate);
		assertEquals(result, sourceTable.getTable());
	}

	@Test
	void testExcludeMatchingLines() {
		final List<String> line1 = Arrays.asList(FOO, "1", "2", "3");
		final List<String> line2 = Arrays.asList(BAR, "10", "20", "30");
		final List<String> line3 = Arrays.asList(BAZ, "100", "200", "300");
		final List<List<String>> table = Arrays.asList(line1, line2, line3);

		computeProcessor.setSourceTable(SourceTable.builder().table(table).build());

		// regexp is null, valueSet is null
		final ExcludeMatchingLines excludeMatchingLines = ExcludeMatchingLines
			.builder()
			.column(1)
			.regExp(null)
			.valueList(null)
			.build();
		computeProcessor.process(excludeMatchingLines);
		assertEquals(table, computeProcessor.getSourceTable().getTable());

		// regexp is empty, valueSet is null
		excludeMatchingLines.setRegExp("");
		computeProcessor.process(excludeMatchingLines);
		assertEquals(table, computeProcessor.getSourceTable().getTable());

		// regexp is empty, valueSet is empty
		excludeMatchingLines.setValueList(EMPTY);
		computeProcessor.process(excludeMatchingLines);
		assertEquals(table, computeProcessor.getSourceTable().getTable());

		// regex is not null, not empty
		excludeMatchingLines.setRegExp("^B.*");
		computeProcessor.process(excludeMatchingLines);
		assertNotEquals(table, computeProcessor.getSourceTable().getTable());
		List<List<String>> resultTable = computeProcessor.getSourceTable().getTable();
		assertNotNull(resultTable);
		assertEquals(1, resultTable.size());
		assertEquals(line1, resultTable.get(0));

		// regex is null,
		// valueSet is not null, not empty
		computeProcessor.getSourceTable().setTable(table);
		excludeMatchingLines.setRegExp(null);
		excludeMatchingLines.setValueList("3,300");
		excludeMatchingLines.setColumn(4);
		computeProcessor.process(excludeMatchingLines);
		assertNotEquals(table, computeProcessor.getSourceTable().getTable());
		resultTable = computeProcessor.getSourceTable().getTable();
		assertNotNull(resultTable);
		assertEquals(1, resultTable.size());
		assertEquals(line2, resultTable.get(0));

		// regex is not null, not empty
		// valueSet is not null, not empty
		computeProcessor.getSourceTable().setTable(table);
		excludeMatchingLines.setColumn(1);
		excludeMatchingLines.setRegExp(".*R.*"); // Applying only the regex would exclude line2
		excludeMatchingLines.setValueList("FOO,BAR,BAB"); // Applying only the valueSet would exclude line1 and line2
		computeProcessor.process(excludeMatchingLines);
		assertNotEquals(table, computeProcessor.getSourceTable().getTable());
		resultTable = computeProcessor.getSourceTable().getTable();
		assertNotNull(resultTable);
		assertEquals(1, resultTable.size()); // Applying both the regex and the valueSet leaves only line3
		assertEquals(line3, resultTable.get(0));
	}

	@Test
	void testExtract() {
		List<List<String>> table = Arrays.asList(
			Arrays.asList("ID1", "STATUS1", "TYPE1", null, "NAME1"),
			Arrays.asList("ID2", "STATUS2", "TYPE2", null, "NAME2"),
			Arrays.asList("ID3", "STATUS3", "TYPE3", null, "NAME3")
		);

		sourceTable.setTable(table);

		// Extract is null
		computeProcessor.process((Extract) null);
		assertEquals(table, sourceTable.getTable());

		// Extract is not null, column is not valid, subColumn is not valid
		Extract extract = Extract.builder().column(-1).subColumn(-1).build();
		computeProcessor.process(extract);
		assertEquals(table, sourceTable.getTable());

		// Extract is not null, column < 1
		extract.setColumn(0);
		computeProcessor.process(extract);
		assertEquals(table, sourceTable.getTable());

		// Extract is not null, column >= 1, subColumn is null
		extract.setColumn(1);
		computeProcessor.process(extract);
		assertEquals(table, sourceTable.getTable());

		// Extract is not null, column >= 1, subColumn < 1
		extract.setSubColumn(-1);
		computeProcessor.process(extract);
		assertEquals(table, sourceTable.getTable());

		// Extract is not null, column >= 1, subColumn >= 1, subSeparators is null
		extract.setSubColumn(1);
		computeProcessor.process(extract);
		assertEquals(table, sourceTable.getTable());

		// Extract is not null, column >= 1, subColumn >= 1, subSeparators is empty
		extract.setSubSeparators("");
		computeProcessor.process(extract);
		assertEquals(table, sourceTable.getTable());

		// Extract is not null, column >= 1, subColumn >= 1, subSeparators is not null and not empty,
		// column > row size
		extract.setSubSeparators("|");
		extract.setColumn(6);
		computeProcessor.process(extract);
		assertEquals(table, sourceTable.getTable());

		// Extract is not null, column >= 1, subColumn >= 1, subSeparators is not null and not empty,
		// column is valid, text is null
		extract.setColumn(4);
		computeProcessor.process(extract);
		assertEquals(table, sourceTable.getTable());

		// Extract is not null, column >= 1, subColumn >= 1, subSeparators is not null and not empty,
		// column is valid, text is not null, subColumn < 1
		table.get(0).set(3, "|OK|1");
		table.get(1).set(3, "|OK|2");
		table.get(2).set(3, "|OK|3");
		extract.setSubColumn(0);
		computeProcessor.process(extract);
		assertEquals(table, sourceTable.getTable());

		// Extract is not null, column >= 1, subColumn >= 1, subSeparators is not null and not empty,
		// column is valid, text is not null, subColumn > text.length()
		extract.setSubColumn(4);
		computeProcessor.process(extract);
		List<List<String>> expected = Arrays.asList(
			Arrays.asList("ID1", "STATUS1", "TYPE1", "", "NAME1"),
			Arrays.asList("ID2", "STATUS2", "TYPE2", "", "NAME2"),
			Arrays.asList("ID3", "STATUS3", "TYPE3", "", "NAME3")
		);
		assertEquals(expected, sourceTable.getTable());

		// Test OK, subSeparators is a single character
		List<List<String>> result = Arrays.asList(
			Arrays.asList("ID1", "STATUS1", "TYPE1", "1", "NAME1"),
			Arrays.asList("ID2", "STATUS2", "TYPE2", "2", "NAME2"),
			Arrays.asList("ID3", "STATUS3", "TYPE3", "3", "NAME3")
		);
		extract.setSubColumn(3);
		computeProcessor.process(extract);
		assertEquals(expected, sourceTable.getTable());

		// Test OK, subSeparators is "()"
		table.get(0).set(3, "STATUS1 (1)");
		table.get(1).set(3, "STATUS2 (2)");
		table.get(2).set(3, "STATUS3 (3)");
		sourceTable.setTable(table);
		extract.setSubColumn(2);
		extract.setSubSeparators("()");
		computeProcessor.process(extract);
		assertEquals(result, sourceTable.getTable());

		// Test OK, subSeparators is "%%"
		table.get(0).set(3, "1% of maximum");
		table.get(1).set(3, "2% of maximum");
		table.get(2).set(3, "3% of maximum");
		sourceTable.setTable(table);
		extract.setSubColumn(1);
		extract.setSubSeparators("%%");
		computeProcessor.process(extract);
		assertEquals(result, sourceTable.getTable());
	}

	@Test
	void testReplace() {
		sourceTable.getTable().add(new ArrayList<>(Arrays.asList("ID1", "val1", "1value1")));
		sourceTable.getTable().add(new ArrayList<>(Arrays.asList("ID2", "val2", "1value11")));
		sourceTable.getTable().add(new ArrayList<>(Arrays.asList("ID3", "val3", "va1lue12")));

		// Check the case of a null {@link Replace} object
		computeProcessor.process((Replace) null);
		assertEquals(
			Arrays.asList(
				Arrays.asList("ID1", "val1", "1value1"),
				Arrays.asList("ID2", "val2", "1value11"),
				Arrays.asList("ID3", "val3", "va1lue12")
			),
			sourceTable.getTable()
		);

		// // Check the case of an invalid column index
		final Replace replace = Replace.builder().column(-1).build();
		computeProcessor.process(replace);
		assertEquals(
			Arrays.asList(
				Arrays.asList("ID1", "val1", "1value1"),
				Arrays.asList("ID2", "val2", "1value11"),
				Arrays.asList("ID3", "val3", "va1lue12")
			),
			sourceTable.getTable()
		);

		replace.setColumn(2);
		computeProcessor.process(replace);
		assertEquals(
			Arrays.asList(
				Arrays.asList("ID1", "val1", "1value1"),
				Arrays.asList("ID2", "val2", "1value11"),
				Arrays.asList("ID3", "val3", "va1lue12")
			),
			sourceTable.getTable()
		);

		replace.setExistingValue("al");
		computeProcessor.process(replace);
		assertEquals(
			Arrays.asList(
				Arrays.asList("ID1", "val1", "1value1"),
				Arrays.asList("ID2", "val2", "1value11"),
				Arrays.asList("ID3", "val3", "va1lue12")
			),
			sourceTable.getTable()
		);

		replace.setExistingValue(null);
		replace.setNewValue("");
		computeProcessor.process(replace);
		assertEquals(
			Arrays.asList(
				Arrays.asList("ID1", "val1", "1value1"),
				Arrays.asList("ID2", "val2", "1value11"),
				Arrays.asList("ID3", "val3", "va1lue12")
			),
			sourceTable.getTable()
		);

		replace.setExistingValue("al");
		computeProcessor.process(replace);
		assertEquals(
			Arrays.asList(
				Arrays.asList("ID1", "v1", "1value1"),
				Arrays.asList("ID2", "v2", "1value11"),
				Arrays.asList("ID3", "v3", "va1lue12")
			),
			sourceTable.getTable()
		);

		replace.setColumn(3);
		replace.setExistingValue("1");
		replace.setNewValue("f");
		computeProcessor.process(replace);
		assertEquals(
			Arrays.asList(
				Arrays.asList("ID1", "v1", "fvaluef"),
				Arrays.asList("ID2", "v2", "fvalueff"),
				Arrays.asList("ID3", "v3", "vafluef2")
			),
			sourceTable.getTable()
		);

		replace.setExistingValue("ue");
		replace.setNewValue("$2");
		computeProcessor.process(replace);
		assertEquals(
			Arrays.asList(
				Arrays.asList("ID1", "v1", "fvalv1f"),
				Arrays.asList("ID2", "v2", "fvalv2ff"),
				Arrays.asList("ID3", "v3", "vaflv3f2")
			),
			sourceTable.getTable()
		);

		// Check the case when both existing and new values match COLUMN_PATTERN regex
		replace.setExistingValue("lv");
		replace.setNewValue("val1;val2");
		computeProcessor.process(replace);
		assertEquals(
			Arrays.asList(
				Arrays.asList("ID1", "v1", "fvaval1", "val21f"),
				Arrays.asList("ID2", "v2", "fvaval1", "val22ff"),
				Arrays.asList("ID3", "v3", "vafval1", "val23f2")
			),
			sourceTable.getTable()
		);

		// Check the case when existing value matches COLUMN_PATTERN regex and the new value is hard-coded
		replace.setExistingValue("$3");
		replace.setNewValue("v1v2");
		computeProcessor.process(replace);
		assertEquals(
			Arrays.asList(
				Arrays.asList("ID1", "v1", "v1v2", "val21f"),
				Arrays.asList("ID2", "v2", "v1v2", "val22ff"),
				Arrays.asList("ID3", "v3", "v1v2", "val23f2")
			),
			sourceTable.getTable()
		);

		// Check the case when both existing value and new value match COLUMN_PATTERN regex
		replace.setExistingValue("$2");
		replace.setNewValue("$1");
		computeProcessor.process(replace);
		assertEquals(
			Arrays.asList(
				Arrays.asList("ID1", "v1", "ID1v2", "val21f"),
				Arrays.asList("ID2", "v2", "v1ID2", "val22ff"),
				Arrays.asList("ID3", "v3", "v1v2", "val23f2")
			),
			sourceTable.getTable()
		);
	}

	@Test
	void testXml2Csv() {
		final String xml = ResourceHelper.getResourceAsString("/test-files/compute/xml2Csv/xml2Csv.xml", this.getClass());
		sourceTable.setRawData(xml);

		final String properties =
			">classId;" +
			"outConfigs/equipmentFan>dn;" +
			"outConfigs/equipmentFan>serial;" +
			"outConfigs/equipmentFan>model;" +
			"outConfigs/equipmentFan>vendor;" +
			"outConfigs/equipmentFan>operState";

		final String recordTag = "/configResolveClass";

		computeProcessor.process((Xml2Csv) null);
		assertEquals(Collections.emptyList(), sourceTable.getTable());
		assertEquals(xml, sourceTable.getRawData());

		computeProcessor.process(Xml2Csv.builder().build());
		assertEquals(Collections.emptyList(), sourceTable.getTable());
		assertEquals(xml, sourceTable.getRawData());

		computeProcessor.process(Xml2Csv.builder().recordTag(recordTag).build());
		assertEquals(Collections.emptyList(), sourceTable.getTable());
		assertEquals(xml, sourceTable.getRawData());

		computeProcessor.process(Xml2Csv.builder().properties(properties).recordTag(recordTag).build());

		final List<List<String>> expected = List.of(
			List.of(
				"equipmentFan",
				"sys/switch-A/fan-module-1-1/fan-1",
				"N/A",
				"N10-FAN1",
				"Cisco Systems, Inc.",
				"operable"
			),
			List.of(
				"equipmentFan",
				"sys/switch-A/fan-module-1-1/fan-2",
				"N/A",
				"N10-FAN1",
				"Cisco Systems, Inc.",
				"operable"
			),
			List.of(
				"equipmentFan",
				"sys/switch-A/fan-module-1-1/fan-3",
				"N/A",
				"N10-FAN1",
				"Cisco Systems, Inc.",
				"operable"
			),
			List.of(
				"equipmentFan",
				"sys/switch-A/fan-module-1-1/fan-4",
				"N/A",
				"N10-FAN1",
				"Cisco Systems, Inc.",
				"operable"
			),
			List.of(
				"equipmentFan",
				"sys/switch-A/fan-module-1-1/fan-5",
				"N/A",
				"N10-FAN1",
				"Cisco Systems, Inc.",
				"operable"
			),
			List.of(
				"equipmentFan",
				"sys/switch-A/fan-module-1-1/fan-6",
				"N/A",
				"N10-FAN1",
				"Cisco Systems, Inc.",
				"operable"
			),
			List.of(
				"equipmentFan",
				"sys/switch-A/fan-module-1-2/fan-1",
				"N/A",
				"N10-FAN1",
				"Cisco Systems, Inc.",
				"operable"
			),
			List.of(
				"equipmentFan",
				"sys/switch-A/fan-module-1-2/fan-2",
				"N/A",
				"N10-FAN1",
				"Cisco Systems, Inc.",
				"operable"
			),
			List.of(
				"equipmentFan",
				"sys/switch-A/fan-module-1-2/fan-3",
				"N/A",
				"N10-FAN1",
				"Cisco Systems, Inc.",
				"operable"
			),
			List.of(
				"equipmentFan",
				"sys/switch-A/fan-module-1-2/fan-4",
				"N/A",
				"N10-FAN1",
				"Cisco Systems, Inc.",
				"operable"
			),
			List.of(
				"equipmentFan",
				"sys/switch-A/fan-module-1-2/fan-5",
				"N/A",
				"N10-FAN1",
				"Cisco Systems, Inc.",
				"operable"
			),
			List.of(
				"equipmentFan",
				"sys/switch-A/fan-module-1-2/fan-6",
				"N/A",
				"N10-FAN1",
				"Cisco Systems, Inc.",
				"operable"
			),
			List.of(
				"equipmentFan",
				"sys/chassis-1/fan-module-1-1/fan-1",
				"NWG15030613",
				"N20-FAN5",
				"Cisco Systems Inc",
				"operable"
			),
			List.of(
				"equipmentFan",
				"sys/chassis-1/fan-module-1-1/fan-2",
				"NWG15030613",
				"N20-FAN5",
				"Cisco Systems Inc",
				"operable"
			),
			List.of(
				"equipmentFan",
				"sys/chassis-1/fan-module-1-2/fan-1",
				"NWG150305AQ",
				"N20-FAN5",
				"Cisco Systems Inc",
				"operable"
			),
			List.of(
				"equipmentFan",
				"sys/chassis-1/fan-module-1-2/fan-2",
				"NWG150305AQ",
				"N20-FAN5",
				"Cisco Systems Inc",
				"operable"
			),
			List.of(
				"equipmentFan",
				"sys/chassis-1/fan-module-1-3/fan-1",
				"NWG15030653",
				"N20-FAN5",
				"Cisco Systems Inc",
				"operable"
			),
			List.of(
				"equipmentFan",
				"sys/chassis-1/fan-module-1-3/fan-2",
				"NWG15030653",
				"N20-FAN5",
				"Cisco Systems Inc",
				"operable"
			),
			List.of(
				"equipmentFan",
				"sys/chassis-1/fan-module-1-4/fan-1",
				"NWG1503055C",
				"N20-FAN5",
				"Cisco Systems Inc",
				"operable"
			),
			List.of(
				"equipmentFan",
				"sys/chassis-1/fan-module-1-4/fan-2",
				"NWG1503055C",
				"N20-FAN5",
				"Cisco Systems Inc",
				"operable"
			),
			List.of(
				"equipmentFan",
				"sys/chassis-1/fan-module-1-5/fan-1",
				"NWG150305CM",
				"N20-FAN5",
				"Cisco Systems Inc",
				"operable"
			),
			List.of(
				"equipmentFan",
				"sys/chassis-1/fan-module-1-5/fan-2",
				"NWG150305CM",
				"N20-FAN5",
				"Cisco Systems Inc",
				"operable"
			),
			List.of(
				"equipmentFan",
				"sys/chassis-1/fan-module-1-6/fan-1",
				"NWG150306ZR",
				"N20-FAN5",
				"Cisco Systems Inc",
				"operable"
			),
			List.of(
				"equipmentFan",
				"sys/chassis-1/fan-module-1-6/fan-2",
				"NWG150306ZR",
				"N20-FAN5",
				"Cisco Systems Inc",
				"operable"
			),
			List.of(
				"equipmentFan",
				"sys/chassis-1/fan-module-1-7/fan-1",
				"NWG150305QP",
				"N20-FAN5",
				"Cisco Systems Inc",
				"operable"
			),
			List.of(
				"equipmentFan",
				"sys/chassis-1/fan-module-1-7/fan-2",
				"NWG150305QP",
				"N20-FAN5",
				"Cisco Systems Inc",
				"operable"
			),
			List.of(
				"equipmentFan",
				"sys/chassis-1/fan-module-1-8/fan-1",
				"NWG150306VZ",
				"N20-FAN5",
				"Cisco Systems Inc",
				"operable"
			),
			List.of(
				"equipmentFan",
				"sys/chassis-1/fan-module-1-8/fan-2",
				"NWG150306VZ",
				"N20-FAN5",
				"Cisco Systems Inc",
				"operable"
			)
		);

		assertEquals(expected, sourceTable.getTable());
		assertNotNull(sourceTable.getRawData());

		final String expectedCsvResult =
			"equipmentFan;sys/switch-A/fan-module-1-1/fan-1;N/A;N10-FAN1;Cisco Systems, Inc.;operable;\n" +
			"equipmentFan;sys/switch-A/fan-module-1-1/fan-2;N/A;N10-FAN1;Cisco Systems, Inc.;operable;\n" +
			"equipmentFan;sys/switch-A/fan-module-1-1/fan-3;N/A;N10-FAN1;Cisco Systems, Inc.;operable;\n" +
			"equipmentFan;sys/switch-A/fan-module-1-1/fan-4;N/A;N10-FAN1;Cisco Systems, Inc.;operable;\n" +
			"equipmentFan;sys/switch-A/fan-module-1-1/fan-5;N/A;N10-FAN1;Cisco Systems, Inc.;operable;\n" +
			"equipmentFan;sys/switch-A/fan-module-1-1/fan-6;N/A;N10-FAN1;Cisco Systems, Inc.;operable;\n" +
			"equipmentFan;sys/switch-A/fan-module-1-2/fan-1;N/A;N10-FAN1;Cisco Systems, Inc.;operable;\n" +
			"equipmentFan;sys/switch-A/fan-module-1-2/fan-2;N/A;N10-FAN1;Cisco Systems, Inc.;operable;\n" +
			"equipmentFan;sys/switch-A/fan-module-1-2/fan-3;N/A;N10-FAN1;Cisco Systems, Inc.;operable;\n" +
			"equipmentFan;sys/switch-A/fan-module-1-2/fan-4;N/A;N10-FAN1;Cisco Systems, Inc.;operable;\n" +
			"equipmentFan;sys/switch-A/fan-module-1-2/fan-5;N/A;N10-FAN1;Cisco Systems, Inc.;operable;\n" +
			"equipmentFan;sys/switch-A/fan-module-1-2/fan-6;N/A;N10-FAN1;Cisco Systems, Inc.;operable;\n" +
			"equipmentFan;sys/chassis-1/fan-module-1-1/fan-1;NWG15030613;N20-FAN5;Cisco Systems Inc;operable;\n" +
			"equipmentFan;sys/chassis-1/fan-module-1-1/fan-2;NWG15030613;N20-FAN5;Cisco Systems Inc;operable;\n" +
			"equipmentFan;sys/chassis-1/fan-module-1-2/fan-1;NWG150305AQ;N20-FAN5;Cisco Systems Inc;operable;\n" +
			"equipmentFan;sys/chassis-1/fan-module-1-2/fan-2;NWG150305AQ;N20-FAN5;Cisco Systems Inc;operable;\n" +
			"equipmentFan;sys/chassis-1/fan-module-1-3/fan-1;NWG15030653;N20-FAN5;Cisco Systems Inc;operable;\n" +
			"equipmentFan;sys/chassis-1/fan-module-1-3/fan-2;NWG15030653;N20-FAN5;Cisco Systems Inc;operable;\n" +
			"equipmentFan;sys/chassis-1/fan-module-1-4/fan-1;NWG1503055C;N20-FAN5;Cisco Systems Inc;operable;\n" +
			"equipmentFan;sys/chassis-1/fan-module-1-4/fan-2;NWG1503055C;N20-FAN5;Cisco Systems Inc;operable;\n" +
			"equipmentFan;sys/chassis-1/fan-module-1-5/fan-1;NWG150305CM;N20-FAN5;Cisco Systems Inc;operable;\n" +
			"equipmentFan;sys/chassis-1/fan-module-1-5/fan-2;NWG150305CM;N20-FAN5;Cisco Systems Inc;operable;\n" +
			"equipmentFan;sys/chassis-1/fan-module-1-6/fan-1;NWG150306ZR;N20-FAN5;Cisco Systems Inc;operable;\n" +
			"equipmentFan;sys/chassis-1/fan-module-1-6/fan-2;NWG150306ZR;N20-FAN5;Cisco Systems Inc;operable;\n" +
			"equipmentFan;sys/chassis-1/fan-module-1-7/fan-1;NWG150305QP;N20-FAN5;Cisco Systems Inc;operable;\n" +
			"equipmentFan;sys/chassis-1/fan-module-1-7/fan-2;NWG150305QP;N20-FAN5;Cisco Systems Inc;operable;\n" +
			"equipmentFan;sys/chassis-1/fan-module-1-8/fan-1;NWG150306VZ;N20-FAN5;Cisco Systems Inc;operable;\n" +
			"equipmentFan;sys/chassis-1/fan-module-1-8/fan-2;NWG150306VZ;N20-FAN5;Cisco Systems Inc;operable;";

		computeProcessor.process(Xml2Csv.builder().properties(properties).build());
		assertEquals(expected, sourceTable.getTable());
		assertEquals(expectedCsvResult, sourceTable.getRawData());
	}

	@Test
	void testKeepOnlyMatchingLinesNoOperation() {
		// KeepOnlyMatchingLines is null
		computeProcessor.setSourceTable(SourceTable.empty());
		computeProcessor.process((KeepOnlyMatchingLines) null);
		assertNotNull(computeProcessor.getSourceTable().getTable());
		assertTrue(computeProcessor.getSourceTable().getTable().isEmpty());

		// KeepOnlyMatchingLines is not null, keepOnlyMatchingLines.getColumn() is null
		KeepOnlyMatchingLines keepOnlyMatchingLines = KeepOnlyMatchingLines.builder().column(-1).build();
		computeProcessor.process(keepOnlyMatchingLines);
		assertTrue(computeProcessor.getSourceTable().getTable().isEmpty());

		// KeepOnlyMatchingLines is not null, keepOnlyMatchingLines.getColumn() is not null,
		// keepOnlyMatchingLines.getColumn() <= 0
		keepOnlyMatchingLines.setColumn(0);
		computeProcessor.process(keepOnlyMatchingLines);
		assertTrue(computeProcessor.getSourceTable().getTable().isEmpty());

		// KeepOnlyMatchingLines is not null, keepOnlyMatchingLines.getColumn() is not null,
		// keepOnlyMatchingLines.getColumn() > 0,
		// computeVisitor.getSourceTable() is null
		keepOnlyMatchingLines.setColumn(1);
		computeProcessor.setSourceTable(null);
		computeProcessor.process(keepOnlyMatchingLines);
		assertNull(computeProcessor.getSourceTable());

		// KeepOnlyMatchingLines is not null, keepOnlyMatchingLines.getColumn() is not null,
		// keepOnlyMatchingLines.getColumn() > 0,
		// computeVisitor.getSourceTable() is not null, computeVisitor.getSourceTable().getTable() is null
		computeProcessor.setSourceTable(SourceTable.builder().table(null).build());
		computeProcessor.process(keepOnlyMatchingLines);
		assertNull(computeProcessor.getSourceTable().getTable());

		// KeepOnlyMatchingLines is not null, keepOnlyMatchingLines.getColumn() is not null,
		// keepOnlyMatchingLines.getColumn() > 0,
		// computeVisitor.getSourceTable() is not null, computeVisitor.getSourceTable().getTable() is not null,
		// computeVisitor.getSourceTable().getTable().isEmpty()
		computeProcessor.setSourceTable(SourceTable.empty());
		computeProcessor.process(keepOnlyMatchingLines);
		assertTrue(computeProcessor.getSourceTable().getTable().isEmpty());

		// KeepOnlyMatchingLines is not null, keepOnlyMatchingLines.getColumn() is not null,
		// keepOnlyMatchingLines.getColumn() > 0,
		// computeVisitor.getSourceTable() is not null, computeVisitor.getSourceTable().getTable() is not null,
		// computeVisitor.getSourceTable().getTable() is not empty,
		// keepOnlyMatchingLines.getColumn() > sourceTable.getTable().get(0).size()
		computeProcessor.setSourceTable(
			SourceTable.builder().table(Collections.singletonList(Collections.singletonList(FOO))).build()
		);
		keepOnlyMatchingLines.setColumn(2);
		computeProcessor.process(keepOnlyMatchingLines);
		assertTrue(computeProcessor.getSourceTable().getTable().isEmpty());
	}

	@Test
	void testKeepOnlyMatchingLines() {
		final List<String> line1 = Arrays.asList(FOO, "1", "2", "3");
		final List<String> line2 = Arrays.asList(BAR, "10", "20", "30");
		final List<String> line3 = Arrays.asList(BAZ, "100", "200", "300");
		final List<List<String>> table = Arrays.asList(line1, line2, line3);

		computeProcessor.setSourceTable(SourceTable.builder().table(table).build());

		// regexp is null, valueList is null
		KeepOnlyMatchingLines keepOnlyMatchingLines = KeepOnlyMatchingLines
			.builder()
			.column(1)
			.regExp(null)
			.valueList(null)
			.build();
		computeProcessor.process(keepOnlyMatchingLines);
		assertEquals(table, computeProcessor.getSourceTable().getTable());

		// regexp is empty, valueSet is null
		keepOnlyMatchingLines.setRegExp("");
		computeProcessor.process(keepOnlyMatchingLines);
		assertEquals(table, computeProcessor.getSourceTable().getTable());

		// regexp is empty, valueSet is empty
		keepOnlyMatchingLines.setValueList(EMPTY);
		computeProcessor.process(keepOnlyMatchingLines);
		assertEquals(table, computeProcessor.getSourceTable().getTable());

		// regex is not null, not empty
		keepOnlyMatchingLines.setRegExp("^B.*");
		computeProcessor.process(keepOnlyMatchingLines);
		assertNotEquals(table, computeProcessor.getSourceTable().getTable());
		List<List<String>> resultTable = computeProcessor.getSourceTable().getTable();
		assertNotNull(resultTable);
		assertEquals(2, resultTable.size());
		assertEquals(line2, resultTable.get(0));
		assertEquals(line3, resultTable.get(1));

		// regex is null,
		// valueSet is not null, not empty
		computeProcessor.getSourceTable().setTable(table);
		keepOnlyMatchingLines.setRegExp(null);
		keepOnlyMatchingLines.setValueList("3,300");
		keepOnlyMatchingLines.setColumn(4);
		computeProcessor.process(keepOnlyMatchingLines);
		assertNotEquals(table, computeProcessor.getSourceTable().getTable());
		resultTable = computeProcessor.getSourceTable().getTable();
		assertNotNull(resultTable);
		assertEquals(2, resultTable.size());
		assertEquals(line1, resultTable.get(0));
		assertEquals(line3, resultTable.get(1));

		// regex is not null, not empty
		// valueSet is not null, not empty
		computeProcessor.getSourceTable().setTable(table);
		keepOnlyMatchingLines.setColumn(1);
		keepOnlyMatchingLines.setRegExp("^B.*"); // Applying only the regex would match line2 and line3
		keepOnlyMatchingLines.setValueList("FOO,BAR,BAB"); // Applying only the valueSet would match line1 and line2
		computeProcessor.process(keepOnlyMatchingLines);
		assertNotEquals(table, computeProcessor.getSourceTable().getTable());
		resultTable = computeProcessor.getSourceTable().getTable();
		assertNotNull(resultTable);
		assertEquals(1, resultTable.size()); // Applying both the regex and the valueList matches only line2
		assertEquals(line2, resultTable.get(0));
	}

	@Test
	void testGetPredicate() {
		List<String> line1 = Arrays.asList(FOO, "1", "2", "3");
		List<String> line2 = Arrays.asList(BAR, "10", "20", "30");
		List<String> line3 = Arrays.asList(BAZ, "100", "2", "300");
		List<String> line4 = Arrays.asList(BAZ + FOO, FOO, "2000", "3000");
		List<List<String>> table = Arrays.asList(line1, line2, line3, line4);

		computeProcessor.setSourceTable(SourceTable.builder().table(table).build());
		KeepOnlyMatchingLines keepOnlyMatchingLines = KeepOnlyMatchingLines
			.builder()
			.column(1)
			.regExp("^B")
			.valueList(null)
			.build();
		computeProcessor.process(keepOnlyMatchingLines);
		// check regex column 1 starts with B
		List<List<String>> resultTable = computeProcessor.getSourceTable().getTable();
		assertNotNull(resultTable);
		assertEquals(3, resultTable.size());
		assertEquals(line2, resultTable.get(0));
		assertEquals(line3, resultTable.get(1));
		assertEquals(line4, resultTable.get(2));

		keepOnlyMatchingLines.setColumn(2);
		keepOnlyMatchingLines.setRegExp("[1-9]");
		computeProcessor.process(keepOnlyMatchingLines);
		// check regex column 2 is numeric value
		resultTable = computeProcessor.getSourceTable().getTable();
		assertNotNull(resultTable);
		assertEquals(2, resultTable.size());
		assertEquals(line2, resultTable.get(0));
		assertEquals(line3, resultTable.get(1));

		keepOnlyMatchingLines.setColumn(3);
		keepOnlyMatchingLines.setRegExp("^.$");
		computeProcessor.process(keepOnlyMatchingLines);
		// check regex column 3 contains only one character
		resultTable = computeProcessor.getSourceTable().getTable();
		assertNotNull(resultTable);
		assertEquals(1, resultTable.size());
		assertEquals(line3, resultTable.get(0));

		keepOnlyMatchingLines.setRegExp("blabla");
		computeProcessor.process(keepOnlyMatchingLines);
		// nothing matches with blabla
		assertTrue(computeProcessor.getSourceTable().getTable().isEmpty());

		table = Arrays.asList(line1, line2, line3, line4);

		computeProcessor.setSourceTable(SourceTable.builder().table(table).build());
		final ExcludeMatchingLines excludeMatchingLines = ExcludeMatchingLines.builder().column(1).regExp("^B").build();
		// exclude lines starting with B
		computeProcessor.process(excludeMatchingLines);
		resultTable = computeProcessor.getSourceTable().getTable();
		assertNotNull(resultTable);
		assertEquals(1, resultTable.size());
		assertEquals(line1, resultTable.get(0));

		table = Arrays.asList(line1, line2, line3, line4);

		// exclude lines with column 2 is numeric value
		computeProcessor.setSourceTable(SourceTable.builder().table(table).build());
		excludeMatchingLines.setRegExp("[1-9]");
		excludeMatchingLines.setColumn(2);
		computeProcessor.process(excludeMatchingLines);
		resultTable = computeProcessor.getSourceTable().getTable();
		assertEquals(1, resultTable.size());
		assertEquals(line4, resultTable.get(0));

		excludeMatchingLines.setRegExp("blabla"); // unchanged result
		computeProcessor.process(excludeMatchingLines);
		resultTable = computeProcessor.getSourceTable().getTable();
		assertEquals(1, resultTable.size());
		assertEquals(line4, resultTable.get(0));

		// check regex ignoreCase
		line1 = Arrays.asList("A", "temperature", "motherboard");
		line2 = Arrays.asList("A", "Fan", "fan3");
		line3 = Arrays.asList("B", "temperature", "bp-temp2   ");
		line4 = Arrays.asList("B", "fan", "fan2");
		table = Arrays.asList(line1, line2, line3, line4);

		computeProcessor.setSourceTable(SourceTable.builder().table(table).build());
		keepOnlyMatchingLines = KeepOnlyMatchingLines.builder().column(2).regExp("fan").build();
		computeProcessor.process(keepOnlyMatchingLines);
		final List<List<String>> expectedTableResult = Arrays.asList(line2, line4);
		assertEquals(expectedTableResult, computeProcessor.getSourceTable().getTable());

		// check valueSet ignoreCase
		table = Arrays.asList(line1, line2, line3, line4);
		computeProcessor.setSourceTable(SourceTable.builder().table(table).build());
		keepOnlyMatchingLines = KeepOnlyMatchingLines.builder().column(2).valueList("fan,Fan").build();
		computeProcessor.process(keepOnlyMatchingLines);
		assertEquals(expectedTableResult, computeProcessor.getSourceTable().getTable());
	}

	@Test
<<<<<<< HEAD
	void testKeepColumns() {
		List<List<String>> table = Arrays.asList(LINE_1, LINE_2, LINE_3);

		sourceTable.setTable(table);

		// KeepColumns is null
		computeProcessor.process((KeepColumns) null);
		assertEquals(table, sourceTable.getTable());

		// KeepColumns is null, keepColumns.getColumnNumbers() is invalid
		KeepColumns keepColumns = KeepColumns.builder().columnNumbers("-1").build();
		computeProcessor.process(keepColumns);
		assertEquals(table, sourceTable.getTable());

		// KeepColumns is null, keepColumns.getColumnNumbers() is not null and not empty,
		// 1 column number is lower than 1
		keepColumns.setColumnNumbers("1,0,3");
		computeProcessor.process(keepColumns);
		assertEquals(table, sourceTable.getTable());

		// KeepColumns is null, keepColumns.getColumnNumbers() is not null and not empty,
		// 1 column number is greater than the rows' size
		keepColumns.setColumnNumbers("1,5,3");
		computeProcessor.process(keepColumns);
		assertEquals(table, sourceTable.getTable());

		// KeepColumns is null, keepColumns.getColumnNumbers() is not null and not empty,
		// 1 column number is not valid
		keepColumns.setColumnNumbers("1,-1,3");
		computeProcessor.process(keepColumns);
		List<List<String>> expectedTable = Arrays.asList(LINE_1, LINE_2, LINE_3);
		assertEquals(expectedTable, sourceTable.getTable()); // null index will be skipped

		// test OK
		sourceTable.setTable(table);
		List<List<String>> result = Arrays.asList(
			Arrays.asList(LINE_1.get(0), LINE_1.get(1), LINE_1.get(3)),
			Arrays.asList(LINE_2.get(0), LINE_2.get(1), LINE_2.get(3)),
			Arrays.asList(LINE_3.get(0), LINE_3.get(1), LINE_3.get(3))
		);

		keepColumns.setColumnNumbers("1,2,4");
		computeProcessor.process(keepColumns);
		assertEquals(result, sourceTable.getTable());

		// test OK but index are not sorted
		sourceTable.setTable(table);
		keepColumns.setColumnNumbers("1,4,2");
		computeProcessor.process(keepColumns);
		assertEquals(result, sourceTable.getTable());
=======
	void testProcessAwk() throws Exception {
		List<List<String>> table = Arrays.asList(LINE_1, LINE_2, LINE_3);

		sourceTable.setTable(table);
		Awk awkNull = null;
		computeProcessor.process(awkNull);
		assertEquals(table, sourceTable.getTable());

		sourceTable.setTable(null);
		sourceTable.setRawData(null);
		final String embeddedFileName = "${file::embeddedFile-1}";
		Awk awkOK = Awk
			.builder()
			.script(embeddedFileName)
			.keep("^" + FOO)
			.exclude("^" + BAR)
			.separators(TABLE_SEP)
			.selectColumns(ONE_TWO_THREE)
			.build();
		final Map<String, EmbeddedFile> embeddedFileMap = Collections.singletonMap(
			embeddedFileName,
			EmbeddedFile.builder().content(BAZ).build()
		);

		doReturn(
			"FOO;ID1;NAME1;MANUFACTURER1;NUMBER_OF_DISKS1\nBAR;ID2;NAME2;MANUFACTURER2;NUMBER_OF_DISKS2\nBAZ;ID3;NAME3;MANUFACTURER3;NUMBER_OF_DISKS3"
		)
			.when(matsyaClientsExecutorMock)
			.executeAwkScript(any(), any());
		try (final MockedStatic<EmbeddedFileHelper> mockedEmbeddedFileHelper = mockStatic(EmbeddedFileHelper.class)) {
			mockedEmbeddedFileHelper
				.when(() -> EmbeddedFileHelper.findEmbeddedFiles(embeddedFileName))
				.thenReturn(embeddedFileMap);
			computeProcessor.process(awkOK);
			String expectedRawData = "FOO;ID1;NAME1;";
			List<List<String>> expectedTable = Arrays.asList(Arrays.asList(FOO, ID1, NAME1));
			assertEquals(expectedTable, sourceTable.getTable());
			assertEquals(expectedRawData, sourceTable.getRawData());
		}

		final List<List<String>> osCommandResultTable = List.of(List.of("OS command result"));
		sourceTable.setTable(osCommandResultTable);
		sourceTable.setRawData(null);
		awkOK =
			Awk
				.builder()
				.script(embeddedFileName)
				.keep("^" + FOO)
				.exclude("^" + BAR)
				.separators(TABLE_SEP)
				.selectColumns(ONE_TWO_THREE)
				.build();
		doReturn(null).when(matsyaClientsExecutorMock).executeAwkScript(any(), any());

		try (final MockedStatic<EmbeddedFileHelper> mockedEmbeddedFileHelper = mockStatic(EmbeddedFileHelper.class)) {
			mockedEmbeddedFileHelper
				.when(() -> EmbeddedFileHelper.findEmbeddedFiles(embeddedFileName))
				.thenReturn(embeddedFileMap);
			computeProcessor.process(awkOK);
			assertEquals(Collections.emptyList(), sourceTable.getTable());
		}

		sourceTable.setTable(osCommandResultTable);
		sourceTable.setRawData(null);
		awkOK =
			Awk
				.builder()
				.script(embeddedFileName)
				.keep("^" + FOO)
				.exclude("^" + BAR)
				.separators(TABLE_SEP)
				.selectColumns(ONE_TWO_THREE)
				.build();
		doReturn(EMPTY).when(matsyaClientsExecutorMock).executeAwkScript(any(), any());
		try (final MockedStatic<EmbeddedFileHelper> mockedEmbeddedFileHelper = mockStatic(EmbeddedFileHelper.class)) {
			mockedEmbeddedFileHelper
				.when(() -> EmbeddedFileHelper.findEmbeddedFiles(embeddedFileName))
				.thenReturn(embeddedFileMap);
			computeProcessor.process(awkOK);
			assertEquals(Collections.emptyList(), sourceTable.getTable());
		}

		sourceTable.setRawData(null);
		sourceTable.setTable(table);
		doReturn(SourceTable.tableToCsv(table, TABLE_SEP, true))
			.when(matsyaClientsExecutorMock)
			.executeAwkScript(any(), any());
		try (final MockedStatic<EmbeddedFileHelper> mockedEmbeddedFileHelper = mockStatic(EmbeddedFileHelper.class)) {
			mockedEmbeddedFileHelper
				.when(() -> EmbeddedFileHelper.findEmbeddedFiles(embeddedFileName))
				.thenReturn(embeddedFileMap);
			computeProcessor.process(
				Awk.builder().script(embeddedFileName).exclude(ID1).keep(ID2).separators(TABLE_SEP).selectColumns("2,3").build()
			);
			assertEquals("NAME2;MANUFACTURER2;", sourceTable.getRawData());
			assertEquals(Arrays.asList(Arrays.asList(NAME2, MANUFACTURER2)), sourceTable.getTable());
		}

		// Let's try with a space character in the selectColumns list
		doReturn(SourceTable.tableToCsv(table, TABLE_SEP, true))
			.when(matsyaClientsExecutorMock)
			.executeAwkScript(any(), any());
		try (final MockedStatic<EmbeddedFileHelper> mockedEmbeddedFileHelper = mockStatic(EmbeddedFileHelper.class)) {
			mockedEmbeddedFileHelper
				.when(() -> EmbeddedFileHelper.findEmbeddedFiles(embeddedFileName))
				.thenReturn(embeddedFileMap);
			computeProcessor.process(
				Awk
					.builder()
					.script(embeddedFileName)
					.exclude(ID1)
					.keep(ID2)
					.separators(TABLE_SEP)
					.selectColumns("2, 3")
					.build()
			);
			assertEquals("NAME2;MANUFACTURER2;", sourceTable.getRawData());
			assertEquals(Arrays.asList(Arrays.asList(NAME2, MANUFACTURER2)), sourceTable.getTable());
		}
	}

	@Test
	void testProcessInlineAwk() throws Exception {
		List<List<String>> table = Arrays.asList(LINE_1, LINE_2, LINE_3);

		sourceTable.setTable(table);
		sourceTable.setRawData(null);

		final Awk awkOK = Awk
			.builder()
			.script("""
						BEGIN { FS = ";"; }
						{
							print $1 ";" $2 ";" $3 ";"
						}
					""")
			.keep("^" + ID1)
			.separators(TABLE_SEP)
			.selectColumns(ONE_TWO_THREE)
			.build();

		doCallRealMethod().when(matsyaClientsExecutorMock).executeAwkScript(any(), any());

		computeProcessor.process(awkOK);
		final List<List<String>> expectedTable = Arrays.asList(Arrays.asList(ID1, NAME1, MANUFACTURER1));
		String expectedRawData = SourceTable.tableToCsv(expectedTable, ";", false);
		assertEquals(expectedTable, sourceTable.getTable());
		assertEquals(expectedRawData, sourceTable.getRawData());
>>>>>>> 8ddcbdc7
	}
}<|MERGE_RESOLUTION|>--- conflicted
+++ resolved
@@ -2094,58 +2094,6 @@
 	}
 
 	@Test
-<<<<<<< HEAD
-	void testKeepColumns() {
-		List<List<String>> table = Arrays.asList(LINE_1, LINE_2, LINE_3);
-
-		sourceTable.setTable(table);
-
-		// KeepColumns is null
-		computeProcessor.process((KeepColumns) null);
-		assertEquals(table, sourceTable.getTable());
-
-		// KeepColumns is null, keepColumns.getColumnNumbers() is invalid
-		KeepColumns keepColumns = KeepColumns.builder().columnNumbers("-1").build();
-		computeProcessor.process(keepColumns);
-		assertEquals(table, sourceTable.getTable());
-
-		// KeepColumns is null, keepColumns.getColumnNumbers() is not null and not empty,
-		// 1 column number is lower than 1
-		keepColumns.setColumnNumbers("1,0,3");
-		computeProcessor.process(keepColumns);
-		assertEquals(table, sourceTable.getTable());
-
-		// KeepColumns is null, keepColumns.getColumnNumbers() is not null and not empty,
-		// 1 column number is greater than the rows' size
-		keepColumns.setColumnNumbers("1,5,3");
-		computeProcessor.process(keepColumns);
-		assertEquals(table, sourceTable.getTable());
-
-		// KeepColumns is null, keepColumns.getColumnNumbers() is not null and not empty,
-		// 1 column number is not valid
-		keepColumns.setColumnNumbers("1,-1,3");
-		computeProcessor.process(keepColumns);
-		List<List<String>> expectedTable = Arrays.asList(LINE_1, LINE_2, LINE_3);
-		assertEquals(expectedTable, sourceTable.getTable()); // null index will be skipped
-
-		// test OK
-		sourceTable.setTable(table);
-		List<List<String>> result = Arrays.asList(
-			Arrays.asList(LINE_1.get(0), LINE_1.get(1), LINE_1.get(3)),
-			Arrays.asList(LINE_2.get(0), LINE_2.get(1), LINE_2.get(3)),
-			Arrays.asList(LINE_3.get(0), LINE_3.get(1), LINE_3.get(3))
-		);
-
-		keepColumns.setColumnNumbers("1,2,4");
-		computeProcessor.process(keepColumns);
-		assertEquals(result, sourceTable.getTable());
-
-		// test OK but index are not sorted
-		sourceTable.setTable(table);
-		keepColumns.setColumnNumbers("1,4,2");
-		computeProcessor.process(keepColumns);
-		assertEquals(result, sourceTable.getTable());
-=======
 	void testProcessAwk() throws Exception {
 		List<List<String>> table = Arrays.asList(LINE_1, LINE_2, LINE_3);
 
@@ -2294,6 +2242,58 @@
 		String expectedRawData = SourceTable.tableToCsv(expectedTable, ";", false);
 		assertEquals(expectedTable, sourceTable.getTable());
 		assertEquals(expectedRawData, sourceTable.getRawData());
->>>>>>> 8ddcbdc7
+	}
+
+	@Test
+	void testKeepColumns() {
+		List<List<String>> table = Arrays.asList(LINE_1, LINE_2, LINE_3);
+
+		sourceTable.setTable(table);
+
+		// KeepColumns is null
+		computeProcessor.process((KeepColumns) null);
+		assertEquals(table, sourceTable.getTable());
+
+		// KeepColumns is null, keepColumns.getColumnNumbers() is invalid
+		KeepColumns keepColumns = KeepColumns.builder().columnNumbers("-1").build();
+		computeProcessor.process(keepColumns);
+		assertEquals(table, sourceTable.getTable());
+
+		// KeepColumns is null, keepColumns.getColumnNumbers() is not null and not empty,
+		// 1 column number is lower than 1
+		keepColumns.setColumnNumbers("1,0,3");
+		computeProcessor.process(keepColumns);
+		assertEquals(table, sourceTable.getTable());
+
+		// KeepColumns is null, keepColumns.getColumnNumbers() is not null and not empty,
+		// 1 column number is greater than the rows' size
+		keepColumns.setColumnNumbers("1,5,3");
+		computeProcessor.process(keepColumns);
+		assertEquals(table, sourceTable.getTable());
+
+		// KeepColumns is null, keepColumns.getColumnNumbers() is not null and not empty,
+		// 1 column number is not valid
+		keepColumns.setColumnNumbers("1,-1,3");
+		computeProcessor.process(keepColumns);
+		List<List<String>> expectedTable = Arrays.asList(LINE_1, LINE_2, LINE_3);
+		assertEquals(expectedTable, sourceTable.getTable()); // null index will be skipped
+
+		// test OK
+		sourceTable.setTable(table);
+		List<List<String>> result = Arrays.asList(
+			Arrays.asList(LINE_1.get(0), LINE_1.get(1), LINE_1.get(3)),
+			Arrays.asList(LINE_2.get(0), LINE_2.get(1), LINE_2.get(3)),
+			Arrays.asList(LINE_3.get(0), LINE_3.get(1), LINE_3.get(3))
+		);
+
+		keepColumns.setColumnNumbers("1,2,4");
+		computeProcessor.process(keepColumns);
+		assertEquals(result, sourceTable.getTable());
+
+		// test OK but index are not sorted
+		sourceTable.setTable(table);
+		keepColumns.setColumnNumbers("1,4,2");
+		computeProcessor.process(keepColumns);
+		assertEquals(result, sourceTable.getTable());
 	}
 }