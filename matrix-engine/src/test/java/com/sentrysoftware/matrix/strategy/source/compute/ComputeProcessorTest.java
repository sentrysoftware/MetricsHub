--- conflicted
+++ resolved
@@ -1874,7 +1874,225 @@
 	}
 
 	@Test
-<<<<<<< HEAD
+		void testKeepOnlyMatchingLinesNoOperation() {
+		// KeepOnlyMatchingLines is null
+		computeProcessor.setSourceTable(SourceTable.empty());
+		computeProcessor.process((KeepOnlyMatchingLines) null);
+		assertNotNull(computeProcessor.getSourceTable().getTable());
+		assertTrue(computeProcessor.getSourceTable().getTable().isEmpty());
+
+		// KeepOnlyMatchingLines is not null, keepOnlyMatchingLines.getColumn() is null
+		KeepOnlyMatchingLines keepOnlyMatchingLines = KeepOnlyMatchingLines.builder().column(-1).build();
+		computeProcessor.process(keepOnlyMatchingLines);
+		assertTrue(computeProcessor.getSourceTable().getTable().isEmpty());
+
+		// KeepOnlyMatchingLines is not null, keepOnlyMatchingLines.getColumn() is not null,
+		// keepOnlyMatchingLines.getColumn() <= 0
+		keepOnlyMatchingLines.setColumn(0);
+		computeProcessor.process(keepOnlyMatchingLines);
+		assertTrue(computeProcessor.getSourceTable().getTable().isEmpty());
+
+		// KeepOnlyMatchingLines is not null, keepOnlyMatchingLines.getColumn() is not null,
+		// keepOnlyMatchingLines.getColumn() > 0,
+		// computeVisitor.getSourceTable() is null
+		keepOnlyMatchingLines.setColumn(1);
+		computeProcessor.setSourceTable(null);
+		computeProcessor.process(keepOnlyMatchingLines);
+		assertNull(computeProcessor.getSourceTable());
+
+		// KeepOnlyMatchingLines is not null, keepOnlyMatchingLines.getColumn() is not null,
+		// keepOnlyMatchingLines.getColumn() > 0,
+		// computeVisitor.getSourceTable() is not null, computeVisitor.getSourceTable().getTable() is null
+		computeProcessor.setSourceTable(SourceTable.builder().table(null).build());
+		computeProcessor.process(keepOnlyMatchingLines);
+		assertNull(computeProcessor.getSourceTable().getTable());
+
+		// KeepOnlyMatchingLines is not null, keepOnlyMatchingLines.getColumn() is not null,
+		// keepOnlyMatchingLines.getColumn() > 0,
+		// computeVisitor.getSourceTable() is not null, computeVisitor.getSourceTable().getTable() is not null,
+		// computeVisitor.getSourceTable().getTable().isEmpty()
+		computeProcessor.setSourceTable(SourceTable.empty());
+		computeProcessor.process(keepOnlyMatchingLines);
+		assertTrue(computeProcessor.getSourceTable().getTable().isEmpty());
+
+		// KeepOnlyMatchingLines is not null, keepOnlyMatchingLines.getColumn() is not null,
+		// keepOnlyMatchingLines.getColumn() > 0,
+		// computeVisitor.getSourceTable() is not null, computeVisitor.getSourceTable().getTable() is not null,
+		// computeVisitor.getSourceTable().getTable() is not empty,
+		// keepOnlyMatchingLines.getColumn() > sourceTable.getTable().get(0).size()
+		computeProcessor.setSourceTable(
+			SourceTable.builder().table(Collections.singletonList(Collections.singletonList(FOO))).build()
+		);
+		keepOnlyMatchingLines.setColumn(2);
+		computeProcessor.process(keepOnlyMatchingLines);
+		assertTrue(computeProcessor.getSourceTable().getTable().isEmpty());
+	}
+
+	@Test
+	void testKeepOnlyMatchingLines() {
+		final List<String> line1 = Arrays.asList(FOO, "1", "2", "3");
+		final List<String> line2 = Arrays.asList(BAR, "10", "20", "30");
+		final List<String> line3 = Arrays.asList(BAZ, "100", "200", "300");
+		final List<List<String>> table = Arrays.asList(line1, line2, line3);
+
+		computeProcessor.setSourceTable(SourceTable.builder().table(table).build());
+
+		// regexp is null, valueList is null
+		KeepOnlyMatchingLines keepOnlyMatchingLines = KeepOnlyMatchingLines
+			.builder()
+			.column(1)
+			.regExp(null)
+			.valueList(null)
+			.build();
+		computeProcessor.process(keepOnlyMatchingLines);
+		assertEquals(table, computeProcessor.getSourceTable().getTable());
+
+		// regexp is empty, valueSet is null
+		keepOnlyMatchingLines.setRegExp("");
+		computeProcessor.process(keepOnlyMatchingLines);
+		assertEquals(table, computeProcessor.getSourceTable().getTable());
+
+		// regexp is empty, valueSet is empty
+		keepOnlyMatchingLines.setValueList(EMPTY);
+		computeProcessor.process(keepOnlyMatchingLines);
+		assertEquals(table, computeProcessor.getSourceTable().getTable());
+
+		// regex is not null, not empty
+		keepOnlyMatchingLines.setRegExp("^B.*");
+		computeProcessor.process(keepOnlyMatchingLines);
+		assertNotEquals(table, computeProcessor.getSourceTable().getTable());
+		List<List<String>> resultTable = computeProcessor.getSourceTable().getTable();
+		assertNotNull(resultTable);
+		assertEquals(2, resultTable.size());
+		assertEquals(line2, resultTable.get(0));
+		assertEquals(line3, resultTable.get(1));
+
+		// regex is null,
+		// valueSet is not null, not empty
+		computeProcessor.getSourceTable().setTable(table);
+		keepOnlyMatchingLines.setRegExp(null);
+		keepOnlyMatchingLines.setValueList("3,300");
+		keepOnlyMatchingLines.setColumn(4);
+		computeProcessor.process(keepOnlyMatchingLines);
+		assertNotEquals(table, computeProcessor.getSourceTable().getTable());
+		resultTable = computeProcessor.getSourceTable().getTable();
+		assertNotNull(resultTable);
+		assertEquals(2, resultTable.size());
+		assertEquals(line1, resultTable.get(0));
+		assertEquals(line3, resultTable.get(1));
+
+		// regex is not null, not empty
+		// valueSet is not null, not empty
+		computeProcessor.getSourceTable().setTable(table);
+		keepOnlyMatchingLines.setColumn(1);
+		keepOnlyMatchingLines.setRegExp("^B.*"); // Applying only the regex would match line2 and line3
+		keepOnlyMatchingLines.setValueList("FOO,BAR,BAB"); // Applying only the valueSet would match line1 and line2
+		computeProcessor.process(keepOnlyMatchingLines);
+		assertNotEquals(table, computeProcessor.getSourceTable().getTable());
+		resultTable = computeProcessor.getSourceTable().getTable();
+		assertNotNull(resultTable);
+		assertEquals(1, resultTable.size()); // Applying both the regex and the valueList matches only line2
+		assertEquals(line2, resultTable.get(0));
+	}
+
+	@Test
+	void testGetPredicate() {
+		List<String> line1 = Arrays.asList(FOO, "1", "2", "3");
+		List<String> line2 = Arrays.asList(BAR, "10", "20", "30");
+		List<String> line3 = Arrays.asList(BAZ, "100", "2", "300");
+		List<String> line4 = Arrays.asList(BAZ + FOO, FOO, "2000", "3000");
+		List<List<String>> table = Arrays.asList(line1, line2, line3, line4);
+
+		computeProcessor.setSourceTable(SourceTable.builder().table(table).build());
+		KeepOnlyMatchingLines keepOnlyMatchingLines = KeepOnlyMatchingLines
+			.builder()
+			.column(1)
+			.regExp("^B")
+			.valueList(null)
+			.build();
+		computeProcessor.process(keepOnlyMatchingLines);
+		// check regex column 1 starts with B
+		List<List<String>> resultTable = computeProcessor.getSourceTable().getTable();
+		assertNotNull(resultTable);
+		assertEquals(3, resultTable.size());
+		assertEquals(line2, resultTable.get(0));
+		assertEquals(line3, resultTable.get(1));
+		assertEquals(line4, resultTable.get(2));
+
+		keepOnlyMatchingLines.setColumn(2);
+		keepOnlyMatchingLines.setRegExp("[1-9]");
+		computeProcessor.process(keepOnlyMatchingLines);
+		// check regex column 2 is numeric value
+		resultTable = computeProcessor.getSourceTable().getTable();
+		assertNotNull(resultTable);
+		assertEquals(2, resultTable.size());
+		assertEquals(line2, resultTable.get(0));
+		assertEquals(line3, resultTable.get(1));
+
+		keepOnlyMatchingLines.setColumn(3);
+		keepOnlyMatchingLines.setRegExp("^.$");
+		computeProcessor.process(keepOnlyMatchingLines);
+		// check regex column 3 contains only one character
+		resultTable = computeProcessor.getSourceTable().getTable();
+		assertNotNull(resultTable);
+		assertEquals(1, resultTable.size());
+		assertEquals(line3, resultTable.get(0));
+
+		keepOnlyMatchingLines.setRegExp("blabla");
+		computeProcessor.process(keepOnlyMatchingLines);
+		// nothing matches with blabla
+		assertTrue(computeProcessor.getSourceTable().getTable().isEmpty());
+
+		table = Arrays.asList(line1, line2, line3, line4);
+
+		computeProcessor.setSourceTable(SourceTable.builder().table(table).build());
+		final ExcludeMatchingLines excludeMatchingLines = ExcludeMatchingLines.builder().column(1).regExp("^B").build();
+		// exclude lines starting with B
+		computeProcessor.process(excludeMatchingLines);
+		resultTable = computeProcessor.getSourceTable().getTable();
+		assertNotNull(resultTable);
+		assertEquals(1, resultTable.size());
+		assertEquals(line1, resultTable.get(0));
+
+		table = Arrays.asList(line1, line2, line3, line4);
+
+		// exclude lines with column 2 is numeric value
+		computeProcessor.setSourceTable(SourceTable.builder().table(table).build());
+		excludeMatchingLines.setRegExp("[1-9]");
+		excludeMatchingLines.setColumn(2);
+		computeProcessor.process(excludeMatchingLines);
+		resultTable = computeProcessor.getSourceTable().getTable();
+		assertEquals(1, resultTable.size());
+		assertEquals(line4, resultTable.get(0));
+
+		excludeMatchingLines.setRegExp("blabla"); // unchanged result
+		computeProcessor.process(excludeMatchingLines);
+		resultTable = computeProcessor.getSourceTable().getTable();
+		assertEquals(1, resultTable.size());
+		assertEquals(line4, resultTable.get(0));
+
+		// check regex ignoreCase
+		line1 = Arrays.asList("A", "temperature", "motherboard");
+		line2 = Arrays.asList("A", "Fan", "fan3");
+		line3 = Arrays.asList("B", "temperature", "bp-temp2   ");
+		line4 = Arrays.asList("B", "fan", "fan2");
+		table = Arrays.asList(line1, line2, line3, line4);
+
+		computeProcessor.setSourceTable(SourceTable.builder().table(table).build());
+		keepOnlyMatchingLines = KeepOnlyMatchingLines.builder().column(2).regExp("fan").build();
+		computeProcessor.process(keepOnlyMatchingLines);
+		final List<List<String>> expectedTableResult = Arrays.asList(line2, line4);
+		assertEquals(expectedTableResult, computeProcessor.getSourceTable().getTable());
+
+		// check valueSet ignoreCase
+		table = Arrays.asList(line1, line2, line3, line4);
+		computeProcessor.setSourceTable(SourceTable.builder().table(table).build());
+		keepOnlyMatchingLines = KeepOnlyMatchingLines.builder().column(2).valueList("fan,Fan").build();
+		computeProcessor.process(keepOnlyMatchingLines);
+		assertEquals(expectedTableResult, computeProcessor.getSourceTable().getTable());
+	}
+
+	@Test
 	void testProcessAwk() throws Exception {
 		List<List<String>> table = Arrays.asList(LINE_1, LINE_2, LINE_3);
 
@@ -2023,223 +2241,5 @@
 		String expectedRawData = SourceTable.tableToCsv(expectedTable, ";", false);
 		assertEquals(expectedTable, sourceTable.getTable());
 		assertEquals(expectedRawData, sourceTable.getRawData());
-=======
-	void testKeepOnlyMatchingLinesNoOperation() {
-		// KeepOnlyMatchingLines is null
-		computeProcessor.setSourceTable(SourceTable.empty());
-		computeProcessor.process((KeepOnlyMatchingLines) null);
-		assertNotNull(computeProcessor.getSourceTable().getTable());
-		assertTrue(computeProcessor.getSourceTable().getTable().isEmpty());
-
-		// KeepOnlyMatchingLines is not null, keepOnlyMatchingLines.getColumn() is null
-		KeepOnlyMatchingLines keepOnlyMatchingLines = KeepOnlyMatchingLines.builder().column(-1).build();
-		computeProcessor.process(keepOnlyMatchingLines);
-		assertTrue(computeProcessor.getSourceTable().getTable().isEmpty());
-
-		// KeepOnlyMatchingLines is not null, keepOnlyMatchingLines.getColumn() is not null,
-		// keepOnlyMatchingLines.getColumn() <= 0
-		keepOnlyMatchingLines.setColumn(0);
-		computeProcessor.process(keepOnlyMatchingLines);
-		assertTrue(computeProcessor.getSourceTable().getTable().isEmpty());
-
-		// KeepOnlyMatchingLines is not null, keepOnlyMatchingLines.getColumn() is not null,
-		// keepOnlyMatchingLines.getColumn() > 0,
-		// computeVisitor.getSourceTable() is null
-		keepOnlyMatchingLines.setColumn(1);
-		computeProcessor.setSourceTable(null);
-		computeProcessor.process(keepOnlyMatchingLines);
-		assertNull(computeProcessor.getSourceTable());
-
-		// KeepOnlyMatchingLines is not null, keepOnlyMatchingLines.getColumn() is not null,
-		// keepOnlyMatchingLines.getColumn() > 0,
-		// computeVisitor.getSourceTable() is not null, computeVisitor.getSourceTable().getTable() is null
-		computeProcessor.setSourceTable(SourceTable.builder().table(null).build());
-		computeProcessor.process(keepOnlyMatchingLines);
-		assertNull(computeProcessor.getSourceTable().getTable());
-
-		// KeepOnlyMatchingLines is not null, keepOnlyMatchingLines.getColumn() is not null,
-		// keepOnlyMatchingLines.getColumn() > 0,
-		// computeVisitor.getSourceTable() is not null, computeVisitor.getSourceTable().getTable() is not null,
-		// computeVisitor.getSourceTable().getTable().isEmpty()
-		computeProcessor.setSourceTable(SourceTable.empty());
-		computeProcessor.process(keepOnlyMatchingLines);
-		assertTrue(computeProcessor.getSourceTable().getTable().isEmpty());
-
-		// KeepOnlyMatchingLines is not null, keepOnlyMatchingLines.getColumn() is not null,
-		// keepOnlyMatchingLines.getColumn() > 0,
-		// computeVisitor.getSourceTable() is not null, computeVisitor.getSourceTable().getTable() is not null,
-		// computeVisitor.getSourceTable().getTable() is not empty,
-		// keepOnlyMatchingLines.getColumn() > sourceTable.getTable().get(0).size()
-		computeProcessor.setSourceTable(
-			SourceTable.builder().table(Collections.singletonList(Collections.singletonList(FOO))).build()
-		);
-		keepOnlyMatchingLines.setColumn(2);
-		computeProcessor.process(keepOnlyMatchingLines);
-		assertTrue(computeProcessor.getSourceTable().getTable().isEmpty());
-	}
-
-	@Test
-	void testKeepOnlyMatchingLines() {
-		final List<String> line1 = Arrays.asList(FOO, "1", "2", "3");
-		final List<String> line2 = Arrays.asList(BAR, "10", "20", "30");
-		final List<String> line3 = Arrays.asList(BAZ, "100", "200", "300");
-		final List<List<String>> table = Arrays.asList(line1, line2, line3);
-
-		computeProcessor.setSourceTable(SourceTable.builder().table(table).build());
-
-		// regexp is null, valueList is null
-		KeepOnlyMatchingLines keepOnlyMatchingLines = KeepOnlyMatchingLines
-			.builder()
-			.column(1)
-			.regExp(null)
-			.valueList(null)
-			.build();
-		computeProcessor.process(keepOnlyMatchingLines);
-		assertEquals(table, computeProcessor.getSourceTable().getTable());
-
-		// regexp is empty, valueSet is null
-		keepOnlyMatchingLines.setRegExp("");
-		computeProcessor.process(keepOnlyMatchingLines);
-		assertEquals(table, computeProcessor.getSourceTable().getTable());
-
-		// regexp is empty, valueSet is empty
-		keepOnlyMatchingLines.setValueList(EMPTY);
-		computeProcessor.process(keepOnlyMatchingLines);
-		assertEquals(table, computeProcessor.getSourceTable().getTable());
-
-		// regex is not null, not empty
-		keepOnlyMatchingLines.setRegExp("^B.*");
-		computeProcessor.process(keepOnlyMatchingLines);
-		assertNotEquals(table, computeProcessor.getSourceTable().getTable());
-		List<List<String>> resultTable = computeProcessor.getSourceTable().getTable();
-		assertNotNull(resultTable);
-		assertEquals(2, resultTable.size());
-		assertEquals(line2, resultTable.get(0));
-		assertEquals(line3, resultTable.get(1));
-
-		// regex is null,
-		// valueSet is not null, not empty
-		computeProcessor.getSourceTable().setTable(table);
-		keepOnlyMatchingLines.setRegExp(null);
-		keepOnlyMatchingLines.setValueList("3,300");
-		keepOnlyMatchingLines.setColumn(4);
-		computeProcessor.process(keepOnlyMatchingLines);
-		assertNotEquals(table, computeProcessor.getSourceTable().getTable());
-		resultTable = computeProcessor.getSourceTable().getTable();
-		assertNotNull(resultTable);
-		assertEquals(2, resultTable.size());
-		assertEquals(line1, resultTable.get(0));
-		assertEquals(line3, resultTable.get(1));
-
-		// regex is not null, not empty
-		// valueSet is not null, not empty
-		computeProcessor.getSourceTable().setTable(table);
-		keepOnlyMatchingLines.setColumn(1);
-		keepOnlyMatchingLines.setRegExp("^B.*"); // Applying only the regex would match line2 and line3
-		keepOnlyMatchingLines.setValueList("FOO,BAR,BAB"); // Applying only the valueSet would match line1 and line2
-		computeProcessor.process(keepOnlyMatchingLines);
-		assertNotEquals(table, computeProcessor.getSourceTable().getTable());
-		resultTable = computeProcessor.getSourceTable().getTable();
-		assertNotNull(resultTable);
-		assertEquals(1, resultTable.size()); // Applying both the regex and the valueList matches only line2
-		assertEquals(line2, resultTable.get(0));
-	}
-
-	@Test
-	void testGetPredicate() {
-		List<String> line1 = Arrays.asList(FOO, "1", "2", "3");
-		List<String> line2 = Arrays.asList(BAR, "10", "20", "30");
-		List<String> line3 = Arrays.asList(BAZ, "100", "2", "300");
-		List<String> line4 = Arrays.asList(BAZ + FOO, FOO, "2000", "3000");
-		List<List<String>> table = Arrays.asList(line1, line2, line3, line4);
-
-		computeProcessor.setSourceTable(SourceTable.builder().table(table).build());
-		KeepOnlyMatchingLines keepOnlyMatchingLines = KeepOnlyMatchingLines
-			.builder()
-			.column(1)
-			.regExp("^B")
-			.valueList(null)
-			.build();
-		computeProcessor.process(keepOnlyMatchingLines);
-		// check regex column 1 starts with B
-		List<List<String>> resultTable = computeProcessor.getSourceTable().getTable();
-		assertNotNull(resultTable);
-		assertEquals(3, resultTable.size());
-		assertEquals(line2, resultTable.get(0));
-		assertEquals(line3, resultTable.get(1));
-		assertEquals(line4, resultTable.get(2));
-
-		keepOnlyMatchingLines.setColumn(2);
-		keepOnlyMatchingLines.setRegExp("[1-9]");
-		computeProcessor.process(keepOnlyMatchingLines);
-		// check regex column 2 is numeric value
-		resultTable = computeProcessor.getSourceTable().getTable();
-		assertNotNull(resultTable);
-		assertEquals(2, resultTable.size());
-		assertEquals(line2, resultTable.get(0));
-		assertEquals(line3, resultTable.get(1));
-
-		keepOnlyMatchingLines.setColumn(3);
-		keepOnlyMatchingLines.setRegExp("^.$");
-		computeProcessor.process(keepOnlyMatchingLines);
-		// check regex column 3 contains only one character
-		resultTable = computeProcessor.getSourceTable().getTable();
-		assertNotNull(resultTable);
-		assertEquals(1, resultTable.size());
-		assertEquals(line3, resultTable.get(0));
-
-		keepOnlyMatchingLines.setRegExp("blabla");
-		computeProcessor.process(keepOnlyMatchingLines);
-		// nothing matches with blabla
-		assertTrue(computeProcessor.getSourceTable().getTable().isEmpty());
-
-		table = Arrays.asList(line1, line2, line3, line4);
-
-		computeProcessor.setSourceTable(SourceTable.builder().table(table).build());
-		final ExcludeMatchingLines excludeMatchingLines = ExcludeMatchingLines.builder().column(1).regExp("^B").build();
-		// exclude lines starting with B
-		computeProcessor.process(excludeMatchingLines);
-		resultTable = computeProcessor.getSourceTable().getTable();
-		assertNotNull(resultTable);
-		assertEquals(1, resultTable.size());
-		assertEquals(line1, resultTable.get(0));
-
-		table = Arrays.asList(line1, line2, line3, line4);
-
-		// exclude lines with column 2 is numeric value
-		computeProcessor.setSourceTable(SourceTable.builder().table(table).build());
-		excludeMatchingLines.setRegExp("[1-9]");
-		excludeMatchingLines.setColumn(2);
-		computeProcessor.process(excludeMatchingLines);
-		resultTable = computeProcessor.getSourceTable().getTable();
-		assertEquals(1, resultTable.size());
-		assertEquals(line4, resultTable.get(0));
-
-		excludeMatchingLines.setRegExp("blabla"); // unchanged result
-		computeProcessor.process(excludeMatchingLines);
-		resultTable = computeProcessor.getSourceTable().getTable();
-		assertEquals(1, resultTable.size());
-		assertEquals(line4, resultTable.get(0));
-
-		// check regex ignoreCase
-		line1 = Arrays.asList("A", "temperature", "motherboard");
-		line2 = Arrays.asList("A", "Fan", "fan3");
-		line3 = Arrays.asList("B", "temperature", "bp-temp2   ");
-		line4 = Arrays.asList("B", "fan", "fan2");
-		table = Arrays.asList(line1, line2, line3, line4);
-
-		computeProcessor.setSourceTable(SourceTable.builder().table(table).build());
-		keepOnlyMatchingLines = KeepOnlyMatchingLines.builder().column(2).regExp("fan").build();
-		computeProcessor.process(keepOnlyMatchingLines);
-		final List<List<String>> expectedTableResult = Arrays.asList(line2, line4);
-		assertEquals(expectedTableResult, computeProcessor.getSourceTable().getTable());
-
-		// check valueSet ignoreCase
-		table = Arrays.asList(line1, line2, line3, line4);
-		computeProcessor.setSourceTable(SourceTable.builder().table(table).build());
-		keepOnlyMatchingLines = KeepOnlyMatchingLines.builder().column(2).valueList("fan,Fan").build();
-		computeProcessor.process(keepOnlyMatchingLines);
-		assertEquals(expectedTableResult, computeProcessor.getSourceTable().getTable());
->>>>>>> faaa9c52
 	}
 }