--- conflicted
+++ resolved
@@ -1,159 +1,51 @@
 package com.sentrysoftware.matrix.strategy.utils;
 
-<<<<<<< HEAD
-class MappingProcessorTest {
-
-
-=======
-import static com.sentrysoftware.matrix.constants.Constants.HARDCODED_SOURCE;
-import static com.sentrysoftware.matrix.constants.Constants.MY_CONNECTOR_1_NAME;
-import static com.sentrysoftware.matrix.constants.Constants.SOURCE_REF_KEY;
-import static org.junit.jupiter.api.Assertions.assertEquals;
-import static org.junit.jupiter.api.Assertions.assertTrue;
+import com.sentrysoftware.matrix.common.JobInfo;
+import com.sentrysoftware.matrix.connector.model.monitor.task.Mapping;
+import com.sentrysoftware.matrix.telemetry.Monitor;
+import com.sentrysoftware.matrix.telemetry.TelemetryManager;
+import org.junit.jupiter.api.Test;
 
 import java.util.HashMap;
 import java.util.LinkedHashMap;
 import java.util.List;
 import java.util.Map;
-import java.util.Optional;
-
-import org.junit.jupiter.api.Test;
-
-import com.sentrysoftware.matrix.common.JobInfo;
-import com.sentrysoftware.matrix.connector.model.monitor.task.Mapping;
-import com.sentrysoftware.matrix.strategy.source.SourceTable;
-import com.sentrysoftware.matrix.telemetry.HostProperties;
-import com.sentrysoftware.matrix.telemetry.Monitor;
-import com.sentrysoftware.matrix.telemetry.TelemetryManager;
+
+import static com.sentrysoftware.matrix.constants.Constants.HARDCODED_SOURCE;
+import static com.sentrysoftware.matrix.constants.Constants.MY_CONNECTOR_1_NAME;
+import static org.junit.jupiter.api.Assertions.assertEquals;
 
 class MappingProcessorTest {
-
-	@Test
-	void testLookupSourceTableFromHardcodedSource() {
-		final HostProperties hostProperties = HostProperties
-			.builder()
-			.build();
-
-		hostProperties.getConnectorNamespace(MY_CONNECTOR_1_NAME);
-
-		final TelemetryManager telemetryManager = TelemetryManager
-			.builder()
-			.hostProperties(hostProperties)
-			.build();
-
-		final MappingProcessor mappingProcessor = MappingProcessor
-			.builder()
-			.jobInfo(JobInfo.builder().connectorName(MY_CONNECTOR_1_NAME).build())
-			.telemetryManager(telemetryManager)
-			.mapping(
-				Mapping
-					.builder()
-					.source(HARDCODED_SOURCE)
-					.build()
-			)
-			.build();
-
-		final Optional<SourceTable> maybeSourceTable = mappingProcessor.lookupSourceTable();
-		assertTrue(maybeSourceTable.isPresent());
-
-		assertEquals(HARDCODED_SOURCE, maybeSourceTable.get().getTable().get(0).get(0));
-	}
-
-	@Test
-	void testLookupSourceTableFromReferencedSource() {
-		final HostProperties hostProperties = HostProperties
-			.builder()
-			.build();
-
-		final SourceTable expected = SourceTable
-			.builder()
-			.table(List.of(List.of("value")))
-			.build();
-
-		hostProperties
-			.getConnectorNamespace(MY_CONNECTOR_1_NAME)
-			.addSourceTable(SOURCE_REF_KEY, expected);
-
-		final TelemetryManager telemetryManager = TelemetryManager
-			.builder()
-			.hostProperties(hostProperties)
-			.build();
-
-		final MappingProcessor mappingProcessor = MappingProcessor
-			.builder()
-			.jobInfo(JobInfo.builder().connectorName(MY_CONNECTOR_1_NAME).build())
-			.telemetryManager(telemetryManager)
-			.mapping(
-				Mapping
-					.builder()
-					.source(SOURCE_REF_KEY)
-					.build()
-			)
-			.build();
-
-		final Optional<SourceTable> maybeSourceTable = mappingProcessor.lookupSourceTable();
-		assertTrue(maybeSourceTable.isPresent());
-
-		assertEquals(expected, maybeSourceTable.get());
-	}
-
-	@Test
-	void testLookupSourceTableFromReferencedSourceNotFound() {
-		final HostProperties hostProperties = HostProperties
-			.builder()
-			.build();
-
-		hostProperties.getConnectorNamespace(MY_CONNECTOR_1_NAME);
-
-		final TelemetryManager telemetryManager = TelemetryManager
-			.builder()
-			.hostProperties(hostProperties)
-			.build();
-
-		final MappingProcessor mappingProcessor = MappingProcessor
-			.builder()
-			.jobInfo(JobInfo.builder().connectorName(MY_CONNECTOR_1_NAME).build())
-			.telemetryManager(telemetryManager)
-			.mapping(
-				Mapping
-					.builder()
-					.source(SOURCE_REF_KEY)
-					.build()
-			)
-			.build();
-
-		assertTrue(mappingProcessor.lookupSourceTable().isEmpty());
-	}
 
 	@Test
 	void testInterpretNonContextMapping() {
 		final TelemetryManager telemetryManager = new TelemetryManager();
 
 		final List<String> row = List.of(
-			"1",
-			"1",
-			"1",
-			"10",
-			"10",
-			"1",
-			"1",
-			"1",
-			"1",
-			"2",
-			"1"
+				"1",
+				"1",
+				"1",
+				"10",
+				"10",
+				"1",
+				"1",
+				"1",
+				"1",
+				"2",
+				"1"
 		);
 
 		final MappingProcessor mappingProcessor = MappingProcessor
-			.builder()
-			.jobInfo(JobInfo.builder().connectorName(MY_CONNECTOR_1_NAME).build())
-			.telemetryManager(telemetryManager)
-			.mapping(Mapping
-				.builder()
-				.source(HARDCODED_SOURCE)
-				.build()
-			)
-			.row(row)
-			.build();
+				.builder()
+				.jobInfo(JobInfo.builder().connectorName(MY_CONNECTOR_1_NAME).build())
+				.telemetryManager(telemetryManager)
+				.mapping(Mapping
+						.builder()
+						.source(HARDCODED_SOURCE)
+						.build()
+				)
+				.row(row)
+				.build();
 
 		// Value conversion tests, basic value and invalid value
 		{
@@ -172,12 +64,12 @@
 			expected.put("testInvalidValue", null);
 
 			final Map<String, String> keyValuePairs = Map.of(
-				"testMebiByte2Byte", "mebibyte2byte(1)",
-				"testMegaHertz2Hertz", "megahertz2hertz(1)",
-				"testMegaBit2Bit", "megabit2bit(1)",
-				"testPercent2Ratio", "percent2ratio(10)",
-				"testValue", "10",
-				"testInvalidValue", "percent2ratio(ten)"
+					"testMebiByte2Byte", "mebibyte2byte(1)",
+					"testMegaHertz2Hertz", "megahertz2hertz(1)",
+					"testMegaBit2Bit", "megabit2bit(1)",
+					"testPercent2Ratio", "percent2ratio(10)",
+					"testValue", "10",
+					"testInvalidValue", "percent2ratio(ten)"
 			);
 
 			assertEquals(expected, mappingProcessor.interpretNonContextMapping(keyValuePairs));
@@ -186,19 +78,19 @@
 		// Value conversion tests and basic value
 		{
 			final Map<String, String> expected = Map.of(
-				"testMebiByte2Byte", "1048576.0",
-				"testMegaHertz2Hertz", "1000000.0",
-				"testMegaBit2Bit", "1000000.0",
-				"testPercent2Ratio", "0.1",
-				"testValue", "10"
-			);
-
-			final Map<String, String> keyValuePairs = Map.of(
-				"testMebiByte2Byte", "mebibyte2byte($1)",
-				"testMegaHertz2Hertz", "megahertz2hertz($2)",
-				"testMegaBit2Bit", "megabit2bit($3)",
-				"testPercent2Ratio", "percent2ratio($4)",
-				"testValue", "$5"
+					"testMebiByte2Byte", "1048576.0",
+					"testMegaHertz2Hertz", "1000000.0",
+					"testMegaBit2Bit", "1000000.0",
+					"testPercent2Ratio", "0.1",
+					"testValue", "10"
+			);
+
+			final Map<String, String> keyValuePairs = Map.of(
+					"testMebiByte2Byte", "mebibyte2byte($1)",
+					"testMegaHertz2Hertz", "megahertz2hertz($2)",
+					"testMegaBit2Bit", "megabit2bit($3)",
+					"testPercent2Ratio", "percent2ratio($4)",
+					"testValue", "$5"
 			);
 
 			assertEquals(expected, mappingProcessor.interpretNonContextMapping(keyValuePairs));
@@ -207,21 +99,21 @@
 		// Legacy conversion tests with correct values
 		{
 			final Map<String, String> expected = Map.of(
-				"testLegacyFullDuplex", "1",
-				"testLegacyPredictedFailure", "1",
-				"testLegacyIntrusionStatus", "1",
-				"testLegacyNeedsCleaning", "1",
-				"testLegacyLinkStatus", "0",
-				"testBoolean", "1"
-			);
-			
-			final Map<String, String> keyValuePairs = Map.of(
-				"testLegacyFullDuplex", "legacyfullduplex(1)",
-				"testLegacyPredictedFailure", "legacypredictedfailure(1)",
-				"testLegacyIntrusionStatus", "legacyintrusionstatus(1)",
-				"testLegacyNeedsCleaning", "legacyneedscleaning(1)",
-				"testLegacyLinkStatus", "legacylinkstatus(2)",
-				"testBoolean", "boolean(true)"
+					"testLegacyFullDuplex", "1",
+					"testLegacyPredictedFailure", "1",
+					"testLegacyIntrusionStatus", "1",
+					"testLegacyNeedsCleaning", "1",
+					"testLegacyLinkStatus", "0",
+					"testBoolean", "1"
+			);
+
+			final Map<String, String> keyValuePairs = Map.of(
+					"testLegacyFullDuplex", "legacyfullduplex(1)",
+					"testLegacyPredictedFailure", "legacypredictedfailure(1)",
+					"testLegacyIntrusionStatus", "legacyintrusionstatus(1)",
+					"testLegacyNeedsCleaning", "legacyneedscleaning(1)",
+					"testLegacyLinkStatus", "legacylinkstatus(2)",
+					"testBoolean", "boolean(true)"
 			);
 
 			assertEquals(expected, mappingProcessor.interpretNonContextMapping(keyValuePairs));
@@ -230,21 +122,21 @@
 		// Legacy conversion tests with column references
 		{
 			final Map<String, String> expected = Map.of(
-				"testLegacyFullDuplex", "1",
-				"testLegacyPredictedFailure", "1",
-				"testLegacyIntrusionStatus", "1",
-				"testLegacyNeedsCleaning", "1",
-				"testLegacyLinkStatus", "0",
-				"testBoolean", "1"
-			);
-
-			final Map<String, String> keyValuePairs = Map.of(
-				"testLegacyFullDuplex", "legacyfullduplex($6)",
-				"testLegacyPredictedFailure", "legacypredictedfailure($7)",
-				"testLegacyIntrusionStatus", "legacyintrusionstatus($8)",
-				"testLegacyNeedsCleaning", "legacyneedscleaning($9)",
-				"testLegacyLinkStatus", "legacylinkstatus($10)",
-				"testBoolean", "boolean($11)"
+					"testLegacyFullDuplex", "1",
+					"testLegacyPredictedFailure", "1",
+					"testLegacyIntrusionStatus", "1",
+					"testLegacyNeedsCleaning", "1",
+					"testLegacyLinkStatus", "0",
+					"testBoolean", "1"
+			);
+
+			final Map<String, String> keyValuePairs = Map.of(
+					"testLegacyFullDuplex", "legacyfullduplex($6)",
+					"testLegacyPredictedFailure", "legacypredictedfailure($7)",
+					"testLegacyIntrusionStatus", "legacyintrusionstatus($8)",
+					"testLegacyNeedsCleaning", "legacyneedscleaning($9)",
+					"testLegacyLinkStatus", "legacylinkstatus($10)",
+					"testBoolean", "boolean($11)"
 			);
 
 			assertEquals(expected, mappingProcessor.interpretNonContextMapping(keyValuePairs));
@@ -261,12 +153,12 @@
 			expected.put("testBoolean", "0");
 
 			final Map<String, String> keyValuePairs = Map.of(
-				"testLegacyFullDuplex", "legacyfullduplex(invalid)",
-				"testLegacyPredictedFailure", "legacypredictedfailure(invalid)",
-				"testLegacyIntrusionStatus", "legacyintrusionstatus(invalid)",
-				"testLegacyNeedsCleaning", "legacyneedscleaning(invalid)",
-				"testLegacyLinkStatus", "legacylinkstatus(invalid)",
-				"testBoolean", "boolean(invalid)"
+					"testLegacyFullDuplex", "legacyfullduplex(invalid)",
+					"testLegacyPredictedFailure", "legacypredictedfailure(invalid)",
+					"testLegacyIntrusionStatus", "legacyintrusionstatus(invalid)",
+					"testLegacyNeedsCleaning", "legacyneedscleaning(invalid)",
+					"testLegacyLinkStatus", "legacylinkstatus(invalid)",
+					"testBoolean", "boolean(invalid)"
 			);
 
 			assertEquals(expected, mappingProcessor.interpretNonContextMapping(keyValuePairs));
@@ -277,33 +169,33 @@
 	void testInterpretNonContextMappingLookup() {
 
 		Monitor monitor = Monitor
-			.builder()
-			.attributes(
-				Map.of(
-					"id", "3",
-					"controller_number", "2"
+				.builder()
+				.attributes(
+						Map.of(
+								"id", "3",
+								"controller_number", "2"
+						)
 				)
-			)
-			.build();
+				.build();
 
 		final TelemetryManager telemetryManager = TelemetryManager
-			.builder()
-			.monitors(Map.of("disk_controller", Map.of("monitor", monitor)))
-			.build();
+				.builder()
+				.monitors(Map.of("disk_controller", Map.of("monitor", monitor)))
+				.build();
 
 		final List<String> row = List.of("randomValue", "2");
 
 		final MappingProcessor mappingProcessor = MappingProcessor
-			.builder()
-			.jobInfo(JobInfo.builder().connectorName(MY_CONNECTOR_1_NAME).build())
-			.telemetryManager(telemetryManager)
-			.mapping(Mapping
-				.builder()
-				.source(HARDCODED_SOURCE)
-				.build()
-			)
-			.row(row)
-			.build();
+				.builder()
+				.jobInfo(JobInfo.builder().connectorName(MY_CONNECTOR_1_NAME).build())
+				.telemetryManager(telemetryManager)
+				.mapping(Mapping
+						.builder()
+						.source(HARDCODED_SOURCE)
+						.build()
+				)
+				.row(row)
+				.build();
 
 		final Map<String, String> expected = Map.of("hw.parent.id", "3");
 
@@ -344,5 +236,4 @@
 
 		assertEquals(expectedNull, mappingProcessor.interpretNonContextMapping(keyValuePairsMonitorWithAttributeValueNotFound));
 	}
->>>>>>> b102a56d
 }