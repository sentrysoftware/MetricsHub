--- conflicted
+++ resolved
@@ -27,19 +27,13 @@
 import static org.mockito.Mockito.doReturn;
 import static org.mockito.Mockito.doThrow;
 import static org.mockito.Mockito.mockStatic;
-<<<<<<< HEAD
 import static org.mockito.Mockito.when;
 import static org.mockito.Mockito.when;
 
 import com.sentrysoftware.matrix.common.exception.MatsyaException;
 import com.sentrysoftware.matrix.common.exception.MatsyaException;
+import com.sentrysoftware.matrix.common.exception.NoCredentialProvidedException;
 import com.sentrysoftware.matrix.common.helpers.ResourceHelper;
-=======
-import static org.mockito.Mockito.when;
-
-import com.sentrysoftware.matrix.common.exception.MatsyaException;
-import com.sentrysoftware.matrix.common.exception.NoCredentialProvidedException;
->>>>>>> 95e5181c
 import com.sentrysoftware.matrix.configuration.HostConfiguration;
 import com.sentrysoftware.matrix.configuration.HttpConfiguration;
 import com.sentrysoftware.matrix.configuration.IWinConfiguration;
@@ -53,11 +47,8 @@
 import com.sentrysoftware.matrix.connector.model.common.HttpMethod;
 import com.sentrysoftware.matrix.connector.model.monitor.task.source.CopySource;
 import com.sentrysoftware.matrix.connector.model.monitor.task.source.HttpSource;
-<<<<<<< HEAD
 import com.sentrysoftware.matrix.connector.model.monitor.task.source.IpmiSource;
-=======
 import com.sentrysoftware.matrix.connector.model.monitor.task.source.OsCommandSource;
->>>>>>> 95e5181c
 import com.sentrysoftware.matrix.connector.model.monitor.task.source.SnmpGetSource;
 import com.sentrysoftware.matrix.connector.model.monitor.task.source.SnmpTableSource;
 import com.sentrysoftware.matrix.connector.model.monitor.task.source.StaticSource;
@@ -67,10 +58,7 @@
 import com.sentrysoftware.matrix.connector.model.monitor.task.source.WmiSource;
 import com.sentrysoftware.matrix.matsya.MatsyaClientsExecutor;
 import com.sentrysoftware.matrix.strategy.utils.OsCommandHelper;
-<<<<<<< HEAD
-=======
 import com.sentrysoftware.matrix.strategy.utils.OsCommandResult;
->>>>>>> 95e5181c
 import com.sentrysoftware.matrix.telemetry.ConnectorNamespace;
 import com.sentrysoftware.matrix.telemetry.HostProperties;
 import com.sentrysoftware.matrix.telemetry.TelemetryManager;
@@ -1021,198 +1009,6 @@
 		assertEquals(SourceTable.empty(), sourceProcessor.process(wmiSource));
 	}
 
-<<<<<<< HEAD
-	@Test
-	void testProcessIpmiSourceStorageHost() {
-		final HostConfiguration hostConfiguration = HostConfiguration
-			.builder()
-			.hostname(ECS1_01)
-			.hostId(ECS1_01)
-			.hostType(DeviceKind.STORAGE)
-			.build();
-		final TelemetryManager telemetryManager = TelemetryManager.builder().hostConfiguration(hostConfiguration).build();
-		final SourceProcessor sourceProcessor = SourceProcessor
-			.builder()
-			.telemetryManager(telemetryManager)
-			.matsyaClientsExecutor(matsyaClientsExecutorMock)
-			.build();
-		assertEquals(SourceTable.empty(), sourceProcessor.process(new IpmiSource()));
-	}
-
-	@Test
-	void testProcessIpmiSourceOobHostNoIpmiConfig() {
-		final HostConfiguration hostConfiguration = HostConfiguration
-			.builder()
-			.hostname(ECS1_01)
-			.hostId(ECS1_01)
-			.hostType(DeviceKind.OOB)
-			.build();
-		final TelemetryManager telemetryManager = TelemetryManager.builder().hostConfiguration(hostConfiguration).build();
-
-		final SourceProcessor sourceProcessor = SourceProcessor
-			.builder()
-			.telemetryManager(telemetryManager)
-			.matsyaClientsExecutor(matsyaClientsExecutorMock)
-			.build();
-		assertEquals(SourceTable.empty(), sourceProcessor.process(new IpmiSource()));
-	}
-
-	@Test
-	void testProcessIpmiSourceOob() throws Exception {
-		final IpmiConfiguration ipmiConfiguration = IpmiConfiguration
-			.builder()
-			.username(USERNAME)
-			.password(PASSWORD.toCharArray())
-			.build();
-		final HostConfiguration hostConfiguration = HostConfiguration
-			.builder()
-			.hostname(ECS1_01)
-			.hostId(ECS1_01)
-			.hostType(DeviceKind.OOB)
-			.configurations(Collections.singletonMap(IpmiConfiguration.class, ipmiConfiguration))
-			.build();
-		final TelemetryManager telemetryManager = TelemetryManager.builder().hostConfiguration(hostConfiguration).build();
-		final SourceProcessor sourceProcessor = SourceProcessor
-			.builder()
-			.telemetryManager(telemetryManager)
-			.matsyaClientsExecutor(matsyaClientsExecutorMock)
-			.build();
-		String ipmiResult =
-			"FRU;IBM;System x3650 M2;KD9098C - 794722G\n" +
-			"System Board;1;System Board 1;IBM;System x3650 M2;KD9098C - 794722G;Base board 1=Device Present";
-		doReturn(ipmiResult)
-			.when(matsyaClientsExecutorMock)
-			.executeIpmiGetSensors(eq(ECS1_01), any(IpmiConfiguration.class));
-		assertEquals(SourceTable.builder().rawData(ipmiResult).build(), sourceProcessor.process(new IpmiSource()));
-	}
-
-	@Test
-	void testProessIpmiSourceOobNullResult() throws Exception {
-		final IpmiConfiguration ipmiConfiguration = IpmiConfiguration
-			.builder()
-			.username(USERNAME)
-			.password(PASSWORD.toCharArray())
-			.build();
-		final HostConfiguration hostConfiguration = HostConfiguration
-			.builder()
-			.hostname(ECS1_01)
-			.hostId(ECS1_01)
-			.hostType(DeviceKind.OOB)
-			.configurations(Collections.singletonMap(IpmiConfiguration.class, ipmiConfiguration))
-			.build();
-		final TelemetryManager telemetryManager = TelemetryManager.builder().hostConfiguration(hostConfiguration).build();
-		final SourceProcessor sourceProcessor = SourceProcessor
-			.builder()
-			.telemetryManager(telemetryManager)
-			.matsyaClientsExecutor(matsyaClientsExecutorMock)
-			.build();
-		doReturn(null).when(matsyaClientsExecutorMock).executeIpmiGetSensors(eq(ECS1_01), any(IpmiConfiguration.class));
-		assertEquals(SourceTable.empty(), sourceProcessor.process(new IpmiSource()));
-	}
-
-	@Test
-	void testVisitIpmiSourceOobException() throws Exception {
-		final IpmiConfiguration ipmiConfiguration = IpmiConfiguration
-			.builder()
-			.username(USERNAME)
-			.password(PASSWORD.toCharArray())
-			.build();
-		final HostConfiguration hostConfiguration = HostConfiguration
-			.builder()
-			.hostname(ECS1_01)
-			.hostId(ECS1_01)
-			.hostType(DeviceKind.OOB)
-			.configurations(Collections.singletonMap(IpmiConfiguration.class, ipmiConfiguration))
-			.build();
-		final TelemetryManager telemetryManager = TelemetryManager.builder().hostConfiguration(hostConfiguration).build();
-
-		final SourceProcessor sourceProcessor = SourceProcessor
-			.builder()
-			.telemetryManager(telemetryManager)
-			.matsyaClientsExecutor(matsyaClientsExecutorMock)
-			.build();
-		doThrow(new ExecutionException(new Exception("Exception from tests")))
-			.when(matsyaClientsExecutorMock)
-			.executeIpmiGetSensors(eq(ECS1_01), any(IpmiConfiguration.class));
-		assertEquals(SourceTable.empty(), sourceProcessor.process(new IpmiSource()));
-	}
-
-	@Test
-	void testProcessWindowsIpmiSource() throws Exception {
-		final IWinConfiguration wmiConfiguration = WmiConfiguration
-			.builder()
-			.username(PC14 + "\\" + "Administrator")
-			.password("password".toCharArray())
-			.timeout(120L)
-			.build();
-		final HostConfiguration hostConfiguration = HostConfiguration
-			.builder()
-			.hostname(PC14)
-			.hostId(PC14)
-			.hostType(DeviceKind.WINDOWS)
-			.configurations(Collections.singletonMap(WmiConfiguration.class, wmiConfiguration))
-			.build();
-		final TelemetryManager telemetryManager = TelemetryManager.builder().hostConfiguration(hostConfiguration).build();
-		final SourceProcessor sourceProcessor = SourceProcessor
-			.builder()
-			.telemetryManager(telemetryManager)
-			.matsyaClientsExecutor(matsyaClientsExecutorMock)
-			.build();
-		final List<List<String>> wmiResult1 = Arrays.asList(Arrays.asList("IdentifyingNumber", "Name", "Vendor"));
-		doReturn(wmiResult1)
-			.when(matsyaClientsExecutorMock)
-			.executeWql(
-				PC14,
-				wmiConfiguration,
-				"SELECT IdentifyingNumber,Name,Vendor FROM Win32_ComputerSystemProduct",
-				"root/cimv2"
-			);
-
-		final List<List<String>> wmiResult2 = Arrays.asList(
-			Arrays.asList("2", "20", "sensorName(sensorId):description for deviceId", "10", "15", "2", "0", "30", "25")
-		);
-		doReturn(wmiResult2)
-			.when(matsyaClientsExecutorMock)
-			.executeWql(
-				PC14,
-				wmiConfiguration,
-				"SELECT BaseUnits,CurrentReading,Description,LowerThresholdCritical,LowerThresholdNonCritical,SensorType,UnitModifier,UpperThresholdCritical,UpperThresholdNonCritical FROM NumericSensor",
-				"root/hardware"
-			);
-
-		final List<List<String>> wmiResult3 = Arrays.asList(
-			Arrays.asList("state", "sensorName(sensorId):description for deviceType deviceId")
-		);
-		doReturn(wmiResult3)
-			.when(matsyaClientsExecutorMock)
-			.executeWql(PC14, wmiConfiguration, "SELECT CurrentState,Description FROM Sensor", "root/hardware");
-
-		final List<List<String>> expected = Arrays.asList(
-			Arrays.asList("FRU", "Vendor", "Name", "IdentifyingNumber"),
-			Arrays.asList("Temperature", "sensorId", "sensorName", "deviceId", "20.0", "25.0", "30.0"),
-			Arrays.asList("deviceType", "deviceId", "deviceType deviceId", EMPTY, EMPTY, EMPTY, "sensorName=state")
-		);
-		SourceTable result = sourceProcessor.process(new IpmiSource());
-		assertEquals(SourceTable.builder().table(expected).build(), result);
-	}
-
-	@Test
-	void testProcessWindowsIpmiSourceWmiException() throws Exception {
-		final IWinConfiguration wmiConfiguration = WmiConfiguration
-			.builder()
-			.username(PC14 + "\\" + "Administrator")
-			.password("password".toCharArray())
-			.timeout(120L)
-			.build();
-		final HostConfiguration hostConfiguration = HostConfiguration
-			.builder()
-			.hostname(PC14)
-			.hostId(PC14)
-			.hostType(DeviceKind.WINDOWS)
-			.configurations(Collections.singletonMap(WmiConfiguration.class, wmiConfiguration))
-			.build();
-		final TelemetryManager telemetryManager = TelemetryManager.builder().hostConfiguration(hostConfiguration).build();
-=======
 	void testProcessOsCommandSource() {
 		final SnmpConfiguration snmpConfiguration = SnmpConfiguration
 			.builder()
@@ -1245,14 +1041,279 @@
 			)
 			.hostProperties(hostProperties)
 			.build();
->>>>>>> 95e5181c
-		final SourceProcessor sourceProcessor = SourceProcessor
-			.builder()
-			.telemetryManager(telemetryManager)
-			.matsyaClientsExecutor(matsyaClientsExecutorMock)
-			.build();
-<<<<<<< HEAD
-
+		final SourceProcessor sourceProcessor = SourceProcessor
+			.builder()
+			.telemetryManager(telemetryManager)
+			.matsyaClientsExecutor(matsyaClientsExecutorMock)
+			.build();
+		assertEquals(SourceTable.empty(), sourceProcessor.process((OsCommandSource) null));
+		assertEquals(SourceTable.empty(), sourceProcessor.process(new OsCommandSource()));
+		assertEquals(SourceTable.empty(), sourceProcessor.process(OsCommandSource.builder().commandLine("").build()));
+
+		final String commandLine = "/usr/sbin/ioscan -kFC ext_bus";
+		final String keepOnlyRegExp = ":ext_bus:";
+		final String separators = ":";
+		final String selectColumns = "2-4,5,6";
+
+		final OsCommandSource commandSource = new OsCommandSource();
+		commandSource.setCommandLine(commandLine);
+		commandSource.setKeep(keepOnlyRegExp);
+		commandSource.setSeparators(separators);
+		commandSource.setSelectColumns(selectColumns);
+		commandSource.setExecuteLocally(true);
+
+		try (final MockedStatic<OsCommandHelper> mockedOsCommandHelper = mockStatic(OsCommandHelper.class)) {
+			mockedOsCommandHelper
+				.when(() ->
+					OsCommandHelper.runOsCommand(
+						commandLine,
+						telemetryManager,
+						commandSource.getTimeout(),
+						commandSource.getExecuteLocally(),
+						hostProperties.isLocalhost()
+					)
+				)
+				.thenThrow(NoCredentialProvidedException.class);
+
+			assertEquals(SourceTable.empty(), sourceProcessor.process(commandSource));
+		}
+
+		try (final MockedStatic<OsCommandHelper> mockedOsCommandHelper = mockStatic(OsCommandHelper.class)) {
+			mockedOsCommandHelper
+				.when(() ->
+					OsCommandHelper.runOsCommand(
+						commandLine,
+						telemetryManager,
+						commandSource.getTimeout(),
+						commandSource.getExecuteLocally(),
+						hostProperties.isLocalhost()
+					)
+				)
+				.thenThrow(IOException.class);
+
+			assertEquals(SourceTable.empty(), sourceProcessor.process(commandSource));
+		}
+
+		try (final MockedStatic<OsCommandHelper> mockedOsCommandHelper = mockStatic(OsCommandHelper.class)) {
+			final String result = "xxxxxx\n" + "xxxxxx\n" + "0:1:ext_bus:3:4:5:6:7:8\n" + "xxxxxx\n" + "xxxxxx\n";
+			final OsCommandResult commandResult = new OsCommandResult(result, commandLine);
+
+			mockedOsCommandHelper
+				.when(() ->
+					OsCommandHelper.runOsCommand(
+						commandLine,
+						telemetryManager,
+						commandSource.getTimeout(),
+						commandSource.getExecuteLocally(),
+						hostProperties.isLocalhost()
+					)
+				)
+				.thenReturn(commandResult);
+
+			final SourceTable expected = SourceTable
+				.builder()
+				.rawData("1;ext_bus;3;4;5")
+				.table(List.of(List.of("1", "ext_bus", "3", "4", "5")))
+				.build();
+			assertEquals(expected, sourceProcessor.process(commandSource));
+		}
+	}
+
+	@Test
+	void testProcessIpmiSourceStorageHost() {
+		final HostConfiguration hostConfiguration = HostConfiguration
+			.builder()
+			.hostname(ECS1_01)
+			.hostId(ECS1_01)
+			.hostType(DeviceKind.STORAGE)
+			.build();
+		final TelemetryManager telemetryManager = TelemetryManager.builder().hostConfiguration(hostConfiguration).build();
+		final SourceProcessor sourceProcessor = SourceProcessor
+			.builder()
+			.telemetryManager(telemetryManager)
+			.matsyaClientsExecutor(matsyaClientsExecutorMock)
+			.build();
+		assertEquals(SourceTable.empty(), sourceProcessor.process(new IpmiSource()));
+	}
+
+	@Test
+	void testProcessIpmiSourceOobHostNoIpmiConfig() {
+		final HostConfiguration hostConfiguration = HostConfiguration
+			.builder()
+			.hostname(ECS1_01)
+			.hostId(ECS1_01)
+			.hostType(DeviceKind.OOB)
+			.build();
+		final TelemetryManager telemetryManager = TelemetryManager.builder().hostConfiguration(hostConfiguration).build();
+
+		final SourceProcessor sourceProcessor = SourceProcessor
+			.builder()
+			.telemetryManager(telemetryManager)
+			.matsyaClientsExecutor(matsyaClientsExecutorMock)
+			.build();
+		assertEquals(SourceTable.empty(), sourceProcessor.process(new IpmiSource()));
+	}
+
+	@Test
+	void testProcessIpmiSourceOob() throws Exception {
+		final IpmiConfiguration ipmiConfiguration = IpmiConfiguration
+			.builder()
+			.username(USERNAME)
+			.password(PASSWORD.toCharArray())
+			.build();
+		final HostConfiguration hostConfiguration = HostConfiguration
+			.builder()
+			.hostname(ECS1_01)
+			.hostId(ECS1_01)
+			.hostType(DeviceKind.OOB)
+			.configurations(Collections.singletonMap(IpmiConfiguration.class, ipmiConfiguration))
+			.build();
+		final TelemetryManager telemetryManager = TelemetryManager.builder().hostConfiguration(hostConfiguration).build();
+		final SourceProcessor sourceProcessor = SourceProcessor
+			.builder()
+			.telemetryManager(telemetryManager)
+			.matsyaClientsExecutor(matsyaClientsExecutorMock)
+			.build();
+		String ipmiResult =
+			"FRU;IBM;System x3650 M2;KD9098C - 794722G\n" +
+			"System Board;1;System Board 1;IBM;System x3650 M2;KD9098C - 794722G;Base board 1=Device Present";
+		doReturn(ipmiResult)
+			.when(matsyaClientsExecutorMock)
+			.executeIpmiGetSensors(eq(ECS1_01), any(IpmiConfiguration.class));
+		assertEquals(SourceTable.builder().rawData(ipmiResult).build(), sourceProcessor.process(new IpmiSource()));
+	}
+
+	@Test
+	void testProessIpmiSourceOobNullResult() throws Exception {
+		final IpmiConfiguration ipmiConfiguration = IpmiConfiguration
+			.builder()
+			.username(USERNAME)
+			.password(PASSWORD.toCharArray())
+			.build();
+		final HostConfiguration hostConfiguration = HostConfiguration
+			.builder()
+			.hostname(ECS1_01)
+			.hostId(ECS1_01)
+			.hostType(DeviceKind.OOB)
+			.configurations(Collections.singletonMap(IpmiConfiguration.class, ipmiConfiguration))
+			.build();
+		final TelemetryManager telemetryManager = TelemetryManager.builder().hostConfiguration(hostConfiguration).build();
+		final SourceProcessor sourceProcessor = SourceProcessor
+			.builder()
+			.telemetryManager(telemetryManager)
+			.matsyaClientsExecutor(matsyaClientsExecutorMock)
+			.build();
+		doReturn(null).when(matsyaClientsExecutorMock).executeIpmiGetSensors(eq(ECS1_01), any(IpmiConfiguration.class));
+		assertEquals(SourceTable.empty(), sourceProcessor.process(new IpmiSource()));
+	}
+
+	@Test
+	void testVisitIpmiSourceOobException() throws Exception {
+		final IpmiConfiguration ipmiConfiguration = IpmiConfiguration
+			.builder()
+			.username(USERNAME)
+			.password(PASSWORD.toCharArray())
+			.build();
+		final HostConfiguration hostConfiguration = HostConfiguration
+			.builder()
+			.hostname(ECS1_01)
+			.hostId(ECS1_01)
+			.hostType(DeviceKind.OOB)
+			.configurations(Collections.singletonMap(IpmiConfiguration.class, ipmiConfiguration))
+			.build();
+		final TelemetryManager telemetryManager = TelemetryManager.builder().hostConfiguration(hostConfiguration).build();
+
+		final SourceProcessor sourceProcessor = SourceProcessor
+			.builder()
+			.telemetryManager(telemetryManager)
+			.matsyaClientsExecutor(matsyaClientsExecutorMock)
+			.build();
+		doThrow(new ExecutionException(new Exception("Exception from tests")))
+			.when(matsyaClientsExecutorMock)
+			.executeIpmiGetSensors(eq(ECS1_01), any(IpmiConfiguration.class));
+		assertEquals(SourceTable.empty(), sourceProcessor.process(new IpmiSource()));
+	}
+
+	@Test
+	void testProcessWindowsIpmiSource() throws Exception {
+		final IWinConfiguration wmiConfiguration = WmiConfiguration
+			.builder()
+			.username(PC14 + "\\" + "Administrator")
+			.password("password".toCharArray())
+			.timeout(120L)
+			.build();
+		final HostConfiguration hostConfiguration = HostConfiguration
+			.builder()
+			.hostname(PC14)
+			.hostId(PC14)
+			.hostType(DeviceKind.WINDOWS)
+			.configurations(Collections.singletonMap(WmiConfiguration.class, wmiConfiguration))
+			.build();
+		final TelemetryManager telemetryManager = TelemetryManager.builder().hostConfiguration(hostConfiguration).build();
+		final SourceProcessor sourceProcessor = SourceProcessor
+			.builder()
+			.telemetryManager(telemetryManager)
+			.matsyaClientsExecutor(matsyaClientsExecutorMock)
+			.build();
+		final List<List<String>> wmiResult1 = Arrays.asList(Arrays.asList("IdentifyingNumber", "Name", "Vendor"));
+		doReturn(wmiResult1)
+			.when(matsyaClientsExecutorMock)
+			.executeWql(
+				PC14,
+				wmiConfiguration,
+				"SELECT IdentifyingNumber,Name,Vendor FROM Win32_ComputerSystemProduct",
+				"root/cimv2"
+			);
+
+		final List<List<String>> wmiResult2 = Arrays.asList(
+			Arrays.asList("2", "20", "sensorName(sensorId):description for deviceId", "10", "15", "2", "0", "30", "25")
+		);
+		doReturn(wmiResult2)
+			.when(matsyaClientsExecutorMock)
+			.executeWql(
+				PC14,
+				wmiConfiguration,
+				"SELECT BaseUnits,CurrentReading,Description,LowerThresholdCritical,LowerThresholdNonCritical,SensorType,UnitModifier,UpperThresholdCritical,UpperThresholdNonCritical FROM NumericSensor",
+				"root/hardware"
+			);
+
+		final List<List<String>> wmiResult3 = Arrays.asList(
+			Arrays.asList("state", "sensorName(sensorId):description for deviceType deviceId")
+		);
+		doReturn(wmiResult3)
+			.when(matsyaClientsExecutorMock)
+			.executeWql(PC14, wmiConfiguration, "SELECT CurrentState,Description FROM Sensor", "root/hardware");
+
+		final List<List<String>> expected = Arrays.asList(
+			Arrays.asList("FRU", "Vendor", "Name", "IdentifyingNumber"),
+			Arrays.asList("Temperature", "sensorId", "sensorName", "deviceId", "20.0", "25.0", "30.0"),
+			Arrays.asList("deviceType", "deviceId", "deviceType deviceId", EMPTY, EMPTY, EMPTY, "sensorName=state")
+		);
+		SourceTable result = sourceProcessor.process(new IpmiSource());
+		assertEquals(SourceTable.builder().table(expected).build(), result);
+	}
+
+	@Test
+	void testProcessWindowsIpmiSourceWmiException() throws Exception {
+		final IWinConfiguration wmiConfiguration = WmiConfiguration
+			.builder()
+			.username(PC14 + "\\" + "Administrator")
+			.password("password".toCharArray())
+			.timeout(120L)
+			.build();
+		final HostConfiguration hostConfiguration = HostConfiguration
+			.builder()
+			.hostname(PC14)
+			.hostId(PC14)
+			.hostType(DeviceKind.WINDOWS)
+			.configurations(Collections.singletonMap(WmiConfiguration.class, wmiConfiguration))
+			.build();
+		final TelemetryManager telemetryManager = TelemetryManager.builder().hostConfiguration(hostConfiguration).build();
+		final SourceProcessor sourceProcessor = SourceProcessor
+			.builder()
+			.telemetryManager(telemetryManager)
+			.matsyaClientsExecutor(matsyaClientsExecutorMock)
+			.build();
 		doThrow(MatsyaException.class)
 			.when(matsyaClientsExecutorMock)
 			.executeWql(
@@ -1392,78 +1453,5 @@
 		hostProperties.setIpmitoolCommand("ipmiCommand");
 		ipmiResultEmpty = sourceProcessor.process(new IpmiSource());
 		assertEquals(SourceTable.empty(), ipmiResultEmpty);
-=======
-		assertEquals(SourceTable.empty(), sourceProcessor.process((OsCommandSource) null));
-		assertEquals(SourceTable.empty(), sourceProcessor.process(new OsCommandSource()));
-		assertEquals(SourceTable.empty(), sourceProcessor.process(OsCommandSource.builder().commandLine("").build()));
-
-		final String commandLine = "/usr/sbin/ioscan -kFC ext_bus";
-		final String keepOnlyRegExp = ":ext_bus:";
-		final String separators = ":";
-		final String selectColumns = "2-4,5,6";
-
-		final OsCommandSource commandSource = new OsCommandSource();
-		commandSource.setCommandLine(commandLine);
-		commandSource.setKeep(keepOnlyRegExp);
-		commandSource.setSeparators(separators);
-		commandSource.setSelectColumns(selectColumns);
-		commandSource.setExecuteLocally(true);
-
-		try (final MockedStatic<OsCommandHelper> mockedOsCommandHelper = mockStatic(OsCommandHelper.class)) {
-			mockedOsCommandHelper
-				.when(() ->
-					OsCommandHelper.runOsCommand(
-						commandLine,
-						telemetryManager,
-						commandSource.getTimeout(),
-						commandSource.getExecuteLocally(),
-						hostProperties.isLocalhost()
-					)
-				)
-				.thenThrow(NoCredentialProvidedException.class);
-
-			assertEquals(SourceTable.empty(), sourceProcessor.process(commandSource));
-		}
-
-		try (final MockedStatic<OsCommandHelper> mockedOsCommandHelper = mockStatic(OsCommandHelper.class)) {
-			mockedOsCommandHelper
-				.when(() ->
-					OsCommandHelper.runOsCommand(
-						commandLine,
-						telemetryManager,
-						commandSource.getTimeout(),
-						commandSource.getExecuteLocally(),
-						hostProperties.isLocalhost()
-					)
-				)
-				.thenThrow(IOException.class);
-
-			assertEquals(SourceTable.empty(), sourceProcessor.process(commandSource));
-		}
-
-		try (final MockedStatic<OsCommandHelper> mockedOsCommandHelper = mockStatic(OsCommandHelper.class)) {
-			final String result = "xxxxxx\n" + "xxxxxx\n" + "0:1:ext_bus:3:4:5:6:7:8\n" + "xxxxxx\n" + "xxxxxx\n";
-			final OsCommandResult commandResult = new OsCommandResult(result, commandLine);
-
-			mockedOsCommandHelper
-				.when(() ->
-					OsCommandHelper.runOsCommand(
-						commandLine,
-						telemetryManager,
-						commandSource.getTimeout(),
-						commandSource.getExecuteLocally(),
-						hostProperties.isLocalhost()
-					)
-				)
-				.thenReturn(commandResult);
-
-			final SourceTable expected = SourceTable
-				.builder()
-				.rawData("1;ext_bus;3;4;5")
-				.table(List.of(List.of("1", "ext_bus", "3", "4", "5")))
-				.build();
-			assertEquals(expected, sourceProcessor.process(commandSource));
-		}
->>>>>>> 95e5181c
 	}
 }