--- conflicted
+++ resolved
@@ -417,9 +417,6 @@
 	}
 
 	@Test
-<<<<<<< HEAD
-	void testProcessCopySource() {
-=======
 	void testProcessTableUnionSourceTest() {
 		SourceTable tabl1 = SourceTable.builder()
 			.table(Arrays.asList(
@@ -445,7 +442,6 @@
 			Arrays.asList(LOWERCASE_A1, LOWERCASE_B2, LOWERCASE_C2),
 			Arrays.asList(LOWERCASE_V1, LOWERCASE_V2, LOWERCASE_V3));
 
->>>>>>> 379c8caf
 		final SnmpConfiguration snmpConfiguration = SnmpConfiguration.builder()
 			.username(USERNAME)
 			.password(PASSWORD.toCharArray())
@@ -458,7 +454,48 @@
 			.hostType(DeviceKind.LINUX)
 			.configurations(Collections.singletonMap(SnmpConfiguration.class, snmpConfiguration))
 			.build();
-<<<<<<< HEAD
+		ConnectorNamespace connectorNamespace = ConnectorNamespace.builder().sourceTables(mapSources).build();
+
+		Map<String,ConnectorNamespace> connectorNamespaces = new HashMap<>();
+		connectorNamespaces.put(MY_CONNECTOR_1_NAME, connectorNamespace);
+		HostProperties hostProperties = HostProperties.builder().connectorNamespaces(connectorNamespaces).build();
+
+		final TelemetryManager telemetryManager = TelemetryManager.builder()
+			.hostConfiguration(hostConfiguration)
+			.hostProperties(hostProperties)
+			.build();
+		final SourceProcessor sourceProcessor = SourceProcessor.builder()
+			.telemetryManager(telemetryManager)
+			.matsyaClientsExecutor(matsyaClientsExecutorMock)
+			.connectorName(MY_CONNECTOR_1_NAME)
+			.build();
+
+		TableUnionSource tableUnionExample = TableUnionSource.builder().tables(Arrays.asList()).build();
+		assertEquals(new ArrayList<>(), sourceProcessor.process(tableUnionExample).getTable());
+
+		tableUnionExample = TableUnionSource.builder()
+			.tables(Arrays.asList(TAB1_REF, TAB2_REF, TAB3_REF))
+			.build();
+
+		assertEquals(expectedUnion, sourceProcessor.process(tableUnionExample).getTable());
+		assertEquals(LOWERCASE_A1 +"\n"+ TAB1_REF, sourceProcessor.process(tableUnionExample).getRawData());
+
+	}
+
+	@Test
+	void testProcessCopySource() {
+		final SnmpConfiguration snmpConfiguration = SnmpConfiguration.builder()
+			.username(USERNAME)
+			.password(PASSWORD.toCharArray())
+			.port(161)
+			.timeout(120L)
+			.build();
+		final HostConfiguration hostConfiguration = HostConfiguration.builder()
+			.hostname(ECS1_01)
+			.hostId(ECS1_01)
+			.hostType(DeviceKind.LINUX)
+			.configurations(Collections.singletonMap(SnmpConfiguration.class, snmpConfiguration))
+			.build();
 
 		List<List<String>> expectedTable = Arrays.asList(
 			Arrays.asList(LOWERCASE_A1, LOWERCASE_B1, LOWERCASE_C1),
@@ -476,15 +513,6 @@
 
 		final TelemetryManager telemetryManager = TelemetryManager
 			.builder()
-=======
-		ConnectorNamespace connectorNamespace = ConnectorNamespace.builder().sourceTables(mapSources).build();
-
-		Map<String,ConnectorNamespace> connectorNamespaces = new HashMap<>();
-		connectorNamespaces.put(MY_CONNECTOR_1_NAME, connectorNamespace);
-		HostProperties hostProperties = HostProperties.builder().connectorNamespaces(connectorNamespaces).build();
-
-		final TelemetryManager telemetryManager = TelemetryManager.builder()
->>>>>>> 379c8caf
 			.hostConfiguration(hostConfiguration)
 			.hostProperties(hostProperties)
 			.build();
@@ -494,7 +522,6 @@
 			.connectorName(MY_CONNECTOR_1_NAME)
 			.build();
 
-<<<<<<< HEAD
 		CopySource copySource = null;
 		assertEquals(SourceTable.empty(), sourceProcessor.process(copySource));
 		copySource = new CopySource();
@@ -506,17 +533,5 @@
 		copySource = CopySource.builder().from(TAB1_REF).build();
 
 		assertEquals(expectedTable, sourceProcessor.process(copySource).getTable());
-=======
-		TableUnionSource tableUnionExample = TableUnionSource.builder().tables(Arrays.asList()).build();
-		assertEquals(new ArrayList<>(), sourceProcessor.process(tableUnionExample).getTable());
-
-		tableUnionExample = TableUnionSource.builder()
-			.tables(Arrays.asList(TAB1_REF, TAB2_REF, TAB3_REF))
-			.build();
-
-		assertEquals(expectedUnion, sourceProcessor.process(tableUnionExample).getTable());
-		assertEquals(LOWERCASE_A1 +"\n"+ TAB1_REF, sourceProcessor.process(tableUnionExample).getRawData());
-
->>>>>>> 379c8caf
 	}
 }