package com.sentrysoftware.matrix.engine.strategy.detection;

import static com.sentrysoftware.matrix.common.helpers.HardwareConstants.COMPILED_FILE_NAME;
import static com.sentrysoftware.matrix.common.helpers.HardwareConstants.DESCRIPTION;
import static com.sentrysoftware.matrix.common.helpers.HardwareConstants.DISPLAY_NAME;
import static com.sentrysoftware.matrix.common.helpers.HardwareConstants.FQDN;
import static com.sentrysoftware.matrix.common.helpers.HardwareConstants.LOCALHOST;
import static com.sentrysoftware.matrix.common.helpers.HardwareConstants.LOCATION;
import static com.sentrysoftware.matrix.common.helpers.HardwareConstants.OPERATING_SYSTEM_TYPE;
import static com.sentrysoftware.matrix.common.helpers.HardwareConstants.REMOTE;
import static com.sentrysoftware.matrix.common.helpers.HardwareConstants.HOST_FQDN;
import static com.sentrysoftware.matrix.common.helpers.HardwareConstants.CONNECTOR;
import static com.sentrysoftware.matrix.common.helpers.HardwareConstants.APPLIES_TO_OS;


import java.net.UnknownHostException;
import java.util.ArrayList;
import java.util.Collection;
import java.util.Collections;
import java.util.Comparator;
import java.util.HashSet;
import java.util.List;
import java.util.Map.Entry;
import java.util.Objects;
import java.util.Set;
import java.util.concurrent.ExecutorService;
import java.util.concurrent.Executors;
import java.util.concurrent.TimeUnit;
import java.util.stream.Collectors;
import java.util.stream.Stream;

import com.sentrysoftware.matrix.common.helpers.NetworkHelper;
import com.sentrysoftware.matrix.connector.model.Connector;
import com.sentrysoftware.matrix.connector.model.detection.Detection;
import com.sentrysoftware.matrix.connector.model.detection.criteria.Criterion;
import com.sentrysoftware.matrix.connector.model.monitor.HardwareMonitor;
import com.sentrysoftware.matrix.connector.model.monitor.MonitorType;
import com.sentrysoftware.matrix.connector.model.monitor.job.source.Source;
import com.sentrysoftware.matrix.connector.parser.ConnectorParser;
import com.sentrysoftware.matrix.engine.strategy.AbstractStrategy;
import com.sentrysoftware.matrix.engine.strategy.discovery.MonitorBuildingInfo;
import com.sentrysoftware.matrix.engine.strategy.discovery.MonitorDiscoveryVisitor;
import com.sentrysoftware.matrix.model.monitor.Monitor;
import com.sentrysoftware.matrix.model.monitoring.IHostMonitoring;
import com.sentrysoftware.matrix.model.parameter.IParameter;
import com.sentrysoftware.matrix.model.parameter.TextParam;

import com.sentrysoftware.matrix.engine.host.HardwareHost;
import com.sentrysoftware.matrix.engine.host.HostType;

import com.sentrysoftware.matrix.connector.model.common.OsType;

import lombok.extern.slf4j.Slf4j;


@Slf4j
public class DetectionOperation extends AbstractStrategy {

	@Override
	public Boolean call() throws Exception {

		// The configuration is wrapped in the strategyConfig bean
		final Set<String> selectedConnectors = strategyConfig.getEngineConfiguration().getSelectedConnectors();

		// Localhost check
		final String hostname = strategyConfig.getEngineConfiguration().getHost().getHostname();
		final boolean isLocalhost = NetworkHelper.isLocalhost(hostname);

<<<<<<< HEAD
		// Create the target
		log.debug("Hostname {} - Creating the host.", hostname);
		final Monitor target = createTarget(isLocalhost);
=======
		// Create the host
		log.debug("Hostname {} - Create the Host", hostname);
		final Monitor host = createHost(isLocalhost);
>>>>>>> 184531f9

		// No selectedConnectors then perform auto detection
		final List<TestedConnector> testedConnectorList;
		if (selectedConnectors.isEmpty()) {
			testedConnectorList = performAutoDetection(isLocalhost);
		} else {
			testedConnectorList = processSelectedConnectors(selectedConnectors);
		}

		// Create the connector instances
		createConnectors(host, testedConnectorList);

		return true;
	}

	/**
	 * Process the user's selected connectors.
	 *
	 * @param selectedConnectorKeys	The keys of the user's selected connectors.
	 *
	 * @return						A {@link List} of {@link TestedConnector}, successful or not.
	 */
	List<TestedConnector> processSelectedConnectors(final Set<String> selectedConnectorKeys) {

<<<<<<< HEAD
		final String hostname = strategyConfig.getEngineConfiguration().getTarget().getHostname();
		log.debug("Hostname {} - Processing selected connectors: {}.",
=======
		final String hostname = strategyConfig.getEngineConfiguration().getHost().getHostname();
		log.debug("Hostname {} - Process selected connectors: {}",
>>>>>>> 184531f9
				hostname, selectedConnectorKeys);

		// Get the selected connectors from the store singleton bean
		final Stream<Connector> connectorStream = store.getConnectors().entrySet().stream()
				.filter(entry -> selectedConnectorKeys.contains(entry.getKey())).map(Entry::getValue);

		return detectConnectors(connectorStream, hostname).collect(Collectors.toList());
	}

	/**
	 * Perform auto detection.
	 *
	 * @param isLocalhost				Whether the monitored system is local host or not.
	 *
	 * @return							The {@link List} of successful {@link TestedConnector}s.
	 */
	List<TestedConnector> performAutoDetection(final boolean isLocalhost) {

<<<<<<< HEAD
		String hostname = strategyConfig.getEngineConfiguration().getTarget().getHostname();
		log.debug("Hostname {} - Starting detection.", hostname);
=======
		String hostname = strategyConfig.getEngineConfiguration().getHost().getHostname();
		log.debug("Hostname {} - Start Detection", hostname);
>>>>>>> 184531f9

		// Get the excluded connectors
		final Set<String> excludedConnectors = strategyConfig.getEngineConfiguration().getExcludedConnectors();

		// Skip excluded connectors
		Stream<Connector> connectorStream = filterExcludedConnectors(excludedConnectors, store
				.getConnectors()
				.values());

		final HostType hostType = strategyConfig.getEngineConfiguration().getHost().getType();

		// Skip connectors with a "hdf.NoAutoDetection" set to "true"
		connectorStream = filterNoAutoDetectionConnectors(connectorStream);

		// Filter Connectors by the HostType (host type: NT, LINUX, ESX, ...etc)
		connectorStream = filterConnectorsByHostType(connectorStream, hostType);

		// Now based on the host location (Local or Remote) filter connectors by
		// localSupport or remoteSupport
		connectorStream = filterConnectorsByLocalAndRemoteSupport(connectorStream, isLocalhost);

		// Based on the user's configuration, determine the sources that we can actually accept
		Set<Class<? extends Source>> acceptedSources = strategyConfig.getEngineConfiguration()
				.determineAcceptedSources(isLocalhost);

		// Now we know what would be executed, filter the connectors based on the accepted protocols
		connectorStream = filterConnectorsByAcceptedSources(connectorStream, acceptedSources);

		// Now detect the connectors, try to run the detection criteria for each connector and select only the connectors
		// matching the succeeded criteria. Sort the connectors alphabetically
		Stream<TestedConnector> testedConnectors = detectConnectors(connectorStream, hostname)
				.sorted(Comparator.comparing(tc -> tc.getConnector().getCompiledFilename()));
		
		// Only successful connectors for the auto detection
		final List<TestedConnector> testedConnectorList = keepOnlySuccessConnectors(testedConnectors, hostname)
				.collect(Collectors.toList());

		// Supersedes handling
		handleSupersedes(testedConnectorList);
		
		// Filter out last resort connectors when appropriate
		filterLastResortConnectors(testedConnectorList, hostname);

		// We have detected connectors, now we need to handle Supersedes
		log.debug(
				"Hostname {} - Detection conclusion: The following connectors match the system and will be used to monitor its hardware: {}.",
				hostname, testedConnectorList.stream()
						.map(c -> c.getConnector().getCompiledFilename()).collect(Collectors.toList()));

		return testedConnectorList;
	}

	/**
	 * Removes detected connectors of type "last resort" if their specified "last resort" monitor type (enclosure, fan, etc.) is already 
	 * discovered by a "regular" connector.
	 * 
	 * @param matchingConnectorList The list of detected connectors, that match the host
	 * @param hostname      		The name of the host currently discovered
	 * 
	 */
	void filterLastResortConnectors(List<TestedConnector> matchingConnectorList, final String hostname) {

		// Extract the list of last resort connectors from the list of matching connectors
		final List<TestedConnector> lastResortConnectorList = matchingConnectorList
				.stream()
				.filter(tc -> tc.getConnector().getOnLastResort() != null)
				.collect(Collectors.toList());
		
		if (lastResortConnectorList.isEmpty()) {
			return;
		}
		
		// Extract the list of regular connectors connectors from the list of matching connectors
		final List<TestedConnector> regularConnectorList = matchingConnectorList
				.stream()
				.filter(tc -> tc.getConnector().getOnLastResort() == null)
				.collect(Collectors.toList());
		
		// Go through the list of last resort connectors and remove them if a regular connector discovers the same monitor type
		String[] connectorNameHolder = new String[1];
		lastResortConnectorList.forEach(lastResortTC -> {
			boolean hasLastResortMonitor = regularConnectorList.stream().anyMatch(tc -> { 
				List<HardwareMonitor> hardwareMonitors = tc.getConnector().getHardwareMonitors();
				
				// Remember connector's filename
				connectorNameHolder[0] = tc.getConnector().getCompiledFilename();
				
				if (hardwareMonitors == null || hardwareMonitors.isEmpty()) {
					log.warn(
							"Hostname {} - {} connector detection. On last resort filter: Connector {} has no hardware monitors.",
							hostname,
							strategyConfig.getEngineConfiguration().getHost().getHostname(),
							connectorNameHolder[0]
							);
					
					return false;
				}
	
				// The monitor's instance table must not be empty
				return hardwareMonitors.stream().anyMatch(hm -> lastResortTC.getConnector().getOnLastResort().equals(hm.getType())
						&& hm.getDiscovery() != null && hm.getDiscovery().getInstanceTable() != null);	
			});
		
			if (hasLastResortMonitor) {
				// The current connector discovers the same type has the defined last resort type. Discard last resort connector 
				matchingConnectorList.remove(lastResortTC);
				
				log.info(
						"Hostname {} - {} is a \"last resort\" connector and its components are already discovered thanks to connector {}. Connector is therefore discarded.",
						hostname,
						lastResortTC.getConnector().getCompiledFilename(),
						connectorNameHolder[0]
						);
				
			} else {
				// Add the last resort connector to the list of "regular" connectors so that it prevents other
				// last resort connectors of the same type from matching (but that should never happen, right connector developers?)
				regularConnectorList.add(lastResortTC);
			}
		});
	}


	/**
	 * Filter the given stream of {@link Connector} instances based on the source
	 * types we actually accept
	 *
	 * @param connectorStream Stream of connector instances from the singleton store
	 * @param acceptedSources Set of the sources we should accept in the current
	 *                        host monitoring detection
	 * @return new {@link Stream} of connectors
	 */
	Stream<Connector> filterConnectorsByAcceptedSources(final Stream<Connector> connectorStream,
			Set<Class<? extends Source>> acceptedSources) {

		return connectorStream.filter(connector -> acceptedSources
				.stream().anyMatch(sourceProtocol -> connector.getSourceTypes().contains(sourceProtocol)));
	}

	/**
	 * Filter excluded connectors from the given collection of connectors.
	 *
	 * @param excludedConnectors The user's excluded connectors we want to skip
	 * @param connectors         The connectors to filter
	 * @return {@link Stream} of {@link Connector} instances
	 */
	static Stream<Connector> filterExcludedConnectors(final Set<String> excludedConnectors, final Collection<Connector> connectors) {
		return connectors
				.stream()
				.filter(connector -> !excludedConnectors.contains(connector.getCompiledFilename()));
	}

	/**
	 * Create connector instances
	 * @param host
	 * @param testedConnectorList
	 */
	void createConnectors(final Monitor host, final List<TestedConnector> testedConnectorList) {

		// Loop over the testedConnectors and create them in the HostMonitoring instance
		for (TestedConnector testedConnector : testedConnectorList) {
			createConnector(host, testedConnector);
		}
	}

	/**
	 * Create the given tested connector attached to the passed {@link Monitor} host
	 * @param host
	 * @param testedConnector
	 */
	void createConnector(final Monitor host, final TestedConnector testedConnector) {

		final IHostMonitoring hostMonitoring = strategyConfig.getHostMonitoring();

		final Connector connector = testedConnector.getConnector();

		final Monitor monitor = Monitor.builder().id(host.getId() + "@" + connector.getCompiledFilename())
				.name(connector.getDisplayName())
				.hostId(host.getId())
				.parentId(host.getId())
				.monitorType(MonitorType.CONNECTOR).build();

		final TextParam testReport = buildTestReportParameter(host.getName(), testedConnector);
		final IParameter[] statusAndStatusInformation = buildConnectorStatusAndStatusInformation(testedConnector);

		monitor.collectParameter(testReport);
		monitor.collectParameter(statusAndStatusInformation[0]); // Status
		monitor.collectParameter(statusAndStatusInformation[1]); // Status Information

		monitor.addMetadata(HOST_FQDN, host.getFqdn());
		monitor.addMetadata(DISPLAY_NAME, connector.getDisplayName());
		monitor.addMetadata(COMPILED_FILE_NAME, connector.getCompiledFilename());
		monitor.addMetadata(DESCRIPTION, connector.getComments());
		monitor.addMetadata(CONNECTOR, connector.getCompiledFilename());
		monitor.addMetadata(APPLIES_TO_OS, connector.getAppliesToOS().stream().map(OsType::getDisplayName).collect(Collectors.joining(",")));

		monitor.getMonitorType().getMetaMonitor()
				.accept(new MonitorDiscoveryVisitor(MonitorBuildingInfo.builder()
						.connectorName(connector.getCompiledFilename())
						.hostMonitoring(hostMonitoring)
						.hostname(host.getName())
						.monitor(monitor)
						.monitorType(MonitorType.CONNECTOR)
						.hostMonitor(host)
						.hostType(strategyConfig.getEngineConfiguration().getHost().getType())
						.build()));
	}

	/**
	 * Creates the Host.
	 *
	 * @param isLocalhost				Whether the host should be localhost or not.
	 *
	 * @throws UnknownHostException		If the host's hostname could not be resolved.
	 */
	Monitor createHost(final boolean isLocalhost) throws UnknownHostException {

		final IHostMonitoring hostMonitoring = strategyConfig.getHostMonitoring();

		final HardwareHost host = strategyConfig.getEngineConfiguration().getHost();

		hostMonitoring.setLocalhost(isLocalhost);

		String hostname = host.getHostname();

		// Create the host
		final Monitor hostMonitor = Monitor
			.builder()
			.id(host.getId())
			.hostId(host.getId())
			.name(hostname)
			.monitorType(MonitorType.HOST)
			.discoveryTime(strategyTime)
			.build();

		// Create the location metadata
		hostMonitor.addMetadata(LOCATION,
				isLocalhost ? LOCALHOST: REMOTE);

		// Create the operating system type metadata
		hostMonitor.addMetadata(OPERATING_SYSTEM_TYPE, host.getType().name());

		// Create the fqdn metadata
		hostMonitor.addMetadata(FQDN, NetworkHelper.getFqdn(hostname));

		// This will create the monitor then set the alert rules
		hostMonitor.getMonitorType().getMetaMonitor().accept(
				new MonitorDiscoveryVisitor(MonitorBuildingInfo.builder()
						.hostMonitoring(hostMonitoring)
						.hostname(hostname)
						.monitor(hostMonitor)
						.monitorType(MonitorType.HOST)
						.hostType(host.getType())
						.build()));

<<<<<<< HEAD
		log.debug("Hostname {} - Created host ID: {}.", target.getHostname(), target.getId());
=======
		log.debug("Hostname {} - Created Host ID: {} ", host.getHostname(), host.getId());
>>>>>>> 184531f9

		return hostMonitoring.getHostMonitor();
	}

	/**
	 * Filter the given stream {@link TestedConnector} instances and keep only
	 * connectors with successful criteria
	 *
	 * @param testedConnectors
	 * @param hostname
	 * @return Updated {@link Stream}
	 */
	Stream<TestedConnector> keepOnlySuccessConnectors(final Stream<TestedConnector> testedConnectors, final String hostname) {
		return testedConnectors.filter(tc -> isSuccessCriterion(tc, hostname));
	}

	/**
	 * Check if the given {@link TestedConnector} has been successfully tested.
	 *
	 * @param testedConnector
	 * @param hostname
	 * @return <code>true</code> if all the {@link Criterion} have been tested
	 *         successfully.
	 */
	boolean isSuccessCriterion(final TestedConnector testedConnector, final String hostname) {

		boolean success = false;
		final List<CriterionTestResult> criterionTestResults = testedConnector.getCriterionTestResults();
		if (!criterionTestResults.isEmpty()) {
			success = criterionTestResults.stream().allMatch(CriterionTestResult::isSuccess);
		}

		if (!success) {
			log.debug("Hostname {} - The connector {} matches {}'s platform.", hostname,
					testedConnector.getConnector().getCompiledFilename(), hostname);
		}

		return success;
	}

	/**
	 * If a connector is defined in the supersedes list of another detected
	 * connector then it will be removed
	 *
	 * @param testedConnectorList
	 */
	void handleSupersedes(final List<TestedConnector> testedConnectorList) {
		final Set<String> supersedes = new HashSet<>();
		testedConnectorList.forEach(testedConnector -> updateSupersedes(supersedes, testedConnector));

		testedConnectorList.removeIf(c -> supersedes.contains(c.getConnector().getCompiledFilename().toLowerCase()));
	}

	/**
	 * Update the given {@link Set} of supersedes connectors
	 *
	 * @param supersedes
	 * @param testedConnector
	 */
	void updateSupersedes(final Set<String> supersedes, final TestedConnector testedConnector) {
		if (testedConnector.getConnector().getSupersedes() == null
				|| testedConnector.getConnector().getSupersedes().isEmpty()) {
			return;
		}
		supersedes.addAll(testedConnector.getConnector().getSupersedes().stream()
				.map(fileName -> ConnectorParser.normalizeConnectorName(fileName).toLowerCase()).collect(Collectors.toSet()));
	}

	/**
	 * Build the stream of {@link TestedConnector}s.
	 * For performance reasons, detections will be run in parallel.
	 * Thus we just have to wait for only one timeout instead of all the timeouts as we would have to in sequential mode.
	 *
	 * @param stream		The {@link Stream} of {@link Connector}s whose {@link Detection} will be tested.
	 * @param hostname		The name of the host against with the {@link Detection}s will be tested.
	 *
	 * @return				A {@link Stream} of {@link Connector} instances.
	 */
	Stream<TestedConnector> detectConnectors(final Stream<Connector> stream, final String hostname) {

		final List<TestedConnector> testedConnectors = new ArrayList<>();

		// The user may want to run queries sent to the host one by one instead of everything in parallel
		if (strategyConfig.getEngineConfiguration().isSequential()) {

			log.info("Hostname {} - Running detection in sequential mode.", hostname);

			// Run detection in sequential mode
			stream.forEach(
					connector -> testedConnectors.add(runConnectorDetection(connector, hostname)));

		} else {

			log.info("Hostname {} - Running detection in parallel mode.", hostname);

			// Default mode is parallel.
			// Make sure our list is thread-safe, in our case it is not required to manually synchronize this list as there is no traversal
			// using stream or iterator in the threads.
			final List<TestedConnector> testedConnectorsSynchronized = Collections.synchronizedList(testedConnectors);

			final ExecutorService threadsPool = Executors.newFixedThreadPool(MAX_THREADS_COUNT);

			stream.forEach(connector -> threadsPool
					.execute(() -> testedConnectorsSynchronized.add(runConnectorDetection(connector, hostname))));

			// Order the shutdown
			threadsPool.shutdown();

			try {
				// Blocks until all tasks have completed execution after a shutdown request
				threadsPool.awaitTermination(THREAD_TIMEOUT, TimeUnit.SECONDS);
			} catch (Exception e) {
				if (e instanceof InterruptedException) {
					Thread.currentThread().interrupt();
				}
				log.debug("Hostname {} - Waiting for threads' termination aborted with an error.", hostname, e);
			}
		}

		return testedConnectors.stream();
	}

	/**
	 * Run the detection using the criteria defined in the given connector.
	 * 
	 * @param connector The connector we wish to test
	 * @param hostname  The hostname of the host device
	 * 
	 * @return {@link TestedConnector} instance which tells if the connector test succeeded or not.
	 */
	private TestedConnector runConnectorDetection(final Connector connector, final String hostname) {

		log.debug("Hostname {} - Start of detection for connector {}.", hostname, connector.getCompiledFilename());

		final TestedConnector testedConnector = testConnector(connector, hostname);

		log.debug("Hostname {} - End of detection for connector {}. Detection result: {}.", hostname, connector.getCompiledFilename(),
				getTestedConnectorStatus(testedConnector));

		return testedConnector;
	}

	/**
	 * Filter connectors if local host and hdf.LocalSupport is false Filter
	 * connectors if not local host and hdf.RemoteSupport is not true
	 *
	 * @param connectorStream
	 * @param isLocalhost
	 * @return {@link Stream} of {@link Connector} instances
	 */
	Stream<Connector> filterConnectorsByLocalAndRemoteSupport(final Stream<Connector> connectorStream, final boolean isLocalhost) {
		if (isLocalhost) {
			return connectorStream.filter(connector -> !Boolean.FALSE.equals(connector.getLocalSupport()));
		} else {
			return connectorStream.filter(connector -> Boolean.TRUE.equals(connector.getRemoteSupport()));
		}
	}

	/**
	 * Filter the connectors by the {@link HostType}
	 *
	 * @param connectorStream
	 * @param hostType
	 *
	 * @return {@link Stream} of {@link Connector} instances
	 */
	Stream<Connector> filterConnectorsByHostType(final Stream<Connector> connectorStream, final HostType hostType) {

		return connectorStream.filter(connector -> Objects.nonNull(connector.getAppliesToOS())
				&& connector.getAppliesToOS().contains(hostType.getOsType()));

	}

	/**
	 * Filter connectors not having an <i>hdf.NoAutoDetection</i> set to <i>true</i>
	 * from the given stream of connectors.
	 *
	 * @param connectorStream	The connectors to filter.
	 * @return					{@link Stream} of {@link Connector} instances.
	 */
	static Stream<Connector> filterNoAutoDetectionConnectors(final Stream<Connector> connectorStream) {

		return connectorStream
			.filter(connector -> connector.getNoAutoDetection() == null || !connector.getNoAutoDetection());
	}

	@Override
	public void post() {
		// Not implemented yet
	}

	@Override
	public void release() {
		// Not implemented yet
	}

	@Override
	public void prepare() {
		// Not implemented yet
	}
}<|MERGE_RESOLUTION|>--- conflicted
+++ resolved
@@ -66,15 +66,9 @@
 		final String hostname = strategyConfig.getEngineConfiguration().getHost().getHostname();
 		final boolean isLocalhost = NetworkHelper.isLocalhost(hostname);
 
-<<<<<<< HEAD
-		// Create the target
+		// Create the host
 		log.debug("Hostname {} - Creating the host.", hostname);
-		final Monitor target = createTarget(isLocalhost);
-=======
-		// Create the host
-		log.debug("Hostname {} - Create the Host", hostname);
 		final Monitor host = createHost(isLocalhost);
->>>>>>> 184531f9
 
 		// No selectedConnectors then perform auto detection
 		final List<TestedConnector> testedConnectorList;
@@ -99,13 +93,8 @@
 	 */
 	List<TestedConnector> processSelectedConnectors(final Set<String> selectedConnectorKeys) {
 
-<<<<<<< HEAD
-		final String hostname = strategyConfig.getEngineConfiguration().getTarget().getHostname();
+		final String hostname = strategyConfig.getEngineConfiguration().getHost().getHostname();
 		log.debug("Hostname {} - Processing selected connectors: {}.",
-=======
-		final String hostname = strategyConfig.getEngineConfiguration().getHost().getHostname();
-		log.debug("Hostname {} - Process selected connectors: {}",
->>>>>>> 184531f9
 				hostname, selectedConnectorKeys);
 
 		// Get the selected connectors from the store singleton bean
@@ -124,13 +113,8 @@
 	 */
 	List<TestedConnector> performAutoDetection(final boolean isLocalhost) {
 
-<<<<<<< HEAD
-		String hostname = strategyConfig.getEngineConfiguration().getTarget().getHostname();
+		String hostname = strategyConfig.getEngineConfiguration().getHost().getHostname();
 		log.debug("Hostname {} - Starting detection.", hostname);
-=======
-		String hostname = strategyConfig.getEngineConfiguration().getHost().getHostname();
-		log.debug("Hostname {} - Start Detection", hostname);
->>>>>>> 184531f9
 
 		// Get the excluded connectors
 		final Set<String> excludedConnectors = strategyConfig.getEngineConfiguration().getExcludedConnectors();
@@ -163,14 +147,14 @@
 		// matching the succeeded criteria. Sort the connectors alphabetically
 		Stream<TestedConnector> testedConnectors = detectConnectors(connectorStream, hostname)
 				.sorted(Comparator.comparing(tc -> tc.getConnector().getCompiledFilename()));
-		
+
 		// Only successful connectors for the auto detection
 		final List<TestedConnector> testedConnectorList = keepOnlySuccessConnectors(testedConnectors, hostname)
 				.collect(Collectors.toList());
 
 		// Supersedes handling
 		handleSupersedes(testedConnectorList);
-		
+
 		// Filter out last resort connectors when appropriate
 		filterLastResortConnectors(testedConnectorList, hostname);
 
@@ -184,12 +168,12 @@
 	}
 
 	/**
-	 * Removes detected connectors of type "last resort" if their specified "last resort" monitor type (enclosure, fan, etc.) is already 
+	 * Removes detected connectors of type "last resort" if their specified "last resort" monitor type (enclosure, fan, etc.) is already
 	 * discovered by a "regular" connector.
-	 * 
+	 *
 	 * @param matchingConnectorList The list of detected connectors, that match the host
 	 * @param hostname      		The name of the host currently discovered
-	 * 
+	 *
 	 */
 	void filterLastResortConnectors(List<TestedConnector> matchingConnectorList, final String hostname) {
 
@@ -198,26 +182,26 @@
 				.stream()
 				.filter(tc -> tc.getConnector().getOnLastResort() != null)
 				.collect(Collectors.toList());
-		
+
 		if (lastResortConnectorList.isEmpty()) {
 			return;
 		}
-		
+
 		// Extract the list of regular connectors connectors from the list of matching connectors
 		final List<TestedConnector> regularConnectorList = matchingConnectorList
 				.stream()
 				.filter(tc -> tc.getConnector().getOnLastResort() == null)
 				.collect(Collectors.toList());
-		
+
 		// Go through the list of last resort connectors and remove them if a regular connector discovers the same monitor type
 		String[] connectorNameHolder = new String[1];
 		lastResortConnectorList.forEach(lastResortTC -> {
-			boolean hasLastResortMonitor = regularConnectorList.stream().anyMatch(tc -> { 
+			boolean hasLastResortMonitor = regularConnectorList.stream().anyMatch(tc -> {
 				List<HardwareMonitor> hardwareMonitors = tc.getConnector().getHardwareMonitors();
-				
+
 				// Remember connector's filename
 				connectorNameHolder[0] = tc.getConnector().getCompiledFilename();
-				
+
 				if (hardwareMonitors == null || hardwareMonitors.isEmpty()) {
 					log.warn(
 							"Hostname {} - {} connector detection. On last resort filter: Connector {} has no hardware monitors.",
@@ -225,26 +209,26 @@
 							strategyConfig.getEngineConfiguration().getHost().getHostname(),
 							connectorNameHolder[0]
 							);
-					
+
 					return false;
 				}
-	
+
 				// The monitor's instance table must not be empty
 				return hardwareMonitors.stream().anyMatch(hm -> lastResortTC.getConnector().getOnLastResort().equals(hm.getType())
-						&& hm.getDiscovery() != null && hm.getDiscovery().getInstanceTable() != null);	
+						&& hm.getDiscovery() != null && hm.getDiscovery().getInstanceTable() != null);
 			});
-		
+
 			if (hasLastResortMonitor) {
-				// The current connector discovers the same type has the defined last resort type. Discard last resort connector 
+				// The current connector discovers the same type has the defined last resort type. Discard last resort connector
 				matchingConnectorList.remove(lastResortTC);
-				
+
 				log.info(
 						"Hostname {} - {} is a \"last resort\" connector and its components are already discovered thanks to connector {}. Connector is therefore discarded.",
 						hostname,
 						lastResortTC.getConnector().getCompiledFilename(),
 						connectorNameHolder[0]
 						);
-				
+
 			} else {
 				// Add the last resort connector to the list of "regular" connectors so that it prevents other
 				// last resort connectors of the same type from matching (but that should never happen, right connector developers?)
@@ -386,11 +370,7 @@
 						.hostType(host.getType())
 						.build()));
 
-<<<<<<< HEAD
-		log.debug("Hostname {} - Created host ID: {}.", target.getHostname(), target.getId());
-=======
-		log.debug("Hostname {} - Created Host ID: {} ", host.getHostname(), host.getId());
->>>>>>> 184531f9
+		log.debug("Hostname {} - Created host ID: {} ", host.getHostname(), host.getId());
 
 		return hostMonitoring.getHostMonitor();
 	}
@@ -515,10 +495,10 @@
 
 	/**
 	 * Run the detection using the criteria defined in the given connector.
-	 * 
+	 *
 	 * @param connector The connector we wish to test
 	 * @param hostname  The hostname of the host device
-	 * 
+	 *
 	 * @return {@link TestedConnector} instance which tells if the connector test succeeded or not.
 	 */
 	private TestedConnector runConnectorDetection(final Connector connector, final String hostname) {
