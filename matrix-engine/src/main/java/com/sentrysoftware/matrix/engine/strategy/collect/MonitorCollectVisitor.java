--- conflicted
+++ resolved
@@ -418,17 +418,10 @@
 	}
 	
 	@Override
-<<<<<<< HEAD
 	public void visit(Robotics robotics) {
 		collectBasicParameters(robotics);
 
-		collectIncrementCount(HardwareConstants.MOVE_COUNT_PARAMETER, HardwareConstants.MOVE_COUNT_PARAMETER_UNIT);
-=======
-	public void visit(Robotic robotic) {
-		collectBasicParameters(robotic);
-		
 		collectIncrementCount(MOVE_COUNT_PARAMETER, MOVE_COUNT_PARAMETER_UNIT);
->>>>>>> 3df2ddce
 
 		collectErrorCount();
 
