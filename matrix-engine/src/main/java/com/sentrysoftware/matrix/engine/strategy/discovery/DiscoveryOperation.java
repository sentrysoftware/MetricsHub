package com.sentrysoftware.matrix.engine.strategy.discovery;

import static com.sentrysoftware.matrix.common.helpers.HardwareConstants.ADDITIONAL_INFORMATION1;
import static com.sentrysoftware.matrix.common.helpers.HardwareConstants.ADDITIONAL_INFORMATION2;
import static com.sentrysoftware.matrix.common.helpers.HardwareConstants.ADDITIONAL_INFORMATION3;
import static com.sentrysoftware.matrix.common.helpers.HardwareConstants.AVERAGE_CPU_TEMPERATURE_WARNING;
import static com.sentrysoftware.matrix.common.helpers.HardwareConstants.COMPILED_FILE_NAME;
import static com.sentrysoftware.matrix.common.helpers.HardwareConstants.CONNECTOR;
import static com.sentrysoftware.matrix.common.helpers.HardwareConstants.IDENTIFYING_INFORMATION;
import static com.sentrysoftware.matrix.common.helpers.HardwareConstants.ID_COUNT;
import static com.sentrysoftware.matrix.common.helpers.HardwareConstants.IS_CPU_SENSOR;

import java.util.Collection;
import java.util.List;
import java.util.Map;
import java.util.Map.Entry;
import java.util.Objects;
import java.util.Set;
import java.util.concurrent.ExecutorService;
import java.util.concurrent.Executors;
import java.util.concurrent.TimeUnit;
import java.util.regex.Matcher;
import java.util.regex.Pattern;
import java.util.stream.Collectors;
import java.util.stream.Stream;

import com.sentrysoftware.matrix.common.helpers.ArrayHelper;
import com.sentrysoftware.matrix.connector.model.Connector;
import com.sentrysoftware.matrix.connector.model.monitor.HardwareMonitor;
import com.sentrysoftware.matrix.connector.model.monitor.MonitorType;
import com.sentrysoftware.matrix.connector.model.monitor.job.discovery.InstanceTable;
import com.sentrysoftware.matrix.connector.model.monitor.job.discovery.SourceInstanceTable;
import com.sentrysoftware.matrix.connector.model.monitor.job.discovery.TextInstanceTable;
import com.sentrysoftware.matrix.connector.model.monitor.job.source.Source;
import com.sentrysoftware.matrix.engine.strategy.AbstractStrategy;
import com.sentrysoftware.matrix.engine.strategy.detection.DetectionOperation;
import com.sentrysoftware.matrix.engine.strategy.source.SourceTable;
import com.sentrysoftware.matrix.model.monitor.Monitor;
import com.sentrysoftware.matrix.model.monitoring.IHostMonitoring;

import com.sentrysoftware.matrix.engine.host.HostType;
import lombok.extern.slf4j.Slf4j;

@Slf4j
public class DiscoveryOperation extends AbstractStrategy {

	private static final String NO_HW_MONITORS_FOUND_MSG = "Hostname {} - Discovery failed. No hardware monitors found in the connector {}.";
	private static final Pattern INSTANCE_TABLE_PATTERN = Pattern.compile("^\\s*instancetable.column\\((\\d+)\\)\\s*$",
			Pattern.CASE_INSENSITIVE);

	@Override
	public Boolean call() throws Exception {

		final String hostname = strategyConfig.getEngineConfiguration().getHost().getHostname();
		log.debug("Hostname {} - Start Discovery", hostname);

		// Get the connectors previously created/selected in the DetectionOperation
		// strategy
		final IHostMonitoring hostMonitoring = strategyConfig.getHostMonitoring();

		// Get the Host monitor
		final Map<String, Monitor> hosts = hostMonitoring.selectFromType(MonitorType.HOST);

<<<<<<< HEAD
		if (targets == null) {
			log.error("Hostname {} - No hosts found. Stopping discovery operation.", hostname);
			return false;
		}

		final Monitor targetMonitor = targets.values().stream().findFirst().orElse(null);
		if (targetMonitor == null) {
			log.error("Hostname {} - No hosts monitor found. Stopping discovery operation.", hostname);
=======
		if (hosts == null) {
			log.error("Hostname {} - No host found. Stop discovery operation", hostname);
			return false;
		}

		final Monitor hostMonitor = hosts.values().stream().findFirst().orElse(null);
		if (hostMonitor == null) {
			log.error("Hostname {} - No host monitor found. Stop discovery operation", hostname);
>>>>>>> 184531f9
			return false;
		}

		// Set the discovery time for the host. 
		// The missing monitor detection will set the host as present since its
		// discovery time is the same as the current strategy time
		hostMonitor.setDiscoveryTime(strategyTime);

		final Map<String, Monitor> connectorMonitors = hostMonitoring.selectFromType(MonitorType.CONNECTOR);

		if (connectorMonitors == null || connectorMonitors.isEmpty()) {
			log.error("Hostname {} - No connectors detected in the detection operation. Stopping discovery operation.", hostname);
			return false;
		}

		final Set<String> detectedConnectorFileNames = connectorMonitors
				.values()
				.stream()
				.map(monitor -> monitor.getMetadata(COMPILED_FILE_NAME))
				.collect(Collectors.toSet());

		// Keep only detected/selected connectors, in the store they are indexed by the compiled file name
		// Create a list with connectors defining enclosures on the top since we need to
		// discover the enclosures first
		final List<Connector> connectors = store
				.getConnectors()
				.entrySet()
				.stream()
				.filter(entry -> detectedConnectorFileNames.contains(entry.getKey()))
				.map(Entry::getValue)
				.sorted(new EnclosureFirstComparator())
				.collect(Collectors.toList());

		connectors.stream()
		.filter(connector -> super.validateHardwareMonitors(connector, hostname, NO_HW_MONITORS_FOUND_MSG))
		.forEach(connector -> discover(connector, hostMonitoring, hostname, hostMonitor));

		return true;
	}

	/**
	 * Run the discovery for the given connector
	 *
	 * @param connector      The connector we wish to interpret and discover
	 * @param hostMonitoring The monitors container, it also wraps the {@link SourceTable} objects
	 * @param hostname       The system hostname
	 * @param hostMonitor  The main {@link MonitorType#HOST} monitor detected in the {@link DetectionOperation} strategy.
	 */
	void discover(final Connector connector, final IHostMonitoring hostMonitoring, final String hostname,
			final Monitor hostMonitor) {

		log.debug("Hostname {} - Processing connector {}.", hostname, connector.getCompiledFilename());

		// Perform discovery for the hardware monitor jobs
		// The discovery order is the following: Enclosure, Blade, DiskController, CPU then the rest
		// The order is important so that each monitor can be attached to its parent correctly
		// Start the discovery of the first order in sequential mode
		connector
			.getHardwareMonitors()
			.stream()
			.sorted(new HardwareMonitorComparator())
			.filter(hardwareMonitor -> Objects.nonNull(hardwareMonitor)
				&& validateHardwareMonitorFields(hardwareMonitor, connector.getCompiledFilename(), hostname)
				&& HardwareMonitorComparator.ORDER.contains(hardwareMonitor.getType()))
			.forEach(hardwareMonitor -> discoverSameTypeMonitors(hardwareMonitor, connector, hostMonitoring,
				hostMonitor, hostname));


		final Stream<HardwareMonitor> hardwareMonitors = connector
				.getHardwareMonitors()
				.stream()
				.filter(hardwareMonitor -> Objects.nonNull(hardwareMonitor)
						&& validateHardwareMonitorFields(hardwareMonitor, connector.getCompiledFilename(), hostname)
						&& !HardwareMonitorComparator.ORDER.contains(hardwareMonitor.getType()));

		// The user may want to run queries sent to the host one by one instead of everything in parallel
		if (strategyConfig.getEngineConfiguration().isSequential()) {

			log.info("Hostname {} - Running discovery in sequential mode. Connector: {}.", hostname, connector.getCompiledFilename());

			hardwareMonitors.forEach(hardwareMonitor -> discoverSameTypeMonitors(hardwareMonitor, connector,
					hostMonitoring, hostMonitor, hostname));

		} else {

			log.info("Hostname {} - Running discovery in parallel mode. Connector: {}.", hostname, connector.getCompiledFilename());

			// Now discover the rest of the monitors in parallel mode
			final ExecutorService threadsPool = Executors.newFixedThreadPool(MAX_THREADS_COUNT);

			hardwareMonitors
				.forEach(hardwareMonitor -> 
					threadsPool.execute(
							() -> discoverSameTypeMonitors(hardwareMonitor, connector, hostMonitoring, hostMonitor, hostname)
					)
			);

			// Order the shutdown
			threadsPool.shutdown();

			try {
				// Blocks until all tasks have completed execution after a shutdown request
				threadsPool.awaitTermination(THREAD_TIMEOUT, TimeUnit.SECONDS);
			} catch (Exception e) {
				if (e instanceof InterruptedException) {
					Thread.currentThread().interrupt();
				}
				log.debug("Hostname {} - Waiting for threads' termination aborted with an error.", hostname, e);
			}
		}

	}

	/**
	 * Discover monitors of the same type. This method processes all the sources of
	 * the discovery stage then creates the required monitors
	 *
	 * @param hardwareMonitor Defines the discovery {@link InstanceTable}, the {@link Source}
	 *                        to process and all the metadata
	 * @param connector   	  The connector we currently process
	 * @param hostMonitoring  The {@link IHostMonitoring} instance wrapping
	 *                        {@link Monitor} and {@link SourceTable} instances
	 * @param hostMonitor     The host monitor (main)
	 * @param hostname        The user's configured hostname
	 */
	void discoverSameTypeMonitors(final HardwareMonitor hardwareMonitor, final Connector connector,
			final IHostMonitoring hostMonitoring, final Monitor hostMonitor, final String hostname) {

		// Process all the sources with their computes
		processSourcesAndComputes(
				hardwareMonitor.getDiscovery().getSources(),
				hostMonitoring,
				connector,
				hardwareMonitor.getType(),
				hostname);

		// Create the monitors
		createSameTypeMonitors(
				connector.getCompiledFilename(),
				hostMonitoring,
				hardwareMonitor.getDiscovery().getInstanceTable(),
				hardwareMonitor.getDiscovery().getParameters(),
				hostMonitor,
				hardwareMonitor.getType(),
				hostname);

	}

	/**
	 * Creates monitors from the same type.
	 * Most of time, this method is called with a {@link SourceInstanceTable};
	 * in that case we loop over all the rows referenced in the {@link InstanceTable},
	 * and for each row we create a new {@link Monitor} instance,
	 * then we set the discovery metadata on each created monitor.
	 *
	 * @param connectorName			The unique name of the {@link Connector}. The compiled file name.
	 * @param hostMonitoring		The {@link IHostMonitoring} instance wrapping source tables and monitors.
	 * @param instanceTable			Defines the source key or the hard coded key.
	 * @param parameters			The discovery parameters to process (from the connector).
	 * @param hostMonitor			The main monitor with {@link MonitorType#HOST} type.
	 * @param monitorType			The current type of the monitor, {@link MonitorType}.
	 * @param hostname				The user's configured hostname used for debug purpose.
	 */
	void createSameTypeMonitors(final String connectorName, final IHostMonitoring hostMonitoring,
								final InstanceTable instanceTable, final Map<String, String> parameters,
								final Monitor hostMonitor, final MonitorType monitorType, final String hostname) {

		// Check the instanceTable, so that, we can create the monitor later
		if (instanceTable == null) {
			log.warn("Hostname {} - No instance tables found with {} during the discovery for the connector {}.",
					hostname, monitorType.getNameInConnector(), connectorName);
			return;
		}

		// Check discovery parameters, so we can create the monitor with the metadata
		if (parameters == null || parameters.isEmpty()) {
			log.warn("Hostname {} - No parameters found with {} during the discovery for the connector {}.",
					hostname, monitorType.getNameInConnector(), connectorName);
			return;
		}

		final HostType hostType = strategyConfig.getEngineConfiguration().getHost().getType();

		// Process the instance table
		if (instanceTable instanceof SourceInstanceTable) {

			final SourceInstanceTable sourceInstanceTable = (SourceInstanceTable) instanceTable;
			final String sourceKey = sourceInstanceTable.getSourceKey();

			// No sourceKey no monitor
			if (sourceKey == null) {
				log.error(
						"Hostname {} - No source keys found with monitor {} for connector {}.",
						hostname, monitorType.getNameInConnector(), connectorName);
				return;
			}

			final SourceTable sourceTable = hostMonitoring
					.getConnectorNamespace(connectorName)
					.getSourceTable(sourceKey);

			// No sourceTable no monitor
			if (sourceTable == null) {
				log.debug(
						"Hostname {} - No source tables created with source key {} for connector {}.",
						hostname, sourceKey, connectorName);
				return;
			}

			int idCount = 0;
			// Loop over each row (List) and create one monitor per row
			for (final List<String> row : sourceTable.getTable()) {

				final Monitor monitor = Monitor
						.builder()
						.discoveryTime(strategyTime)
						.build();


				processSourceTableMetadata(connectorName, parameters, sourceKey, row, monitor, idCount);

				setIdentifyingInformation(monitor);

				final MonitorBuildingInfo monitorBuildingInfo = MonitorBuildingInfo
						.builder()
						.monitor(monitor)
						.hostMonitor(hostMonitor)
						.connectorName(connectorName)
						.hostMonitoring(hostMonitoring)
						.monitorType(monitorType)
						.hostname(hostname)
						.hostType(hostType)
						.build();

				monitorType.getMetaMonitor().accept(new MonitorDiscoveryVisitor(monitorBuildingInfo));

				idCount++;
			}

		} else {

			final Monitor monitor = Monitor
					.builder()
					.discoveryTime(strategyTime)
					.build();


			processTextParameters(parameters, monitor, connectorName);

			final MonitorBuildingInfo monitorBuildingInfo = MonitorBuildingInfo
					.builder()
					.monitor(monitor)
					.hostMonitor(hostMonitor)
					.connectorName(connectorName)
					.hostMonitoring(hostMonitoring)
					.monitorType(monitorType)
					.hostname(hostname)
					.hostType(hostType)
					.build();

			monitorType.getMetaMonitor().accept(new MonitorDiscoveryVisitor(monitorBuildingInfo));
		}
	}

	/**
	 * Set the metadata for identifying information using the additional information (1, 2 and 3)
	 * defined in the InstanceTable
	 *
	 * @param monitor       The monitor on which we want to set the identifyingInformation metadata as metadata
	 */
	void setIdentifyingInformation(final Monitor monitor) {

		monitor.addMetadata(IDENTIFYING_INFORMATION,
				MonitorNameBuilder.joinWords(new String[] {
						monitor.getMetadata(ADDITIONAL_INFORMATION1),
						monitor.getMetadata(ADDITIONAL_INFORMATION2),
						monitor.getMetadata(ADDITIONAL_INFORMATION3)
				})
		);
	}

	/**
	 * Process the parameters defined in a {@link TextInstanceTable}. I.e. Hard
	 * coded instance table
	 *
	 * @param parameters    Key-value map from the connector discovery instance used to create hard coded metadata
	 * @param monitor       The monitor on which we want to set the parameter values as metadata
	 * @param connectorName The name of the connector to be set as metadata
	 */
	void processTextParameters(final Map<String, String> parameters, final Monitor monitor, final String connectorName) {

		for (final Entry<String, String> parameter : parameters.entrySet()) {
			monitor.addMetadata(parameter.getKey(), parameter.getValue());
		}

		// Add the id count parameter
		monitor.addMetadata(ID_COUNT, String.valueOf(0));

		// Add the connector name to the metadata
		monitor.addMetadata(CONNECTOR, connectorName);
	}

	/**
	 * Process the given row to create discovery metadata on the {@link Monitor} instance
	 *
	 * @param connectorName The connector unique name used for logging purpose
	 * @param parameters    Key-value map from the connector discovery instance used to create metadata
	 * @param sourceKey     The unique identifier of the source used for logging purpose
	 * @param row           The row from the {@link SourceTable} so that we can extract the value when
	 * 						we encounter the pattern `InstanceTable.Column($number)`
	 * @param monitor       The monitor on which we are going to set the metadata
	 * @param idCount		The id used to identify the monitor by its position in {@link SourceTable} lines
	 */
	void processSourceTableMetadata(final String connectorName, final Map<String, String> parameters,
									final String sourceKey, final List<String> row, final Monitor monitor, final int idCount) {

		final String hostname = strategyConfig.getEngineConfiguration().getHost().getHostname();
		
		// Loop over all the key values defined in the connector's Instance and create a metadata attribute for each entry
		for (final Entry<String, String> parameter : parameters.entrySet()) {

			final String key = parameter.getKey();
			final String value = parameter.getValue();
			final Matcher matcher = INSTANCE_TABLE_PATTERN.matcher(value);

			// Means we have a column number so we can extract the value from the row
			if (matcher.find()) {
				final int columnIndex = Integer.parseInt(matcher.group(1)) - 1;

				if (columnIndex >= 0 && columnIndex < row.size()) {

					// Get the real value from the source table row
					String extractedValue = row.get(columnIndex);
					if (extractedValue != null) {
						monitor.addMetadata(key, extractedValue.trim());
					}

				} else {
					log.warn("Hostname {} - Column {} doesn't match the instance table source {} for connector {}.", columnIndex,
							hostname, sourceKey, connectorName);
				}
			} else {
				// Hard coded value
				monitor.addMetadata(key, value);
			}

		}

		// Add the idCount metadata
		monitor.addMetadata(ID_COUNT, String.valueOf(idCount));

		// Add the connector name to the metadata
		monitor.addMetadata(CONNECTOR, connectorName);
	}


	/**
	 * Return <code>true</code> if the following conditions are met
	 * <ol>
	 *     <li>The MonitorType of the given hardwareMonitor is not null</li>
	 *     <li>The Discovery of the given hardwareMonitor is not null</li>
	 *     <li>The InstanceTable of the given hardwareMonitor is not null</li>
	 *     <li>The parameters map of the given hardwareMonitor is not null or empty</li>
	 * </ol>
	 * This methods outputs a warning message when one of the above conditions is not met<br>
	 * <br>
	 *
	 * @param hardwareMonitor The {@link HardwareMonitor} we wish to validate its fields
	 * @param connectorName   The name of the connector used for debug purpose
	 * @param hostname        The system hostname used for debug purpose
	 * @return boolean value
	 */
	boolean validateHardwareMonitorFields(final HardwareMonitor hardwareMonitor, final String connectorName, final String hostname) {

		// Is there any discovery job here ?
		final MonitorType monitorType = hardwareMonitor.getType();
		if (monitorType == null) {
			log.warn("Hostname {} - No monitor types specified for hardware monitor job with connector {}.", hostname, connectorName);
			return false;
		}

		if (hardwareMonitor.getDiscovery() == null) {
			log.warn("Hostname {} - No {} monitor jobs specified during the discovery for the connector {}.",
					hostname, monitorType.getNameInConnector(), connectorName);
			return false;
		}

		return true;
	}

	@Override
	public void post() {

		// Missing monitors
		handleMissingMonitorDetection(strategyConfig.getHostMonitoring());

		// Handle CPU temperatures
		handleCpuTemperatures(strategyConfig.getHostMonitoring());
	}

	/**
	 * Detect the CPU temperature sensors and set the average CPU temperature warning
	 *
	 * @param hostMonitoring The wrapper of the monitors
	 */
	void handleCpuTemperatures(final IHostMonitoring hostMonitoring) {
		final Map<String, Monitor> temperatureMonitors = hostMonitoring
				.selectFromType(MonitorType.TEMPERATURE);

		if (temperatureMonitors == null || temperatureMonitors.isEmpty()) {
			log.debug(
					"Hostname {} - Could not detect cpu temperature sensors. isCpuSensor and averageCpuTemperatureWarning metadata won't be set.",
					strategyConfig.getEngineConfiguration().getHost().getHostname());
			return;
		}

		final Monitor hostMonitor = getHostMonitor(hostMonitoring);

		double cpuTemperatureSensorCount = 0;
		double cpuTemperatureWarningAverage = 0.0;

		// Loop over all the temperature monitors to detect cpu temperature sensors then compute the CPU temperature warning
		for (final Monitor temperatureMonitor : temperatureMonitors.values()) {

			final String name = temperatureMonitor.getName();
			final String additionalInformation1 = temperatureMonitor.getMetadata(ADDITIONAL_INFORMATION1);
			final String additionalInformation2 = temperatureMonitor.getMetadata(ADDITIONAL_INFORMATION2);
			final String additionalInformation3 = temperatureMonitor.getMetadata(ADDITIONAL_INFORMATION3);
			final Double warningThreshold = getTemperatureWarningThreshold(temperatureMonitor.getMetadata());

			// Is this a cpu sensor? check all the information name, additional information and the warning threshold
			if (isCpuSensor(warningThreshold, name, additionalInformation1, additionalInformation2, additionalInformation3)) {
				temperatureMonitor.addMetadata(IS_CPU_SENSOR, Boolean.TRUE.toString());
				cpuTemperatureSensorCount++;
				cpuTemperatureWarningAverage += warningThreshold;
			}
		}

		if (cpuTemperatureSensorCount != 0) {

			// Calculate the average value
			cpuTemperatureWarningAverage /= cpuTemperatureSensorCount;

			// Set the cpuTemperatureWarningAverage value as String
			hostMonitor.addMetadata(AVERAGE_CPU_TEMPERATURE_WARNING, String.valueOf(cpuTemperatureWarningAverage));
		}
	}

	/**
	 * Check if the given information match a CPU sensor
	 *
	 * @param warningThreshold The warning threshold previously computed
	 * @param data             The string data to check
	 * @return <code>true</code> the warning threshold is greater than 10 degrees and the data contains "cpu" or "proc" otherwise
	 *         <code>false</code>
	 */
	static boolean isCpuSensor(final Double warningThreshold, final String... data) {
		return warningThreshold != null && warningThreshold > 10 && data != null
				&& ArrayHelper.anyMatchLowerCase(DiscoveryOperation::matchesCpuSensor, data);
	}

	/**
	 * Check whether the given value matches a CPU sensor
	 *
	 * @param value string value to check
	 * @return <code>true</code> if the given value matches "cpu" or "proc" otherwise <code>false</code>
	 */
	static boolean matchesCpuSensor(final String value) {
		return value.contains("cpu") || value.contains("proc");
	}

	/**
	 * Detect Missing Monitors
	 *
	 * @param hostMonitoring The wrapper of the monitors
	 */
	void handleMissingMonitorDetection(final IHostMonitoring hostMonitoring) {

		hostMonitoring
			.getMonitors()
			.values()
			.stream()
			.map(Map::values)
			.flatMap(Collection::stream)
			.filter(monitor -> monitor.getMonitorType().getMetaMonitor().hasPresentParameter())
			.filter(monitor -> !strategyTime.equals(monitor.getDiscoveryTime()))
			.forEach(Monitor::setAsMissing);

	}


	@Override
	public void release() {
		// Not implemented yet
	}

}<|MERGE_RESOLUTION|>--- conflicted
+++ resolved
@@ -61,29 +61,18 @@
 		// Get the Host monitor
 		final Map<String, Monitor> hosts = hostMonitoring.selectFromType(MonitorType.HOST);
 
-<<<<<<< HEAD
-		if (targets == null) {
+		if (hosts == null) {
 			log.error("Hostname {} - No hosts found. Stopping discovery operation.", hostname);
-			return false;
-		}
-
-		final Monitor targetMonitor = targets.values().stream().findFirst().orElse(null);
-		if (targetMonitor == null) {
-			log.error("Hostname {} - No hosts monitor found. Stopping discovery operation.", hostname);
-=======
-		if (hosts == null) {
-			log.error("Hostname {} - No host found. Stop discovery operation", hostname);
 			return false;
 		}
 
 		final Monitor hostMonitor = hosts.values().stream().findFirst().orElse(null);
 		if (hostMonitor == null) {
 			log.error("Hostname {} - No host monitor found. Stop discovery operation", hostname);
->>>>>>> 184531f9
 			return false;
 		}
 
-		// Set the discovery time for the host. 
+		// Set the discovery time for the host.
 		// The missing monitor detection will set the host as present since its
 		// discovery time is the same as the current strategy time
 		hostMonitor.setDiscoveryTime(strategyTime);
@@ -171,7 +160,7 @@
 			final ExecutorService threadsPool = Executors.newFixedThreadPool(MAX_THREADS_COUNT);
 
 			hardwareMonitors
-				.forEach(hardwareMonitor -> 
+				.forEach(hardwareMonitor ->
 					threadsPool.execute(
 							() -> discoverSameTypeMonitors(hardwareMonitor, connector, hostMonitoring, hostMonitor, hostname)
 					)
@@ -397,7 +386,7 @@
 									final String sourceKey, final List<String> row, final Monitor monitor, final int idCount) {
 
 		final String hostname = strategyConfig.getEngineConfiguration().getHost().getHostname();
-		
+
 		// Loop over all the key values defined in the connector's Instance and create a metadata attribute for each entry
 		for (final Entry<String, String> parameter : parameters.entrySet()) {
 
