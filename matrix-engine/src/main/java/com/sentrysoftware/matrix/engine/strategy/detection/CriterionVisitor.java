package com.sentrysoftware.matrix.engine.strategy.detection;

import static com.sentrysoftware.matrix.common.helpers.HardwareConstants.AUTOMATIC_NAMESPACE;
import static com.sentrysoftware.matrix.common.helpers.HardwareConstants.TABLE_SEP;

import java.io.IOException;
import java.util.Arrays;
import java.util.Collections;
import java.util.List;
import java.util.Optional;
import java.util.Set;
import java.util.concurrent.TimeoutException;
import java.util.regex.Matcher;
import java.util.regex.Pattern;
import java.util.stream.Collectors;

import com.sentrysoftware.matrix.common.exception.MatsyaException;
import com.sentrysoftware.matrix.common.exception.NoCredentialProvidedException;
import com.sentrysoftware.matrix.common.exception.StepException;
import com.sentrysoftware.matrix.common.helpers.HardwareConstants;
import com.sentrysoftware.matrix.common.helpers.LocalOsHandler;
import com.sentrysoftware.matrix.common.helpers.LocalOsHandler.ILocalOs;
import com.sentrysoftware.matrix.connector.model.Connector;
import com.sentrysoftware.matrix.connector.model.common.OsType;
import com.sentrysoftware.matrix.connector.model.detection.criteria.Criterion;
import com.sentrysoftware.matrix.connector.model.detection.criteria.WqlCriterion;
import com.sentrysoftware.matrix.connector.model.detection.criteria.http.Http;
import com.sentrysoftware.matrix.connector.model.detection.criteria.ipmi.Ipmi;
import com.sentrysoftware.matrix.connector.model.detection.criteria.kmversion.KmVersion;
import com.sentrysoftware.matrix.connector.model.detection.criteria.os.Os;
import com.sentrysoftware.matrix.connector.model.detection.criteria.oscommand.OsCommand;
import com.sentrysoftware.matrix.connector.model.detection.criteria.process.Process;
import com.sentrysoftware.matrix.connector.model.detection.criteria.service.Service;
import com.sentrysoftware.matrix.connector.model.detection.criteria.snmp.SnmpGet;
import com.sentrysoftware.matrix.connector.model.detection.criteria.snmp.SnmpGetNext;
import com.sentrysoftware.matrix.connector.model.detection.criteria.sshinteractive.SshInteractive;
import com.sentrysoftware.matrix.connector.model.detection.criteria.ucs.Ucs;
import com.sentrysoftware.matrix.connector.model.detection.criteria.wbem.Wbem;
import com.sentrysoftware.matrix.connector.model.detection.criteria.wmi.Wmi;
import com.sentrysoftware.matrix.engine.EngineConfiguration;
import com.sentrysoftware.matrix.engine.protocol.AbstractCommand;
import com.sentrysoftware.matrix.engine.protocol.HttpProtocol;
import com.sentrysoftware.matrix.engine.protocol.IpmiOverLanProtocol;
import com.sentrysoftware.matrix.engine.protocol.OsCommandConfig;
import com.sentrysoftware.matrix.engine.protocol.SnmpProtocol;
import com.sentrysoftware.matrix.engine.protocol.SshProtocol;
import com.sentrysoftware.matrix.engine.protocol.WbemProtocol;
import com.sentrysoftware.matrix.engine.protocol.WmiProtocol;
import com.sentrysoftware.matrix.engine.strategy.StrategyConfig;
import com.sentrysoftware.matrix.engine.strategy.matsya.HttpRequest;
import com.sentrysoftware.matrix.engine.strategy.matsya.MatsyaClientsExecutor;
import com.sentrysoftware.matrix.engine.strategy.utils.OsCommandHelper;
import com.sentrysoftware.matrix.engine.strategy.utils.OsCommandResult;
import com.sentrysoftware.matrix.engine.strategy.utils.PslUtils;
import com.sentrysoftware.matrix.engine.strategy.utils.SshInteractiveHelper;
import com.sentrysoftware.matrix.engine.strategy.utils.WqlDetectionHelper;
import com.sentrysoftware.matrix.engine.strategy.utils.WqlDetectionHelper.NamespaceResult;
import com.sentrysoftware.matrix.engine.strategy.utils.WqlDetectionHelper.PossibleNamespacesResult;

import com.sentrysoftware.matrix.engine.host.HardwareHost;
import com.sentrysoftware.matrix.engine.host.HostType;
import lombok.AllArgsConstructor;
import lombok.Builder;
import lombok.Data;
import lombok.extern.slf4j.Slf4j;

@Slf4j
@AllArgsConstructor
public class CriterionVisitor implements ICriterionVisitor {

	private static final String IPMI_VERSION = "IPMI Version";
	private static final String SOLARIS_VERSION_COMMAND = "/usr/bin/uname -r";
	private static final String IPMI_TOOL_SUDO_COMMAND = "PATH=$PATH:/usr/local/bin:/usr/sfw/bin;export PATH;%{SUDO:ipmitool}ipmitool -I ";
	private static final String IPMI_TOOL_SUDO_MACRO = "%{SUDO:ipmitool}";

	private static final String IPMI_TOOL_COMMAND = "PATH=$PATH:/usr/local/bin:/usr/sfw/bin;export PATH;ipmitool -I ";

	private static final Pattern SNMP_GETNEXT_RESULT_REGEX = Pattern.compile("\\w+\\s+\\w+\\s+(.*)");
	private static final String EXPECTED_VALUE_RETURNED_VALUE = "Expected value: %s - returned value %s.";

	private StrategyConfig strategyConfig;
	private MatsyaClientsExecutor matsyaClientsExecutor;
	private WqlDetectionHelper wqlDetectionHelper;
	private Connector connector;

	@Override
	public CriterionTestResult visit(final Http criterion) {

		if (criterion == null) {
			return CriterionTestResult.empty();
		}

		final EngineConfiguration engineConfiguration = strategyConfig.getEngineConfiguration();

		final HttpProtocol protocol = (HttpProtocol) engineConfiguration
				.getProtocolConfigurations()
				.get(HttpProtocol.class);

		final String hostname = engineConfiguration
				.getHost()
				.getHostname();
		
		if (protocol == null) {
			log.debug("Hostname {} - The HTTP credentials are not configured for this host. Cannot process HTTP detection {}.", hostname, criterion);
			return CriterionTestResult.empty();
		}

		final String result = matsyaClientsExecutor.executeHttp(HttpRequest.builder()
				.hostname(hostname)
				.method(criterion.getMethod())
				.url(criterion.getUrl())
				.header(criterion.getHeader())
				.body(criterion.getBody())
				.httpProtocol(protocol)
				.resultContent(criterion.getResultContent())
				.build(),
				false);

		final TestResult testResult = checkHttpResult(hostname, result, criterion.getExpectedResult());

		return CriterionTestResult
				.builder()
				.result(result)
				.success(testResult.isSuccess())
				.message(testResult.getMessage())
				.build();
	}

	/**
	 * @param hostname			The hostname against which the HTTP test has been carried out.
	 * @param result			The actual result of the HTTP test.
	 *
	 * @param expectedResult	The expected result of the HTTP test.
	 * @return					A {@link TestResult} summarizing the outcome of the HTTP test.
	 */
	private TestResult checkHttpResult(final String hostname, final String result, final String expectedResult) {

		String message;
		boolean success = false;

		if (expectedResult == null) {

			if (result == null || result.isEmpty()) {

				message = String.format("Hostname %s - HTTP test failed - The HTTP test did not return any result.", hostname);

			} else {

				message = String.format("Hostname %s - HTTP test succeeded. Returned result: %s.", hostname, result);
				success = true;
			}

		} else {

			final Pattern pattern = Pattern.compile(PslUtils.psl2JavaRegex(expectedResult));
			if (result != null && pattern.matcher(result).find()) {

				message = String.format("Hostname %s - HTTP test succeeded. Returned result: %s.", hostname, result);
				success = true;

			} else {

				message = String
						.format("Hostname %s - HTTP test failed - "
								+ "The result (%s) returned by the HTTP test did not match the expected result (%s).",
								hostname, result, expectedResult);
				message += String.format(EXPECTED_VALUE_RETURNED_VALUE, expectedResult, result);
			}
		}

		log.debug(message);

		return TestResult
				.builder()
				.message(message)
				.success(success)
				.build();
	}

	@Override
	public CriterionTestResult visit(final Ipmi ipmi) {

		final HardwareHost host = strategyConfig.getEngineConfiguration().getHost();
		final HostType hostType = host.getType();

		if (HostType.MS_WINDOWS.equals(hostType)) {
			return processWindowsIpmiDetection(ipmi);
		} else if (HostType.LINUX.equals(hostType) || HostType.SUN_SOLARIS.equals(hostType)) {
			return processUnixIpmiDetection(hostType);
		} else if (HostType.MGMT_CARD_BLADE_ESXI.equals(hostType)) {
			return processOutOfBandIpmiDetection();
		}

		final String message = String.format("Hostname %s - Failed to perform IPMI detection. %s is an unsupported OS for IPMI.", host.getHostname(),
				hostType.name());

		return CriterionTestResult.builder()
				.message(message)
				.success(false)
				.build();
	}

	/**
	 * Process IPMI detection for the Out Of Band device
	 *
	 * @return {@link CriterionTestResult} wrapping the status of the criterion execution
	 */
	private CriterionTestResult processOutOfBandIpmiDetection() {

		final IpmiOverLanProtocol protocol = (IpmiOverLanProtocol) strategyConfig.getEngineConfiguration()
				.getProtocolConfigurations().get(IpmiOverLanProtocol.class);

		final String hostname = strategyConfig.getEngineConfiguration().getHost().getHostname();
		
		if (protocol == null) {
			log.debug("Hostname {} - The IPMI credentials are not configured for this host. Cannot process IPMI-over-LAN detection.", hostname);
			return CriterionTestResult.empty();
		}

		try {
			final String result = matsyaClientsExecutor.executeIpmiDetection(hostname, protocol);
			if (result == null) {
				return CriterionTestResult
						.builder()
						.message("Received <null> result after connecting to the IPMI BMC chip with the IPMI-over-LAN interface.")
						.build();
			}

			return CriterionTestResult
					.builder()
					.result(result)
					.message("Successfully connected to the IPMI BMC chip with the IPMI-over-LAN interface.")
					.success(true)
					.build();

		} catch (final Exception e) {
			final String message = String.format("Hostname %s - Cannot execute IPMI-over-LAN command to get the chassis status. Exception: %s",
					hostname, e.getMessage());
			log.debug(message, e);
			return CriterionTestResult
					.builder()
					.message(message)
					.build();
		}
	}

	/**
	 * Process IPMI detection for the Unix system
	 *
	 * @param hostType
	 *
	 * @return
	 */
	private CriterionTestResult processUnixIpmiDetection(final HostType hostType) {

		String ipmitoolCommand = strategyConfig.getHostMonitoring().getIpmitoolCommand();
		final String hostname = strategyConfig.getEngineConfiguration().getHost().getHostname();
		final SshProtocol sshProtocol = (SshProtocol) strategyConfig.getEngineConfiguration()
				.getProtocolConfigurations().get(SshProtocol.class);

		// Retrieve the sudo and timeout settings from OSCommandConfig for localhost, or directly from SSH for remote
		final AbstractCommand osCommandConfig = strategyConfig.getHostMonitoring().isLocalhost()
				? (OsCommandConfig) strategyConfig.getEngineConfiguration().getProtocolConfigurations().get(OsCommandConfig.class)
				: sshProtocol;

		if (osCommandConfig == null) {
			final String message = String.format("Hostname %s - No OS command configuration for this host. Returning an empty result", hostname);
			log.warn(message);
			return CriterionTestResult.builder().success(false).result("").message(message).build();
		}
		final int defaultTimeout = osCommandConfig.getTimeout().intValue();
		if (ipmitoolCommand == null || ipmitoolCommand.isEmpty()) {
			ipmitoolCommand = buildIpmiCommand(hostType, hostname, sshProtocol, osCommandConfig, defaultTimeout);
		}

		// buildIpmiCommand method can either return the actual result of the built command or an error. If it an error we display it in the error message
		if (!ipmitoolCommand.startsWith("PATH=")) {
			return CriterionTestResult.builder().success(false).result("").message(ipmitoolCommand).build();
		}
		// execute the command
		try {
			String result = null;
			result = runOsCommand(ipmitoolCommand, hostname, sshProtocol, defaultTimeout);
			if (result != null && !result.contains(IPMI_VERSION)) {
				// Didn't find what we expected: exit
				return CriterionTestResult.builder().success(false).result(result)
						.message("Did not get the expected result from the IPMI tool command: " + ipmitoolCommand).build();
			} else {
				// everything goes well
				strategyConfig.getHostMonitoring()
				.setIpmiExecutionCount(strategyConfig.getHostMonitoring().getIpmiExecutionCount() + 1);
				return CriterionTestResult.builder().success(true).result(result)
						.message("Successfully connected to the IPMI BMC chip with the in-band driver interface.")
						.build();
			}

		} catch (final Exception e) {
			final String message = String.format("Hostname %s - Cannot execute the IPMI tool command %s. Exception: %s.",
					hostname, ipmitoolCommand, e.getMessage());
			log.debug(message, e);
			return CriterionTestResult.builder().success(false).message(message).build();
		}

	}

	/**
	 * Check the OS type and version and build the correct IPMI command. If the
	 * process fails, return the according error
	 *
	 * @param hostType
	 * @param hostname
	 * @param sshProtocol
	 * @param osCommandConfig
	 * @param defaultTimeout
	 * @return
	 */
	public String buildIpmiCommand(final HostType hostType, final String hostname, final SshProtocol sshProtocol,
			final AbstractCommand osCommandConfig, final int defaultTimeout) {
		// do we need to use sudo or not?
		// If we have enabled useSudo (possible only in Web UI and CMA) --> yes
		// Or if the command is listed in useSudoCommandList (possible only in classic
		// wizard) --> yes
		String ipmitoolCommand; // Sonar don't agree with modifying arguments
		if (osCommandConfig.isUseSudo() || osCommandConfig.getUseSudoCommands().contains("ipmitool")) {
			ipmitoolCommand = IPMI_TOOL_SUDO_COMMAND.replace(IPMI_TOOL_SUDO_MACRO, osCommandConfig.getSudoCommand());
		} else {
			ipmitoolCommand = IPMI_TOOL_COMMAND;
		}

		// figure out the version of the Solaris OS
		if (HostType.SUN_SOLARIS.equals(hostType)) {
			String solarisOsVersion = null;
			try {
				// Execute "/usr/bin/uname -r" command in order to obtain the OS Version
				// (Solaris)
				solarisOsVersion = runOsCommand(SOLARIS_VERSION_COMMAND, hostname, sshProtocol, defaultTimeout);
			} catch (final Exception e) {
				final String message = String.format("Hostname %s - Could not identify Solaris version %s. Exception: %s",
						hostname, ipmitoolCommand, e.getMessage());
				log.debug(message, e);
				return message;
			}
			// Get IPMI command
			if (solarisOsVersion != null) {
				try {
					ipmitoolCommand = getIpmiCommandForSolaris(ipmitoolCommand, hostname, solarisOsVersion);
				} catch (final IpmiCommandForSolarisException e) {
					final String message = String.format("Hostname %s - Could not identify Solaris version %s. Exception: %s",
							hostname, ipmitoolCommand, e.getMessage());
					log.debug(message, e);
					return message;
				}
			}
		} else {
			// If not Solaris, then we're on Linux
			// On Linux, the IPMI interface driver is always 'open'
			ipmitoolCommand = ipmitoolCommand + "open";
		}
		strategyConfig.getHostMonitoring().setIpmitoolCommand(ipmitoolCommand);

		// At the very end of the command line, the actual IPMI command
		ipmitoolCommand = ipmitoolCommand + " bmc info";
		return ipmitoolCommand;
	}

	/**
	 * Run SSH command. Check if we can execute on localhost or remote
	 *
	 * @param ipmitoolCommand
	 * @param hostname
	 * @param sshProtocol
	 * @param timeout
	 * @return
	 * @throws InterruptedException
	 * @throws IOException
	 * @throws TimeoutException
	 * @throws MatsyaException
	 */
	String runOsCommand(
			final String ipmitoolCommand,
			final String hostname,
			final SshProtocol sshProtocol,
			final int timeout) throws InterruptedException, IOException, TimeoutException, MatsyaException {
		return strategyConfig.getHostMonitoring().isLocalhost() ? // or we can use NetworkHelper.isLocalhost(hostname)
				OsCommandHelper.runLocalCommand(ipmitoolCommand, timeout, null) :
					OsCommandHelper.runSshCommand(ipmitoolCommand, hostname, sshProtocol, timeout, null, null);
	}

	/**
	 * Get IPMI command based on solaris version if version == 9 than use lipmi if
	 * version > 9 than use bmc else return error
	 *
	 * @param ipmitoolCommand
	 * @param hostname
	 * @param solarisOsVersion
	 * @return
	 * @throws IpmiCommandForSolarisException
	 */
	public String getIpmiCommandForSolaris(String ipmitoolCommand, final String hostname, final String solarisOsVersion)
			throws IpmiCommandForSolarisException {
		final String[] split = solarisOsVersion.split("\\.");
		if (split.length < 2) {
			throw new IpmiCommandForSolarisException(String.format(
					"Unknown Solaris version (%s) for host: %s IPMI cannot be executed. Returning an empty result.",
					solarisOsVersion, hostname));
		}

		final String solarisVersion = split[1];
		try {
			final int versionInt = Integer.parseInt(solarisVersion);
			if (versionInt == 9) {
				// On Solaris 9, the IPMI interface drive is 'lipmi'
				ipmitoolCommand = ipmitoolCommand + "lipmi";
			} else if (versionInt < 9) {

				throw new IpmiCommandForSolarisException(String.format(
						"Solaris version (%s) is too old for the host: %s IPMI cannot be executed. Returning an empty result.",
						solarisOsVersion, hostname));

			} else {
				// On more modern versions of Solaris, the IPMI interface driver is 'bmc'
				ipmitoolCommand = ipmitoolCommand + "bmc";
			}
		} catch (final NumberFormatException e) {
			throw new IpmiCommandForSolarisException("Could not identify Solaris version as a valid one.\nThe 'uname -r' command returned: "
					+ solarisOsVersion + ".");
		}

		return ipmitoolCommand;
	}

	/**
	 * Process IPMI detection for the Windows (NT) system
	 *
	 * @return
	 */
	private CriterionTestResult processWindowsIpmiDetection(final Ipmi ipmi) {

		final String hostname = strategyConfig.getEngineConfiguration().getHost().getHostname();
		final WmiProtocol wmiConfig =
				(WmiProtocol) strategyConfig.getEngineConfiguration().getProtocolConfigurations().get(WmiProtocol.class);

		if (wmiConfig == null) {
			return CriterionTestResult.error(ipmi, "The WMI credentials are not configured for this host. ");
		}

		Wmi ipmiWmiCriterion = Wmi
				.builder()
				.wbemQuery("SELECT Description FROM ComputerSystem")
				.wbemNamespace("root\\hardware")
				.build();

		return wqlDetectionHelper.performDetectionTest(hostname, wmiConfig, ipmiWmiCriterion);
	}

	@Override
	public CriterionTestResult visit(final KmVersion kmVersion) {
		// Not implemented yet
		return CriterionTestResult.empty();
	}

	@Override
	public CriterionTestResult visit(final Os os) {
		if (os == null) {
<<<<<<< HEAD
			log.error("Hostname {} - Malformed OS criterion {}. Cannot process OS detection.", 
					strategyConfig.getEngineConfiguration().getTarget().getHostname(), os);
=======
			log.error("Hostname {} - Malformed os criterion {}. Cannot process OS detection.", 
					strategyConfig.getEngineConfiguration().getHost().getHostname(), os);
>>>>>>> 184531f9
			return CriterionTestResult.empty();
		}

		final OsType osType = strategyConfig.getEngineConfiguration().getHost().getType().getOsType();

		if (OsType.SOLARIS.equals(osType) && !isOsTypeIncluded(Arrays.asList(OsType.SOLARIS, OsType.SUNOS), os)
				|| !OsType.SOLARIS.equals(osType) && !isOsTypeIncluded(Collections.singletonList(osType), os)) {
			return CriterionTestResult
					.builder()
					.message("Failed OS detection operation")
					.result("Configured OS type : " + osType.name())
					.success(false)
					.build();
		}

		return CriterionTestResult
				.builder()
				.message("Successful OS detection operation")
				.result("Configured OS type : " + osType.name())
				.success(true)
				.build();
	}

	/**
	 * Return true if on of the osType in the osTypeList is included in the OS detection.
	 * @param osTypeList
	 * @param os
	 * @return
	 */
	public boolean isOsTypeIncluded(final List<OsType> osTypeList, final Os os) {
		final Set<OsType> keepOnly = os.getKeepOnly();
		final Set<OsType> exclude = os.getExclude();

		if (keepOnly != null && osTypeList.stream().anyMatch(keepOnly::contains)) {
			return true;
		}

		if (exclude != null && osTypeList.stream().anyMatch(exclude::contains)) {
			return false;
		}

		// If no osType is in KeepOnly or Exclude, then return true if KeepOnly is null or empty.
		return keepOnly == null || keepOnly.isEmpty();
	}

	@Override
	public CriterionTestResult visit(final OsCommand osCommand) {
		if (osCommand == null || osCommand.getCommandLine() == null) {
			return CriterionTestResult.error(osCommand, "Malformed OSCommand criterion.");
		}

		if (osCommand.getCommandLine().isEmpty() ||
				osCommand.getExpectedResult() == null || osCommand.getExpectedResult().isEmpty()) {
			return CriterionTestResult.success(osCommand, "CommandLine or ExpectedResult are empty. Skipping this test.");
		}


		try {
			final OsCommandResult osCommandResult = OsCommandHelper.runOsCommand(
					osCommand.getCommandLine(),
					strategyConfig.getEngineConfiguration(),
					connector.getEmbeddedFiles(),
					osCommand.getTimeout(),
					osCommand.isExecuteLocally(),
					strategyConfig.getHostMonitoring().isLocalhost());

			final OsCommand osCommandNoPassword = OsCommand.builder()
					.commandLine(osCommandResult.getNoPasswordCommand())
					.executeLocally(osCommand.isExecuteLocally())
					.timeout(osCommand.getTimeout())
					.expectedResult(osCommand.getExpectedResult())
					.build();

			final Matcher matcher = Pattern
					.compile(PslUtils.psl2JavaRegex(osCommand.getExpectedResult()),
							Pattern.CASE_INSENSITIVE | Pattern.MULTILINE)
					.matcher(osCommandResult.getResult());

			return matcher.find()?
					CriterionTestResult.success(osCommandNoPassword, osCommandResult.getResult()) :
						CriterionTestResult.failure(osCommandNoPassword, osCommandResult.getResult());

		} catch(NoCredentialProvidedException e) {
			return CriterionTestResult.error(osCommand, e.getMessage());
		} catch (Exception e) {
			return CriterionTestResult.error(osCommand, e);
		}
	}

	@Override
	public CriterionTestResult visit(final Process process) {
		final String hostname = strategyConfig.getEngineConfiguration().getHost().getHostname();
		
		if (process == null || process.getProcessCommandLine() == null) {
			log.error("Hostname {} - Malformed process criterion {}. Cannot process process detection.", hostname, process);
			return CriterionTestResult.empty();
		}

		if (process.getProcessCommandLine().isEmpty()) {
			log.debug("Hostname {} - Process Criterion, Process Command Line is empty.", hostname);
			return CriterionTestResult.builder()
					.success(true)
					.message("Process presence check: No test will be performed.")
					.result(null)
					.build();
		}

		if (!strategyConfig.getHostMonitoring().isLocalhost()) {
			log.debug("Hostname {} - Process criterion, not localhost.", hostname);
			return CriterionTestResult.builder()
					.success(true)
					.message("Process presence check: No test will be performed remotely.")
					.result(null)
					.build();
		}

		final Optional<ILocalOs> maybeLocalOS = LocalOsHandler.getOs();
		if (maybeLocalOS.isEmpty()) {
			log.debug("Hostname {} - Process criterion, unknown local OS.", hostname);
			return CriterionTestResult.builder()
					.success(true)
					.message("Process presence check: OS unknown, no test will be performed.")
					.result(null)
					.build();
		}

		final CriterionProcessVisitor localOSVisitor = new CriterionProcessVisitor(
				process.getProcessCommandLine(),
				wqlDetectionHelper,
				hostname
		);
		maybeLocalOS.get().accept(localOSVisitor);
		return localOSVisitor.getCriterionTestResult();
	}

	@Override
	public CriterionTestResult visit(final Service service) {

		// Sanity checks
		if (service == null  ||  service.getServiceName() == null) {
			return CriterionTestResult.error(service, "Malformed Service criterion.");
		}

		// We need WMI for this
		final WmiProtocol wmiConfig =
				(WmiProtocol) strategyConfig.getEngineConfiguration().getProtocolConfigurations().get(WmiProtocol.class);
		if (wmiConfig == null) {
			return CriterionTestResult.error(service, "WMI credentials are not configured.");
		}

<<<<<<< HEAD
		// The target system must be Windows
		if (!TargetType.MS_WINDOWS.equals(strategyConfig.getEngineConfiguration().getTarget().getType())) {
			return CriterionTestResult.error(service, "Host OS is not Windows. Skipping this test.");
=======
		// The host system must be Windows
		if (!HostType.MS_WINDOWS.equals(strategyConfig.getEngineConfiguration().getHost().getType())) {
			return CriterionTestResult.error(service, "Host system is not Windows.");
>>>>>>> 184531f9
		}

		// Our local system must be Windows
		if (!LocalOsHandler.isWindows()) {
			return CriterionTestResult.success(service, "Local OS is not Windows. Skipping this test.");

		}

		// Check the service name
		final String serviceName = service.getServiceName();
		if (serviceName.isBlank()) {
			return CriterionTestResult.success(service, "Service name is not specified. Skipping this test.");
		}

		final String hostname = strategyConfig.getEngineConfiguration().getHost().getHostname();

		// Build a new WMI criterion to check the service existence
		Wmi serviceWmiCriterion = Wmi
				.builder()
				.wbemQuery(String.format("SELECT Name, State FROM Win32_Service WHERE Name = '%s'", serviceName))
				.wbemNamespace("root\\cimv2")
				.build();

		// Perform this WMI test
		CriterionTestResult wmiTestResult = wqlDetectionHelper.performDetectionTest(hostname, wmiConfig, serviceWmiCriterion);
		if (!wmiTestResult.isSuccess()) {
			return wmiTestResult;
		}

		// The result contains ServiceName;State
		final String result = wmiTestResult.getResult();

		// Check whether the reported state is "Running"
		if (result != null && result.toLowerCase().contains(TABLE_SEP + "running")) {
			return CriterionTestResult.success(service, String.format("The %s Windows Service is currently running.", serviceName));
		}

		// We're here: no good!
		return CriterionTestResult.failure(
				service,
				String.format("The %s Windows Service is not reported as running:\n%s", serviceName, result) //NOSONAR
		);
	}

	@Override
	public CriterionTestResult visit(final SnmpGet snmpGet) {
		final String hostname = strategyConfig.getEngineConfiguration().getHost().getHostname();
		if (null == snmpGet || snmpGet.getOid() == null) {
			log.error("Hostname {} - Malformed SNMP Get criterion {}. Cannot process SNMP Get detection.", hostname, snmpGet);
			return CriterionTestResult.empty();
		}

		final SnmpProtocol protocol = (SnmpProtocol) strategyConfig.getEngineConfiguration()
				.getProtocolConfigurations().get(SnmpProtocol.class);

		if (protocol == null) {
			log.debug("Hostname {} - The SNMP credentials are not configured. Cannot process SNMP detection {}.", hostname, snmpGet);
			return CriterionTestResult.empty();
		}

		try {

			final String result = matsyaClientsExecutor.executeSNMPGet(
					snmpGet.getOid(),
					protocol,
					hostname,
					false);

			final TestResult testResult = checkSNMPGetResult(
					hostname,
					snmpGet.getOid(),
					snmpGet.getExpectedResult(),
					result);

			return CriterionTestResult
					.builder()
					.result(result)
					.success(testResult.isSuccess())
					.message(testResult.getMessage())
					.build();

		} catch (final Exception e) {
			final String message = String.format(
					"Hostname %s - SNMP test failed - SNMP Get of %s was unsuccessful due to an exception. Message: %s",
					hostname, snmpGet.getOid(), e.getMessage());
			log.debug(message, e);
			return CriterionTestResult.builder().message(message).build();
		}
	}

	/**
	 * Verify the value returned by SNMP Get query. Check the value consistency when
	 * the expected output is not defined. Otherwise check if the value matches the
	 * expected regex.
	 *
	 * @param hostname
	 * @param oid
	 * @param expected
	 * @param result
	 * @return {@link TestResult} wrapping the success status and the message
	 */
	private TestResult checkSNMPGetResult(final String hostname, final String oid, final String expected, final String result) {
		if (expected == null) {
			return checkSNMPGetValue(hostname, oid, result);
		}
		return checkSNMPGetExpectedValue(hostname, oid, expected, result);
	}

	/**
	 * Check if the result matches the expected value
	 *
	 * @param hostname
	 * @param oid
	 * @param expected
	 * @param result
	 * @return {@link TestResult} wrapping the message and the success status
	 */
	private TestResult checkSNMPGetExpectedValue(final String hostname, final String oid, final String expected,
			final String result) {

		String message;
		boolean success = false;

		final Pattern pattern = Pattern.compile(PslUtils.psl2JavaRegex(expected), Pattern.CASE_INSENSITIVE | Pattern.MULTILINE);
		if (result == null || !pattern.matcher(result).find()) {
			message = String.format(
					"Hostname %s - SNMP test failed - SNMP Get of %s was successful but the value of the returned OID did not match with the expected result. ",
					hostname, oid);
			message += String.format(EXPECTED_VALUE_RETURNED_VALUE, expected, result);
		} else {
			message = String.format("Hostname %s - Successful SNMP Get of %s. Returned result: %s", hostname, oid, result);
			success = true;
		}

		log.debug(message);

		return TestResult.builder().message(message).success(success).build();
	}

	/**
	 * Simply check the value consistency and verify whether the returned value is
	 * not null or empty
	 *
	 * @param hostname
	 * @param oid
	 * @param result
	 * @return {@link TestResult} wrapping the message and the success status
	 */
	private TestResult checkSNMPGetValue(final String hostname, final String oid, final String result) {
		String message;
		boolean success = false;
		if (result == null) {
			message = String.format("Hostname %s - SNMP test failed - SNMP Get of %s was unsuccessful due to a null result",
					hostname, oid);
		} else if (result.trim().isEmpty()) {
			message = String.format("Hostname %s - SNMP test failed - SNMP Get of %s was unsuccessful due to an empty result.",
					hostname, oid);
		} else {
			message = String.format("Hostname %s - Successful SNMP Get of %s. Returned result: %s.", hostname, oid, result);
			success = true;
		}

		log.debug(message);

		return TestResult.builder().message(message).success(success).build();
	}

	@Override
	public CriterionTestResult visit(final SshInteractive sshInteractive) {
		if (sshInteractive == null || sshInteractive.getSteps() == null) {
			return CriterionTestResult.error(sshInteractive, "Malformed SshInteractive criterion.");
		}

		try {
			final List<String> results =
					SshInteractiveHelper.runSshInteractive(
							strategyConfig.getEngineConfiguration(),
							sshInteractive.getSteps(),
							String.format("sshInteractive detection.criteria(%d)", sshInteractive.getIndex()));

			final String result = results.stream().collect(Collectors.joining(HardwareConstants.NEW_LINE));

			if (sshInteractive.getExpectedResult() == null || sshInteractive.getExpectedResult().isEmpty()) {
				return result.isEmpty() ?
						CriterionTestResult.failure(sshInteractive, result) :
							CriterionTestResult.success(
									sshInteractive,
									results.stream().collect(Collectors.joining(HardwareConstants.NEW_LINE)));
			}

			final Matcher matcher = Pattern
					.compile(PslUtils.psl2JavaRegex(sshInteractive.getExpectedResult()))
					.matcher(result);
			return matcher.find() ?
					CriterionTestResult.success(
							sshInteractive,
							results.stream().collect(Collectors.joining(HardwareConstants.NEW_LINE))) :
					CriterionTestResult.failure(sshInteractive, result);

		} catch(final NoCredentialProvidedException e) {
			return CriterionTestResult.error(sshInteractive, e.getMessage());

		} catch(final StepException e) {
			if (e.getCause() != null) {
				return CriterionTestResult.error(
						sshInteractive,
						String.format("%s - %s: %s",
								e.getMessage(),
								e.getCause().getClass().getSimpleName(),
								e.getCause().getMessage()));
			} else {
				return CriterionTestResult.error(sshInteractive, e.getMessage());
			}

		} catch (final Exception e) {
			return CriterionTestResult.error(sshInteractive, e);
		}
	}

	@Override
	public CriterionTestResult visit(final Ucs ucs) {
		// Not implemented yet
		return CriterionTestResult.empty();
	}

	@Override
	public CriterionTestResult visit(final Wbem wbemCriterion) {

		// Sanity check
		if (wbemCriterion == null || wbemCriterion.getWbemQuery() == null) {
			return CriterionTestResult.error(wbemCriterion, "Malformed criterion. Cannot perform detection.");
		}

		// Gather the necessary info on the test that needs to be performed
		final EngineConfiguration engineConfiguration = strategyConfig.getEngineConfiguration();

		final String hostname = engineConfiguration.getHost().getHostname();

		final WbemProtocol wbemConfig =
				(WbemProtocol) engineConfiguration.getProtocolConfigurations().get(WbemProtocol.class);
		if (wbemConfig == null) {
			return CriterionTestResult.error(wbemCriterion, "The WBEM credentials are not configured for this host.");
		}

		// If namespace is specified as "Automatic"
		if (AUTOMATIC_NAMESPACE.equalsIgnoreCase(wbemCriterion.getWbemNamespace())) {

			final String cachedNamespace = strategyConfig
					.getHostMonitoring()
					.getConnectorNamespace(connector)
					.getAutomaticWbemNamespace();

			// If not detected already, find the namespace
			if (cachedNamespace == null) {
				return findNamespace(hostname, wbemConfig, wbemCriterion);
			}

			// Update the criterion with the cached namespace
			WqlCriterion cachedNamespaceCriterion = wbemCriterion.copy();
			cachedNamespaceCriterion.setWbemNamespace(cachedNamespace);

			// Run the test
			return wqlDetectionHelper.performDetectionTest(hostname, wbemConfig, cachedNamespaceCriterion);
		}

		// Run the test
		return wqlDetectionHelper.performDetectionTest(hostname, wbemConfig, wbemCriterion);

	}

	/**
	 * Find the namespace to use for the execution of the given {@link Wbem} {@link Criterion}.
	 *
	 * @param hostname The hostname of the host device
	 * @param wbemConfig The WBEM protocol configuration (port, credentials, etc.)
	 * @param criterion The WQL criterion with an "Automatic" namespace
	 *
	 * @return A {@link CriterionTestResult} telling whether we found the proper namespace for the specified WQL
	 */
	private CriterionTestResult findNamespace(final String hostname, final WbemProtocol wbemConfig, final Wbem criterion) {

		// Get the list of possible namespaces on this host
		Set<String> possibleWbemNamespaces = strategyConfig.getHostMonitoring().getPossibleWbemNamespaces();

		// Only one thread at a time must be figuring out the possible namespaces on a given host
		synchronized (possibleWbemNamespaces) {

			if (possibleWbemNamespaces.isEmpty()) {

				// If we don't have this list already, figure it out now
				final PossibleNamespacesResult possibleWbemNamespacesResult =
						wqlDetectionHelper.findPossibleNamespaces(hostname, wbemConfig);

				// If we can't detect the namespace then we must stop
				if (!possibleWbemNamespacesResult.isSuccess()) {
					return CriterionTestResult.error(criterion, possibleWbemNamespacesResult.getErrorMessage());
				}

				// Store the list of possible namespaces in HostMonitoring, for next time we need it
				possibleWbemNamespaces.clear();
				possibleWbemNamespaces.addAll(possibleWbemNamespacesResult.getPossibleNamespaces());

			}
		}

		// Perform a namespace detection
		NamespaceResult namespaceResult =
				wqlDetectionHelper.detectNamespace(hostname, wbemConfig, criterion, Collections.unmodifiableSet(possibleWbemNamespaces));

		// If that was successful, remember it in HostMonitoring, so we don't perform this
		// (costly) detection again
		if (namespaceResult.getResult().isSuccess()) {
			strategyConfig
				.getHostMonitoring()
				.getConnectorNamespace(connector)
				.setAutomaticWbemNamespace(namespaceResult.getNamespace());
		}

		return namespaceResult.getResult();
	}


	@Override
	public CriterionTestResult visit(final Wmi wmiCriterion) {

		// Sanity check
		if (wmiCriterion == null || wmiCriterion.getWbemQuery() == null) {
			return CriterionTestResult.error(wmiCriterion, "Malformed criterion. Cannot perform detection.");
		}

		// Gather the necessary info on the test that needs to be performed
		final EngineConfiguration engineConfiguration = strategyConfig.getEngineConfiguration();

		final String hostname = engineConfiguration.getHost().getHostname();

		final WmiProtocol wmiConfig =
				(WmiProtocol) engineConfiguration.getProtocolConfigurations().get(WmiProtocol.class);
		if (wmiConfig == null) {
			return CriterionTestResult.error(wmiCriterion, "The WBEM credentials are not configured for this host.");
		}

		// If namespace is specified as "Automatic"
		if (AUTOMATIC_NAMESPACE.equalsIgnoreCase(wmiCriterion.getWbemNamespace())) {

			final String cachedNamespace = strategyConfig
					.getHostMonitoring()
					.getConnectorNamespace(connector)
					.getAutomaticWmiNamespace();

			// If not detected already, find the namespace
			if (cachedNamespace == null) {
				return findNamespace(hostname, wmiConfig, wmiCriterion);
			}

			// Update the criterion with the cached namespace
			WqlCriterion cachedNamespaceCriterion = wmiCriterion.copy();
			cachedNamespaceCriterion.setWbemNamespace(cachedNamespace);

			// Run the test
			return wqlDetectionHelper.performDetectionTest(hostname, wmiConfig, cachedNamespaceCriterion);
		}

		// Run the test
		return wqlDetectionHelper.performDetectionTest(hostname, wmiConfig, wmiCriterion);
	}


	/**
	 * Find the namespace to use for the execution of the given {@link Wmi} {@link Criterion}.
	 *
	 * @param hostname The hostname of the host device
	 * @param wmiConfig The WMI protocol configuration (credentials, etc.)
	 * @param criterion The WQL criterion with an "Automatic" namespace
	 *
	 * @return A {@link CriterionTestResult} telling whether we found the proper namespace for the specified WQL
	 */
	CriterionTestResult findNamespace(final String hostname, final WmiProtocol wmiConfig, final Wmi criterion) {

		// Get the list of possible namespaces on this host
		Set<String> possibleWmiNamespaces = strategyConfig.getHostMonitoring().getPossibleWmiNamespaces();

		// Only one thread at a time must be figuring out the possible namespaces on a given host
		synchronized (possibleWmiNamespaces) {

			if (possibleWmiNamespaces.isEmpty()) {

				// If we don't have this list already, figure it out now
				final PossibleNamespacesResult possibleWmiNamespacesResult =
						wqlDetectionHelper.findPossibleNamespaces(hostname, wmiConfig);

				// If we can't detect the namespace then we must stop
				if (!possibleWmiNamespacesResult.isSuccess()) {
					return CriterionTestResult.error(criterion, possibleWmiNamespacesResult.getErrorMessage());
				}

				// Store the list of possible namespaces in HostMonitoring, for next time we need it
				possibleWmiNamespaces.clear();
				possibleWmiNamespaces.addAll(possibleWmiNamespacesResult.getPossibleNamespaces());

			}
		}

		// Perform a namespace detection
		NamespaceResult namespaceResult =
				wqlDetectionHelper.detectNamespace(hostname, wmiConfig, criterion, Collections.unmodifiableSet(possibleWmiNamespaces));

		// If that was successful, remember it in HostMonitoring, so we don't perform this
		// (costly) detection again
		if (namespaceResult.getResult().isSuccess()) {
			strategyConfig
				.getHostMonitoring()
				.getConnectorNamespace(connector)
				.setAutomaticWmiNamespace(namespaceResult.getNamespace());
		}

		return namespaceResult.getResult();
	}


	/**
	 * Check if the given CSV table matches the expected result
	 *
	 * @param expected The expected result defined in the {@link Connector} instance
	 * @param csvTable The CSV table returned by the WMI client after having queried the service
	 *
	 * @return <code>true</code> if the result matches otherwise <code>false</code>
	 */
	static boolean isMatchingResult(final String expected, final String csvTable) {

		// No result means not match
		if (csvTable.isEmpty()) {
			return false;
		}

		// The expected is not always provided,
		// if it is null and the result is not empty then we are good
		if (expected == null) {
			return true;
		}

		// Perform the check
		final Pattern pattern = Pattern.compile(PslUtils.psl2JavaRegex(expected), Pattern.CASE_INSENSITIVE | Pattern.MULTILINE);

		return pattern.matcher(csvTable).find();
	}


	@Override
	public CriterionTestResult visit(final SnmpGetNext snmpGetNext) {

		final String hostname = strategyConfig.getEngineConfiguration().getHost().getHostname();
		
		if (snmpGetNext == null || snmpGetNext.getOid() == null) {
			log.error("Hostname {} - Malformed SNMP GetNext criterion {}. Cannot process SNMP GetNext detection.", hostname, snmpGetNext);
			return CriterionTestResult.empty();
		}

		final SnmpProtocol protocol = (SnmpProtocol) strategyConfig.getEngineConfiguration()
				.getProtocolConfigurations().get(SnmpProtocol.class);

		if (protocol == null) {
			log.debug("Hostname {} - The SNMP credentials are not configured for this host. Cannot process SNMP detection {}.", hostname, snmpGetNext);
			return CriterionTestResult.empty();
		}

		try {

			final String result = matsyaClientsExecutor.executeSNMPGetNext(
					snmpGetNext.getOid(),
					protocol,
					hostname,
					false);

			final TestResult testResult = checkSNMPGetNextResult(
					hostname,
					snmpGetNext.getOid(),
					snmpGetNext.getExpectedResult(),
					result);

			return CriterionTestResult.builder()
					.result(result)
					.success(testResult.isSuccess())
					.message(testResult.getMessage())
					.build();

		} catch (final Exception e) {
			final String message = String.format(
					"Hostname %s - SNMP test failed - SNMP GetNext of %s was unsuccessful due to an exception. Message: %s",
					hostname, snmpGetNext.getOid(), e.getMessage());
			log.debug(message, e);
			return CriterionTestResult.builder().message(message).build();
		}
	}

	/**
	 * Verify the value returned by SNMP GetNext query. Check the value consistency
	 * when the expected output is not defined. Otherwise check if the value matches
	 * the expected regex.
	 *
	 * @param hostname
	 * @param oid
	 * @param expected
	 * @param result
	 * @return {@link TestResult} wrapping the success status and the message
	 */
	private TestResult checkSNMPGetNextResult(final String hostname, final String oid, final String expected,
			final String result) {
		if (expected == null) {
			return checkSNMPGetNextValue(hostname, oid, result);
		}

		return checkSNMPGetNextExpectedValue(hostname, oid, expected, result);
	}

	/**
	 * Check if the result matches the expected value
	 *
	 * @param hostname
	 * @param oid
	 * @param expected
	 * @param result
	 * @return {@link TestResult} wrapping the message and the success status
	 */
	private TestResult checkSNMPGetNextExpectedValue(final String hostname, final String oid, final String expected,
			final String result) {
		String message;
		boolean success = true;
		final Matcher matcher = SNMP_GETNEXT_RESULT_REGEX.matcher(result);
		if (matcher.find()) {
			final String value = matcher.group(1);
			final Pattern pattern = Pattern.compile(PslUtils.psl2JavaRegex(expected), Pattern.CASE_INSENSITIVE | Pattern.MULTILINE);
			if (!pattern.matcher(value).find()) {
				message = String.format(
						"Hostname %s - SNMP test failed - SNMP GetNext of %s was successful but the value of the returned OID did not match with the expected result. ",
						hostname, oid);
				message += String.format(EXPECTED_VALUE_RETURNED_VALUE, expected, value);
				success = false;
			} else {
				message = String.format("Hostname %s - Successful SNMP GetNext of %s. Returned result: %s.", hostname, oid, result);
			}
		} else {
			message = String.format(
					"Hostname %s - SNMP test failed - SNMP GetNext of %s was successful but the value cannot be extracted. ",
					hostname, oid);
			message += String.format("Returned result: %s.", result);
			success = false;
		}

		log.debug(message);

		return TestResult.builder().message(message).success(success).build();
	}

	/**
	 * Simply check the value consistency and verify whether the returned OID is
	 * under the same tree of the requested OID.
	 *
	 * @param hostname
	 * @param oid
	 * @param result
	 * @return {@link TestResult} wrapping the message and the success status
	 */
	private TestResult checkSNMPGetNextValue(final String hostname, final String oid, final String result) {
		String message;
		boolean success = false;
		if (result == null) {
			message = String.format(
					"Hostname %s - SNMP test failed - SNMP GetNext of %s was unsuccessful due to a null result.", hostname, oid);
		} else if (result.trim().isEmpty()) {
			message = String.format(
					"Hostname %s - SNMP test failed - SNMP GetNext of %s was unsuccessful due to an empty result.", hostname, oid);
		} else if (!result.startsWith(oid)) {
			message = String.format(
					"Hostname %s - SNMP test failed - SNMP GetNext of %s was successful but the returned OID is not under the same tree. Returned OID: %s.",
					hostname, oid, result.split("\\s")[0]);
		} else {
			message = String.format("Hostname %s - Successful SNMP GetNext of %s. Returned result: %s.", hostname, oid, result);
			success = true;
		}

		log.debug(message);

		return TestResult.builder().message(message).success(success).build();
	}

	@Data
	@Builder
	public static class TestResult {
		private String message;
		private boolean success;
		private String csvTable;
	}

	private class IpmiCommandForSolarisException extends Exception {

		private static final long serialVersionUID = 1L;

		public IpmiCommandForSolarisException(final String message) {
			super(message);
		}

	}

}<|MERGE_RESOLUTION|>--- conflicted
+++ resolved
@@ -99,7 +99,7 @@
 		final String hostname = engineConfiguration
 				.getHost()
 				.getHostname();
-		
+
 		if (protocol == null) {
 			log.debug("Hostname {} - The HTTP credentials are not configured for this host. Cannot process HTTP detection {}.", hostname, criterion);
 			return CriterionTestResult.empty();
@@ -211,7 +211,7 @@
 				.getProtocolConfigurations().get(IpmiOverLanProtocol.class);
 
 		final String hostname = strategyConfig.getEngineConfiguration().getHost().getHostname();
-		
+
 		if (protocol == null) {
 			log.debug("Hostname {} - The IPMI credentials are not configured for this host. Cannot process IPMI-over-LAN detection.", hostname);
 			return CriterionTestResult.empty();
@@ -462,13 +462,8 @@
 	@Override
 	public CriterionTestResult visit(final Os os) {
 		if (os == null) {
-<<<<<<< HEAD
-			log.error("Hostname {} - Malformed OS criterion {}. Cannot process OS detection.", 
-					strategyConfig.getEngineConfiguration().getTarget().getHostname(), os);
-=======
-			log.error("Hostname {} - Malformed os criterion {}. Cannot process OS detection.", 
+			log.error("Hostname {} - Malformed OS criterion {}. Cannot process OS detection.",
 					strategyConfig.getEngineConfiguration().getHost().getHostname(), os);
->>>>>>> 184531f9
 			return CriterionTestResult.empty();
 		}
 
@@ -561,7 +556,7 @@
 	@Override
 	public CriterionTestResult visit(final Process process) {
 		final String hostname = strategyConfig.getEngineConfiguration().getHost().getHostname();
-		
+
 		if (process == null || process.getProcessCommandLine() == null) {
 			log.error("Hostname {} - Malformed process criterion {}. Cannot process process detection.", hostname, process);
 			return CriterionTestResult.empty();
@@ -619,15 +614,9 @@
 			return CriterionTestResult.error(service, "WMI credentials are not configured.");
 		}
 
-<<<<<<< HEAD
-		// The target system must be Windows
-		if (!TargetType.MS_WINDOWS.equals(strategyConfig.getEngineConfiguration().getTarget().getType())) {
-			return CriterionTestResult.error(service, "Host OS is not Windows. Skipping this test.");
-=======
 		// The host system must be Windows
 		if (!HostType.MS_WINDOWS.equals(strategyConfig.getEngineConfiguration().getHost().getType())) {
-			return CriterionTestResult.error(service, "Host system is not Windows.");
->>>>>>> 184531f9
+			return CriterionTestResult.error(service, "Host OS is not Windows. Skipping this test.");
 		}
 
 		// Our local system must be Windows
@@ -1079,7 +1068,7 @@
 	public CriterionTestResult visit(final SnmpGetNext snmpGetNext) {
 
 		final String hostname = strategyConfig.getEngineConfiguration().getHost().getHostname();
-		
+
 		if (snmpGetNext == null || snmpGetNext.getOid() == null) {
 			log.error("Hostname {} - Malformed SNMP GetNext criterion {}. Cannot process SNMP GetNext detection.", hostname, snmpGetNext);
 			return CriterionTestResult.empty();
