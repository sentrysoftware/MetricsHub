package com.sentrysoftware.matrix.engine.strategy.detection;

<<<<<<< HEAD
=======
import static com.sentrysoftware.matrix.common.helpers.HardwareConstants.AUTOMATIC_NAMESPACE;
import static com.sentrysoftware.matrix.common.helpers.HardwareConstants.TABLE_SEP;

>>>>>>> 96faee8c
import java.io.IOException;
import java.util.Arrays;
import java.util.Collections;
import java.util.List;
import java.util.Optional;
import java.util.Set;
import java.util.regex.Matcher;
import java.util.regex.Pattern;

import com.sentrysoftware.matrix.common.helpers.LocalOSHandler;
import com.sentrysoftware.matrix.common.helpers.LocalOSHandler.ILocalOS;
import com.sentrysoftware.matrix.connector.model.Connector;
import com.sentrysoftware.matrix.connector.model.common.OSType;
import com.sentrysoftware.matrix.connector.model.detection.criteria.Criterion;
import com.sentrysoftware.matrix.connector.model.detection.criteria.WqlCriterion;
import com.sentrysoftware.matrix.connector.model.detection.criteria.http.HTTP;
import com.sentrysoftware.matrix.connector.model.detection.criteria.ipmi.IPMI;
import com.sentrysoftware.matrix.connector.model.detection.criteria.kmversion.KMVersion;
import com.sentrysoftware.matrix.connector.model.detection.criteria.os.OS;
import com.sentrysoftware.matrix.connector.model.detection.criteria.oscommand.OSCommand;
import com.sentrysoftware.matrix.connector.model.detection.criteria.process.Process;
import com.sentrysoftware.matrix.connector.model.detection.criteria.service.Service;
import com.sentrysoftware.matrix.connector.model.detection.criteria.snmp.SNMPGet;
import com.sentrysoftware.matrix.connector.model.detection.criteria.snmp.SNMPGetNext;
import com.sentrysoftware.matrix.connector.model.detection.criteria.telnet.TelnetInteractive;
import com.sentrysoftware.matrix.connector.model.detection.criteria.ucs.UCS;
import com.sentrysoftware.matrix.connector.model.detection.criteria.wbem.WBEM;
import com.sentrysoftware.matrix.connector.model.detection.criteria.wmi.WMI;
import com.sentrysoftware.matrix.engine.EngineConfiguration;
import com.sentrysoftware.matrix.engine.protocol.HTTPProtocol;
import com.sentrysoftware.matrix.engine.protocol.IPMIOverLanProtocol;
import com.sentrysoftware.matrix.engine.protocol.OSCommandConfig;
import com.sentrysoftware.matrix.engine.protocol.SNMPProtocol;
import com.sentrysoftware.matrix.engine.protocol.SSHProtocol;
import com.sentrysoftware.matrix.engine.protocol.WBEMProtocol;
import com.sentrysoftware.matrix.engine.protocol.WMIProtocol;
import com.sentrysoftware.matrix.engine.strategy.StrategyConfig;
import com.sentrysoftware.matrix.engine.strategy.matsya.HTTPRequest;
import com.sentrysoftware.matrix.engine.strategy.matsya.MatsyaClientsExecutor;
import com.sentrysoftware.matrix.engine.strategy.utils.OsCommandHelper;
import com.sentrysoftware.matrix.engine.strategy.utils.PslUtils;
import com.sentrysoftware.matrix.engine.strategy.utils.WqlDetectionHelper;
import com.sentrysoftware.matrix.engine.strategy.utils.WqlDetectionHelper.NamespaceResult;
import com.sentrysoftware.matrix.engine.strategy.utils.WqlDetectionHelper.PossibleNamespacesResult;
import com.sentrysoftware.matrix.engine.target.HardwareTarget;
import com.sentrysoftware.matrix.engine.target.TargetType;

import lombok.AllArgsConstructor;
import lombok.Builder;
import lombok.Data;
import lombok.extern.slf4j.Slf4j;

import static com.sentrysoftware.matrix.common.helpers.HardwareConstants.AUTOMATIC_NAMESPACE;
import static org.springframework.util.Assert.notNull;

@Slf4j
@AllArgsConstructor
public class CriterionVisitor implements ICriterionVisitor {

	private static final String IPMI_VERSION = "IPMI Version";
	private static final String SOLARIS_VERSION_COMMAND = "/usr/bin/uname -r";
	private static final String IPMI_TOOL_SUDO_COMMAND = "PATH=$PATH:/usr/local/bin:/usr/sfw/bin;export PATH;%{SUDO:ipmitool}ipmitool -I ";
	private static final String IPMI_TOOL_SUDO_MACRO = "%{SUDO:ipmitool}";

	private static final String IPMI_TOOL_COMMAND = "PATH=$PATH:/usr/local/bin:/usr/sfw/bin;export PATH;ipmitool -I ";

	private static final Pattern SNMP_GETNEXT_RESULT_REGEX = Pattern.compile("\\w+\\s+\\w+\\s+(.*)");
	private static final String EXPECTED_VALUE_RETURNED_VALUE = "Expected value: %s - returned value %s.";

	private StrategyConfig strategyConfig;
	private MatsyaClientsExecutor matsyaClientsExecutor;
	private WqlDetectionHelper wqlDetectionHelper;
	private Connector connector;

	@Override
	public CriterionTestResult visit(final HTTP criterion) {

		if (criterion == null) {
			return CriterionTestResult.empty();
		}

		final EngineConfiguration engineConfiguration = strategyConfig.getEngineConfiguration();

		final HTTPProtocol protocol = (HTTPProtocol) engineConfiguration
				.getProtocolConfigurations()
				.get(HTTPProtocol.class);

		if (protocol == null) {
			log.debug("The HTTP Credentials are not configured. Cannot process HTTP detection {}.",
					criterion);
			return CriterionTestResult.empty();
		}

		final String hostname = engineConfiguration
				.getTarget()
				.getHostname();

		final String result = matsyaClientsExecutor.executeHttp(HTTPRequest.builder()
				.hostname(hostname)
				.method(criterion.getMethod())
				.url(criterion.getUrl())
				.header(criterion.getHeader())
				.body(criterion.getBody())
				.httpProtocol(protocol)
				.resultContent(criterion.getResultContent())
				.build(),
				false);

		final TestResult testResult = checkHttpResult(hostname, result, criterion.getExpectedResult());

		return CriterionTestResult
				.builder()
				.result(result)
				.success(testResult.isSuccess())
				.message(testResult.getMessage())
				.build();
	}

	/**
	 * @param hostname			The hostname against which the HTTP test has been carried out.
	 * @param result			The actual result of the HTTP test.
	 *
	 * @param expectedResult	The expected result of the HTTP test.
	 * @return					A {@link TestResult} summarizing the outcome of the HTTP test.
	 */
	private TestResult checkHttpResult(final String hostname, final String result, final String expectedResult) {

		String message;
		boolean success = false;

		if (expectedResult == null) {

			if (result == null || result.isEmpty()) {

				message = String.format("HTTP Test Failed - the HTTP Test on %s did not return any result.", hostname);

			} else {

				message = String.format("Successful HTTP Test on %s. Returned Result: %s.", hostname, result);
				success = true;
			}

		} else {

			final Pattern pattern = Pattern.compile(PslUtils.psl2JavaRegex(expectedResult));
			if (result != null && pattern.matcher(result).find()) {

				message = String.format("Successful HTTP Test on %s. Returned Result: %s.", hostname, result);
				success = true;

			} else {

				message = String
						.format("HTTP Test Failed - "
								+"the returned result (%s) of the HTTP Test on %s did not match the expected result (%s).",
								result, hostname, expectedResult);
				message += String.format(EXPECTED_VALUE_RETURNED_VALUE, expectedResult, result);
			}
		}

		log.debug(message);

		return TestResult
				.builder()
				.message(message)
				.success(success)
				.build();
	}

	@Override
	public CriterionTestResult visit(final IPMI ipmi) {

		final HardwareTarget target = strategyConfig.getEngineConfiguration().getTarget();
		final TargetType targetType = target.getType();

		if (TargetType.MS_WINDOWS.equals(targetType)) {
			return processWindowsIpmiDetection(ipmi);
		} else if (TargetType.LINUX.equals(targetType) || TargetType.SUN_SOLARIS.equals(targetType)) {
			return processUnixIpmiDetection(targetType);
		} else if (TargetType.MGMT_CARD_BLADE_ESXI.equals(targetType)) {
			return processOutOfBandIpmiDetection();
		}

		final String message = String.format("Failed to perform IPMI detection on system: %s. %s is an unsupported OS for IPMI.", target.getHostname(),
				targetType.name());

		return CriterionTestResult.builder()
				.message(message)
				.success(false)
				.build();
	}

	/**
	 * Process IPMI detection for the Out Of Band device
	 *
	 * @return {@link CriterionTestResult} wrapping the status of the criterion execution
	 */
	private CriterionTestResult processOutOfBandIpmiDetection() {

		final IPMIOverLanProtocol protocol = (IPMIOverLanProtocol) strategyConfig.getEngineConfiguration()
				.getProtocolConfigurations().get(IPMIOverLanProtocol.class);

		if (protocol == null) {
			log.debug("The IPMI Credentials are not configured. Cannot process IPMI-over-LAN detection.");
			return CriterionTestResult.empty();
		}

		final String hostname = strategyConfig.getEngineConfiguration().getTarget().getHostname();

		try {
			final String result = matsyaClientsExecutor.executeIpmiDetection(hostname, protocol);
			if (result == null) {
				return CriterionTestResult
						.builder()
						.message("Received <null> result after connecting to the IPMI BMC chip with the IPMI-over-LAN interface.")
						.build();
			}

			return CriterionTestResult
					.builder()
					.result(result)
					.message("Successfully connected to the IPMI BMC chip with the IPMI-over-LAN interface.")
					.success(true)
					.build();

		} catch (final Exception e) {
			final String message = String.format("Cannot execute IPMI-over-LAN command to get the chassis status on %s. Exception: %s",
					hostname, e.getMessage());
			log.debug(message, e);
			return CriterionTestResult
					.builder()
					.message(message)
					.build();
		}
	}

	/**
	 * Process IPMI detection for the Unix system
	 *
	 * @param targetType
	 *
	 * @return
	 */
	private CriterionTestResult processUnixIpmiDetection(final TargetType targetType) {

		String ipmitoolCommand = strategyConfig.getHostMonitoring().getIpmitoolCommand();
		final String hostname = strategyConfig.getEngineConfiguration().getTarget().getHostname();
		final SSHProtocol sshProtocol = (SSHProtocol) strategyConfig.getEngineConfiguration()
				.getProtocolConfigurations().get(SSHProtocol.class);
		final OSCommandConfig osCommandConfig = (OSCommandConfig) strategyConfig.getEngineConfiguration()
				.getProtocolConfigurations().get(OSCommandConfig.class);

		if (osCommandConfig == null) {
			final String message = String.format("No OS Command Configuration for %s. Retrun empty result.",
					hostname);
			log.error(message);
			return CriterionTestResult.builder().success(false).result("").message(message).build();
		}
		final int defaultTimeout = osCommandConfig.getTimeout().intValue();
		if (ipmitoolCommand == null || ipmitoolCommand.isEmpty()) {
			ipmitoolCommand = buildIpmiCommand(targetType, hostname, sshProtocol, osCommandConfig, defaultTimeout);
		}

		// buildIpmiCommand method can either return the actual result of the built command or an error. If it an error we display it in the error message
		if (!ipmitoolCommand.startsWith("PATH=")) {
			return CriterionTestResult.builder().success(false).result("").message(ipmitoolCommand).build();
		}
		// execute the command
		try {
			String result = null;
			result = runOsCommand(ipmitoolCommand, hostname, sshProtocol, defaultTimeout);
			if (result != null && !result.contains(IPMI_VERSION)) {
				// Didn't find what we expected: exit
				return CriterionTestResult.builder().success(false).result(result)
						.message("Didn't get the expected result from ipmitool: " + ipmitoolCommand).build();
			} else {
				// everything goes well
				strategyConfig.getHostMonitoring()
				.setIpmiExecutionCount(strategyConfig.getHostMonitoring().getIpmiExecutionCount() + 1);
				return CriterionTestResult.builder().success(true).result(result)
						.message("Successfully connected to the IPMI BMC chip with the in-band driver interface.")
						.build();
			}

		} catch (final Exception e) {
			final String message = String.format("Cannot execute IPMI Tool Command %s on %s. Exception: %s",
					ipmitoolCommand, hostname, e.getMessage());
			log.debug(message, e);
			return CriterionTestResult.builder().success(false).message(message).build();
		}

	}

	/**
	 * Check the OS type and version and build the correct IPMI command. If the
	 * process fails, return the according error
	 *
	 * @param targetType
	 * @param hostname
	 * @param sshProtocol
	 * @param osCommandConfig
	 * @param defaultTimeout
	 * @return
	 */
	public String buildIpmiCommand(final TargetType targetType, final String hostname, final SSHProtocol sshProtocol,
			final OSCommandConfig osCommandConfig, final int defaultTimeout) {
		// do we need to use sudo or not?
		// If we have enabled useSudo (possible only in Web UI and CMA) --> yes
		// Or if the command is listed in useSudoCommandList (possible only in classic
		// wizard) --> yes
		String ipmitoolCommand; // Sonar don't agree with modifying arguments
		if (osCommandConfig.isUseSudo() || osCommandConfig.getUseSudoCommandList().contains("ipmitool")) {
			ipmitoolCommand = IPMI_TOOL_SUDO_COMMAND.replace(IPMI_TOOL_SUDO_MACRO, osCommandConfig.getSudoCommand());
		} else {
			ipmitoolCommand = IPMI_TOOL_COMMAND;
		}

		// figure out the version of the Solaris OS
		if (TargetType.SUN_SOLARIS.equals(targetType)) {
			String solarisOsVersion = null;
			try {
				// Execute "/usr/bin/uname -r" command in order to obtain the OS Version
				// (Solaris)
				solarisOsVersion = runOsCommand(SOLARIS_VERSION_COMMAND, hostname, sshProtocol, defaultTimeout);
			} catch (final Exception e) {
				final String message = String.format("Couldn't identify Solaris version %s on %s. Exception: %s",
						ipmitoolCommand, hostname, e.getMessage());
				log.debug(message, e);
				return message;
			}
			// Get IPMI command
			if (solarisOsVersion != null) {
				try {
					ipmitoolCommand = getIpmiCommandForSolaris(ipmitoolCommand, hostname, solarisOsVersion);
				} catch (final IpmiCommandForSolarisException e) {
					final String message = String.format("Couldn't identify Solaris version %s on %s. Exception: %s",
							ipmitoolCommand, hostname, e.getMessage());
					log.debug(message, e);
					return message;
				}
			}
		} else {
			// If not Solaris, then we're on Linux
			// On Linux, the IPMI interface driver is always 'open'
			ipmitoolCommand = ipmitoolCommand + "open";
		}
		strategyConfig.getHostMonitoring().setIpmitoolCommand(ipmitoolCommand);

		// At the very end of the command line, the actual IPMI command
		ipmitoolCommand = ipmitoolCommand + " bmc info";
		return ipmitoolCommand;
	}

	/**
	 * Run SSH command. Check if we can execute on localhost or remote
	 *
	 * @param ipmitoolCommand
	 * @param hostname
	 * @param sshProtocol
	 * @param timeout
	 * @return
	 * @throws InterruptedException
	 * @throws IOException
	 */
	public String runOsCommand(final String ipmitoolCommand, final String hostname, final SSHProtocol sshProtocol,
			final int timeout) throws InterruptedException, IOException {
		String result;
		if (strategyConfig.getHostMonitoring().isLocalhost()) { // or we can use NetworkHelper.isLocalhost(hostname)
			result = OsCommandHelper.runLocalCommand(ipmitoolCommand);
		} else {
			if (sshProtocol == null) {
				return null;
			}
			final String keyFilePath = sshProtocol.getPrivateKey() == null ? null
					: sshProtocol.getPrivateKey().getAbsolutePath();
			result = matsyaClientsExecutor.runRemoteSshCommand(hostname, sshProtocol.getUsername(),
					Arrays.toString(sshProtocol.getPassword()), keyFilePath, ipmitoolCommand, timeout);
		}
		return result;
	}

	/**
	 * Get IPMI command based on solaris version if version == 9 than use lipmi if
	 * version > 9 than use bmc else return error
	 *
	 * @param ipmitoolCommand
	 * @param hostname
	 * @param solarisOsVersion
	 * @return
	 * @throws IpmiCommandForSolarisException
	 */
	public String getIpmiCommandForSolaris(String ipmitoolCommand, final String hostname, final String solarisOsVersion)
			throws IpmiCommandForSolarisException {
		final String[] split = solarisOsVersion.split("\\.");
		if (split.length < 2) {
			throw new IpmiCommandForSolarisException(String.format(
					"Unkown Solaris version (%s) for host: %s IPMI cannot be executed, return empty result.",
					solarisOsVersion, hostname));
		}

		final String solarisVersion = split[1];
		try {
			final int versionInt = Integer.parseInt(solarisVersion);
			if (versionInt == 9) {
				// On Solaris 9, the IPMI interface drive is 'lipmi'
				ipmitoolCommand = ipmitoolCommand + "lipmi";
			} else if (versionInt < 9) {

				throw new IpmiCommandForSolarisException(String.format(
						"Solaris version (%s) is too old for the host: %s IPMI cannot be executed, return empty result.",
						solarisOsVersion, hostname));

			} else {
				// On more modern versions of Solaris, the IPMI interface driver is 'bmc'
				ipmitoolCommand = ipmitoolCommand + "bmc";
			}
		} catch (final NumberFormatException e) {
			throw new IpmiCommandForSolarisException("Couldn't identify Solaris version as a valid one.\nThe 'uname -r' command returned: "
					+ solarisOsVersion);
		}

		return ipmitoolCommand;
	}

	/**
	 * Process IPMI detection for the Windows (NT) system
	 *
	 * @return
	 */
	private CriterionTestResult processWindowsIpmiDetection(final IPMI ipmi) {

		final String hostname = strategyConfig.getEngineConfiguration().getTarget().getHostname();
		final WMIProtocol wmiConfig =
				(WMIProtocol) strategyConfig.getEngineConfiguration().getProtocolConfigurations().get(WMIProtocol.class);

		if (wmiConfig == null) {
			return CriterionTestResult.error(ipmi, "No WMI credentials provided.");
		}

		WMI ipmiWmiCriterion = WMI
				.builder()
				.wbemQuery("SELECT Description FROM ComputerSystem")
				.wbemNamespace("root\\hardware")
				.build();

<<<<<<< HEAD
		// Test the result
		final TestResult testResult = getMatchingResult(query, "root/hardware", "", csvTable, WMI.class);
=======
		return wqlDetectionHelper.performDetectionTest(hostname, wmiConfig, ipmiWmiCriterion);
>>>>>>> 96faee8c

	}

	@Override
	public CriterionTestResult visit(final KMVersion kmVersion) {
		// Not implemented yet
		return CriterionTestResult.empty();
	}

	@Override
	public CriterionTestResult visit(final OS os) {
		if (os == null) {
			log.error("Malformed os criterion {}. Cannot process OS detection.", os);
			return CriterionTestResult.empty();
		}

		final OSType osType = strategyConfig.getEngineConfiguration().getTarget().getType().getOsType();

		if (OSType.SOLARIS.equals(osType) && !isOsTypeIncluded(Arrays.asList(OSType.SOLARIS, OSType.SUNOS), os)
				|| !OSType.SOLARIS.equals(osType) && !isOsTypeIncluded(Collections.singletonList(osType), os)) {
			return CriterionTestResult
					.builder()
					.message("Failed OS detection operation")
					.result("Configured OS Type : " + osType.name())
					.success(false)
					.build();
		}

		return CriterionTestResult
				.builder()
				.message("Successful OS detection operation")
				.result("Configured OS Type : " + osType.name())
				.success(true)
				.build();
	}

	/**
	 * Return true if on of the osType in the osTypeList is included in the OS detection.
	 * @param osType
	 * @param os
	 * @return
	 */
	public boolean isOsTypeIncluded(final List<OSType> osTypeList, final OS os) {
		final Set<OSType> keepOnly = os.getKeepOnly();
		final Set<OSType> exclude = os.getExclude();

		if (keepOnly != null && osTypeList.stream().anyMatch(keepOnly::contains)) {
			return true;
		}

		if (exclude != null && osTypeList.stream().anyMatch(exclude::contains)) {
			return false;
		}

		// If no osType is in KeepOnly or Exclude, then return true if KeepOnly is null or empty.
		return keepOnly == null || keepOnly.isEmpty();
	}

	@Override
	public CriterionTestResult visit(final OSCommand osCommand) {
		// Not implemented yet
		return CriterionTestResult.empty();
	}

	@Override
	public CriterionTestResult visit(final Process process) {
		if (process == null || process.getProcessCommandLine() == null) {
			log.error("Malformed Process Criterion {}. Cannot process Process detection.", process);
			return CriterionTestResult.empty();
		}

		if (process.getProcessCommandLine().isEmpty()) {
			log.debug("Process Criterion, Process Command Line is empty.");
			return CriterionTestResult.builder()
					.success(true)
					.message("Process presence check: actually no test were performed.")
					.result(null)
					.build();
		}

		if (!strategyConfig.getHostMonitoring().isLocalhost()) {
			log.debug("Process Criterion, Not Localhost.");
			return CriterionTestResult.builder()
					.success(true)
					.message("Process presence check: no test will be performed remotely.")
					.result(null)
					.build();
		}

		final Optional<ILocalOS> maybeLocalOS = LocalOSHandler.getOS();
		if (maybeLocalOS.isEmpty()) {
			log.debug("Process Criterion, Unknown Local OS.");
			return CriterionTestResult.builder()
					.success(true)
					.message("Process presence check: OS unknown, no test will be performed.")
					.result(null)
					.build();
		}

		final CriterionProcessVisitor localOSVisitor = new CriterionProcessVisitor(
				process.getProcessCommandLine(),
				wqlDetectionHelper
		);
		maybeLocalOS.get().accept(localOSVisitor);
		return localOSVisitor.getCriterionTestResult();
	}

	@Override
	public CriterionTestResult visit(final Service service) {

		// Sanity checks
		if (service == null  ||  service.getServiceName() == null) {
			return CriterionTestResult.error(service, "Malformed Service criterion.");
		}

		// We need WMI for this
		final WMIProtocol wmiConfig =
				(WMIProtocol) strategyConfig.getEngineConfiguration().getProtocolConfigurations().get(WMIProtocol.class);
		if (wmiConfig == null) {
			return CriterionTestResult.error(service, "WMI Credentials are not configured.");
		}

		// The target system must be Windows
		if (!TargetType.MS_WINDOWS.equals(strategyConfig.getEngineConfiguration().getTarget().getType())) {
			return CriterionTestResult.error(service, "Target system is not Windows.");
		}

		// Our local system must be Windows
		if (!OsCommandHelper.isWindows()) {
			return CriterionTestResult.success(service, "We're not running on Windows. Skipping this test.");
		}

		// Check the service name
		final String serviceName = service.getServiceName();
		if (serviceName.isBlank()) {
			return CriterionTestResult.success(service, "Service name is not specified. No test performed.");
		}

		final String hostname = strategyConfig.getEngineConfiguration().getTarget().getHostname();

		// Build a new WMI criterion to check the service existence
		WMI serviceWmiCriterion = WMI
				.builder()
				.wbemQuery(String.format("SELECT Name, State FROM Win32_Service WHERE Name = '%s'", serviceName))
				.wbemNamespace("root\\cimv2")
				.build();

		// Perform this WMI test
		CriterionTestResult wmiTestResult = wqlDetectionHelper.performDetectionTest(hostname, wmiConfig, serviceWmiCriterion);
		if (!wmiTestResult.isSuccess()) {
			return wmiTestResult;
		}

		// The result contains ServiceName;State
		final String result = wmiTestResult.getResult();

		// Check whether the reported state is "Running"
		if (result != null && result.toLowerCase().contains(TABLE_SEP + "running")) {
			return CriterionTestResult.success(service, String.format("The %s Windows Service is currently running.", serviceName));
		}

		// We're here: no good!
		return CriterionTestResult.failure(
				service,
				String.format("The %s Windows Service is not reported as running:\n%s", serviceName, result)
		);
	}

	@Override
	public CriterionTestResult visit(final SNMPGet snmpGet) {
		if (null == snmpGet || snmpGet.getOid() == null) {
			log.error("Malformed SNMPGet criterion {}. Cannot process SNMPGet detection.", snmpGet);
			return CriterionTestResult.empty();
		}

		final SNMPProtocol protocol = (SNMPProtocol) strategyConfig.getEngineConfiguration()
				.getProtocolConfigurations().get(SNMPProtocol.class);

		if (protocol == null) {
			log.debug("The SNMP Credentials are not configured. Cannot process SNMP detection {}.",
					snmpGet);
			return CriterionTestResult.empty();
		}

		final String hostname = strategyConfig.getEngineConfiguration().getTarget().getHostname();

		try {

			final String result = matsyaClientsExecutor.executeSNMPGet(
					snmpGet.getOid(),
					protocol,
					hostname,
					false);

			final TestResult testResult = checkSNMPGetResult(
					hostname,
					snmpGet.getOid(),
					snmpGet.getExpectedResult(),
					result);

			return CriterionTestResult
					.builder()
					.result(result)
					.success(testResult.isSuccess())
					.message(testResult.getMessage())
					.build();

		} catch (final Exception e) {
			final String message = String.format(
					"SNMP Test Failed - SNMP Get of %s on %s was unsuccessful due to an exception. Message: %s.",
					snmpGet.getOid(), hostname, e.getMessage());
			log.debug(message, e);
			return CriterionTestResult.builder().message(message).build();
		}
	}

	/**
	 * Verify the value returned by SNMP Get query. Check the value consistency when
	 * the expected output is not defined. Otherwise check if the value matches the
	 * expected regex.
	 *
	 * @param hostname
	 * @param oid
	 * @param expected
	 * @param result
	 * @return {@link TestResult} wrapping the success status and the message
	 */
	private TestResult checkSNMPGetResult(final String hostname, final String oid, final String expected, final String result) {
		if (expected == null) {
			return checkSNMPGetValue(hostname, oid, result);
		}
		return checkSNMPGetExpectedValue(hostname, oid, expected, result);
	}

	/**
	 * Check if the result matches the expected value
	 *
	 * @param hostname
	 * @param oid
	 * @param expected
	 * @param result
	 * @return {@link TestResult} wrapping the message and the success status
	 */
	private TestResult checkSNMPGetExpectedValue(final String hostname, final String oid, final String expected,
			final String result) {

		String message;
		boolean success = false;

		final Pattern pattern = Pattern.compile(PslUtils.psl2JavaRegex(expected), Pattern.CASE_INSENSITIVE | Pattern.MULTILINE);
		if (result == null || !pattern.matcher(result).find()) {
			message = String.format(
					"SNMP Test Failed - SNMP Get of %s on %s was successful but the value of the returned OID did not match with the expected result. ",
					oid, hostname);
			message += String.format(EXPECTED_VALUE_RETURNED_VALUE, expected, result);
		} else {
			message = String.format("Successful SNMP Get of %s on %s. Returned Result: %s.", oid, hostname, result);
			success = true;
		}

		log.debug(message);

		return TestResult.builder().message(message).success(success).build();
	}

	/**
	 * Simply check the value consistency and verify whether the returned value is
	 * not null or empty
	 *
	 * @param hostname
	 * @param oid
	 * @param result
	 * @return {@link TestResult} wrapping the message and the success status
	 */
	private TestResult checkSNMPGetValue(final String hostname, final String oid, final String result) {
		String message;
		boolean success = false;
		if (result == null) {
			message = String.format("SNMP Test Failed - SNMP Get of %s on %s was unsuccessful due to a null result.",
					oid, hostname);
		} else if (result.trim().isEmpty()) {
			message = String.format("SNMP Test Failed - SNMP Get of %s on %s was unsuccessful due to an empty result.",
					oid, hostname);
		} else {
			message = String.format("Successful SNMP Get of %s on %s. Returned Result: %s.", oid, hostname, result);
			success = true;
		}

		log.debug(message);

		return TestResult.builder().message(message).success(success).build();
	}

	@Override
	public CriterionTestResult visit(final TelnetInteractive telnetInteractive) {
		// Not implemented yet
		return CriterionTestResult.empty();
	}

	@Override
	public CriterionTestResult visit(final UCS ucs) {
		// Not implemented yet
		return CriterionTestResult.empty();
	}

	@Override
	public CriterionTestResult visit(final WBEM wbemCriterion) {

		// Sanity check
		if (wbemCriterion == null || wbemCriterion.getWbemQuery() == null) {
			return CriterionTestResult.error(wbemCriterion, "Malformed criterion. Cannot perform detection.");
		}

		// Gather the necessary info on the test that needs to be performed
		final EngineConfiguration engineConfiguration = strategyConfig.getEngineConfiguration();

		final String hostname = engineConfiguration.getTarget().getHostname();

		final WBEMProtocol wbemConfig =
				(WBEMProtocol) engineConfiguration.getProtocolConfigurations().get(WBEMProtocol.class);
		if (wbemConfig == null) {
			return CriterionTestResult.error(wbemCriterion, "The WBEM Credentials are not configured");
		}

		// If namespace is specified as "Automatic"
		if (AUTOMATIC_NAMESPACE.equalsIgnoreCase(wbemCriterion.getWbemNamespace())) {

			final String cachedNamespace = strategyConfig
					.getHostMonitoring()
					.getConnectorNamespace(connector)
					.getAutomaticWbemNamespace();

			// If not detected already, find the namespace
			if (cachedNamespace == null) {
				return findNamespace(hostname, wbemConfig, wbemCriterion);
			}

			// Update the criterion with the cached namespace
			WqlCriterion cachedNamespaceCriterion = wbemCriterion.copy();
			cachedNamespaceCriterion.setWbemNamespace(cachedNamespace);

			// Run the test
			return wqlDetectionHelper.performDetectionTest(hostname, wbemConfig, cachedNamespaceCriterion);
		}

		// Run the test
		return wqlDetectionHelper.performDetectionTest(hostname, wbemConfig, wbemCriterion);

	}

	/**
	 * Find the namespace to use for the execution of the given {@link WBEM} {@link Criterion}.
	 *
	 * @param hostname The hostname of the target device
	 * @param wbemConfig The WBEM protocol configuration (port, credentials, etc.)
	 * @param criterion The WQL criterion with an "Automatic" namespace
	 *
	 * @return A {@link CriterionTestResult} telling whether we found the proper namespace for the specified WQL
	 */
	private CriterionTestResult findNamespace(final String hostname, final WBEMProtocol wbemConfig, final WBEM criterion) {

		// Get the list of possible namespaces on this host
		Set<String> possibleWbemNamespaces = strategyConfig.getHostMonitoring().getPossibleWbemNamespaces();

		// Only one thread at a time must be figuring out the possible namespaces on a given host
		synchronized (possibleWbemNamespaces) {

			if (possibleWbemNamespaces.isEmpty()) {

				// If we don't have this list already, figure it out now
				final PossibleNamespacesResult possibleWbemNamespacesResult =
						wqlDetectionHelper.findPossibleNamespaces(hostname, wbemConfig);

				// If we can't detect the namespace then we must stop
				if (!possibleWbemNamespacesResult.isSuccess()) {
					return CriterionTestResult.error(criterion, possibleWbemNamespacesResult.getErrorMessage());
				}

				// Store the list of possible namespaces in HostMonitoring, for next time we need it
				possibleWbemNamespaces.clear();
				possibleWbemNamespaces.addAll(possibleWbemNamespacesResult.getPossibleNamespaces());

			}
		}

		// Perform a namespace detection
		NamespaceResult namespaceResult =
				wqlDetectionHelper.detectNamespace(hostname, wbemConfig, criterion, Collections.unmodifiableSet(possibleWbemNamespaces));

		// If that was successful, remember it in HostMonitoring, so we don't perform this
		// (costly) detection again
		if (namespaceResult.getResult().isSuccess()) {
			strategyConfig
				.getHostMonitoring()
				.getConnectorNamespace(connector)
				.setAutomaticWbemNamespace(namespaceResult.getNamespace());
		}

		return namespaceResult.getResult();
	}


	@Override
	public CriterionTestResult visit(final WMI wmiCriterion) {

		// Sanity check
		if (wmiCriterion == null || wmiCriterion.getWbemQuery() == null) {
			return CriterionTestResult.error(wmiCriterion, "Malformed criterion. Cannot perform detection.");
		}

		// Gather the necessary info on the test that needs to be performed
		final EngineConfiguration engineConfiguration = strategyConfig.getEngineConfiguration();

		final String hostname = engineConfiguration.getTarget().getHostname();

		final WMIProtocol wmiConfig =
				(WMIProtocol) engineConfiguration.getProtocolConfigurations().get(WMIProtocol.class);
		if (wmiConfig == null) {
			return CriterionTestResult.error(wmiCriterion, "The WBEM Credentials are not configured");
		}

<<<<<<< HEAD
		final String expected = expectedResult != null ? expectedResult : "";
=======
		// If namespace is specified as "Automatic"
		if (AUTOMATIC_NAMESPACE.equalsIgnoreCase(wmiCriterion.getWbemNamespace())) {
>>>>>>> 96faee8c

			final String cachedNamespace = strategyConfig
					.getHostMonitoring()
					.getConnectorNamespace(connector)
					.getAutomaticWmiNamespace();

			// If not detected already, find the namespace
			if (cachedNamespace == null) {
				return findNamespace(hostname, wmiConfig, wmiCriterion);
			}

			// Update the criterion with the cached namespace
			WqlCriterion cachedNamespaceCriterion = wmiCriterion.copy();
			cachedNamespaceCriterion.setWbemNamespace(cachedNamespace);

			// Run the test
			return wqlDetectionHelper.performDetectionTest(hostname, wmiConfig, cachedNamespaceCriterion);
		}

		// Run the test
		return wqlDetectionHelper.performDetectionTest(hostname, wmiConfig, wmiCriterion);
	}


	/**
	 * Find the namespace to use for the execution of the given {@link WMI} {@link Criterion}.
	 *
	 * @param hostname The hostname of the target device
	 * @param wmiConfig The WMI protocol configuration (credentials, etc.)
	 * @param criterion The WQL criterion with an "Automatic" namespace
	 *
	 * @return A {@link CriterionTestResult} telling whether we found the proper namespace for the specified WQL
	 */
	CriterionTestResult findNamespace(final String hostname, final WMIProtocol wmiConfig, final WMI criterion) {

		// Get the list of possible namespaces on this host
		Set<String> possibleWmiNamespaces = strategyConfig.getHostMonitoring().getPossibleWmiNamespaces();

		// Only one thread at a time must be figuring out the possible namespaces on a given host
		synchronized (possibleWmiNamespaces) {

			if (possibleWmiNamespaces.isEmpty()) {

				// If we don't have this list already, figure it out now
				final PossibleNamespacesResult possibleWmiNamespacesResult =
						wqlDetectionHelper.findPossibleNamespaces(hostname, wmiConfig);

				// If we can't detect the namespace then we must stop
				if (!possibleWmiNamespacesResult.isSuccess()) {
					return CriterionTestResult.error(criterion, possibleWmiNamespacesResult.getErrorMessage());
				}

				// Store the list of possible namespaces in HostMonitoring, for next time we need it
				possibleWmiNamespaces.clear();
				possibleWmiNamespaces.addAll(possibleWmiNamespacesResult.getPossibleNamespaces());

			}
		}

		// Perform a namespace detection
		NamespaceResult namespaceResult =
				wqlDetectionHelper.detectNamespace(hostname, wmiConfig, criterion, Collections.unmodifiableSet(possibleWmiNamespaces));

		// If that was successful, remember it in HostMonitoring, so we don't perform this
		// (costly) detection again
		if (namespaceResult.getResult().isSuccess()) {
			strategyConfig
				.getHostMonitoring()
				.getConnectorNamespace(connector)
				.setAutomaticWmiNamespace(namespaceResult.getNamespace());
		}

		return namespaceResult.getResult();
	}


	/**
	 * Check if the given CSV table matches the expected result
	 *
	 * @param expected The expected result defined in the {@link Connector} instance
	 * @param csvTable The CSV table returned by the WMI client after having queried the service
	 *
	 * @return <code>true</code> if the result matches otherwise <code>false</code>
	 */
	static boolean isMatchingResult(final String expected, final String csvTable) {

		// No result means not match
		if (csvTable.isEmpty()) {
			return false;
		}

		// The expected is not always provided,
		// if it is null and the result is not empty then we are good
		if (expected == null) {
			return true;
		}

		// Perform the check
		final Pattern pattern = Pattern.compile(PslUtils.psl2JavaRegex(expected), Pattern.CASE_INSENSITIVE | Pattern.MULTILINE);

		return pattern.matcher(csvTable).find();
	}


	@Override
	public CriterionTestResult visit(final SNMPGetNext snmpGetNext) {

		if (snmpGetNext == null || snmpGetNext.getOid() == null) {
			log.error("Malformed SNMPGetNext criterion {}. Cannot process SNMPGetNext detection.", snmpGetNext);
			return CriterionTestResult.empty();
		}

		final SNMPProtocol protocol = (SNMPProtocol) strategyConfig.getEngineConfiguration()
				.getProtocolConfigurations().get(SNMPProtocol.class);

		if (protocol == null) {
			log.debug("The SNMP Credentials are not configured. Cannot process SNMP detection {}.",
					snmpGetNext);
			return CriterionTestResult.empty();
		}

		final String hostname = strategyConfig.getEngineConfiguration().getTarget().getHostname();

		try {

			final String result = matsyaClientsExecutor.executeSNMPGetNext(
					snmpGetNext.getOid(),
					protocol,
					hostname,
					false);

			final TestResult testResult = checkSNMPGetNextResult(
					hostname,
					snmpGetNext.getOid(),
					snmpGetNext.getExpectedResult(),
					result);

			return CriterionTestResult.builder()
					.result(result)
					.success(testResult.isSuccess())
					.message(testResult.getMessage())
					.build();

		} catch (final Exception e) {
			final String message = String.format(
					"SNMP Test Failed - SNMP GetNext of %s on %s was unsuccessful due to an exception. Message: %s.",
					snmpGetNext.getOid(), hostname, e.getMessage());
			log.debug(message, e);
			return CriterionTestResult.builder().message(message).build();
		}
	}

	/**
	 * Verify the value returned by SNMP GetNext query. Check the value consistency
	 * when the expected output is not defined. Otherwise check if the value matches
	 * the expected regex.
	 *
	 * @param hostname
	 * @param oid
	 * @param expected
	 * @param result
	 * @return {@link TestResult} wrapping the success status and the message
	 */
	private TestResult checkSNMPGetNextResult(final String hostname, final String oid, final String expected,
			final String result) {
		if (expected == null) {
			return checkSNMPGetNextValue(hostname, oid, result);
		}

		return checkSNMPGetNextExpectedValue(hostname, oid, expected, result);
	}

	/**
	 * Check if the result matches the expected value
	 *
	 * @param hostname
	 * @param oid
	 * @param expected
	 * @param result
	 * @return {@link TestResult} wrapping the message and the success status
	 */
	private TestResult checkSNMPGetNextExpectedValue(final String hostname, final String oid, final String expected,
			final String result) {
		String message;
		boolean success = true;
		final Matcher matcher = SNMP_GETNEXT_RESULT_REGEX.matcher(result);
		if (matcher.find()) {
			final String value = matcher.group(1);
			final Pattern pattern = Pattern.compile(PslUtils.psl2JavaRegex(expected), Pattern.CASE_INSENSITIVE | Pattern.MULTILINE);
			if (!pattern.matcher(value).find()) {
				message = String.format(
						"SNMP Test Failed - SNMP GetNext of %s on %s was successful but the value of the returned OID did not match with the expected result. ",
						oid, hostname);
				message += String.format(EXPECTED_VALUE_RETURNED_VALUE, expected, value);
				success = false;
			} else {
				message = String.format("Successful SNMP GetNext of %s on %s. Returned Result: %s.", oid, hostname, result);
			}
		} else {
			message = String.format(
					"SNMP Test Failed - SNMP GetNext of %s on %s was successful but the value cannot be extracted. ",
					oid, hostname);
			message += String.format("Returned Result: %s.", result);
			success = false;
		}

		log.debug(message);

		return TestResult.builder().message(message).success(success).build();
	}

	/**
	 * Simply check the value consistency and verify whether the returned OID is
	 * under the same tree of the requested OID.
	 *
	 * @param hostname
	 * @param oid
	 * @param result
	 * @return {@link TestResult} wrapping the message and the success status
	 */
	private TestResult checkSNMPGetNextValue(final String hostname, final String oid, final String result) {
		String message;
		boolean success = false;
		if (result == null) {
			message = String.format(
					"SNMP Test Failed - SNMP GetNext of %s on %s was unsuccessful due to a null result.", oid,
					hostname);
		} else if (result.trim().isEmpty()) {
			message = String.format(
					"SNMP Test Failed - SNMP GetNext of %s on %s was unsuccessful due to an empty result.", oid,
					hostname);
		} else if (!result.startsWith(oid)) {
			message = String.format(
					"SNMP Test Failed - SNMP GetNext of %s on %s was successful but the returned OID is not under the same tree. Returned OID: %s.",
					oid, hostname, result.split("\\s")[0]);
		} else {
			message = String.format("Successful SNMP GetNext of %s on %s. Returned Result: %s.", oid, hostname, result);
			success = true;
		}

		log.debug(message);

		return TestResult.builder().message(message).success(success).build();
	}

	@Data
	@Builder
	public static class TestResult {
		private String message;
		private boolean success;
		private String csvTable;
	}

	private class IpmiCommandForSolarisException extends Exception {

		private static final long serialVersionUID = 1L;

		public IpmiCommandForSolarisException(final String message) {
			super(message);
		}

	}
}<|MERGE_RESOLUTION|>--- conflicted
+++ resolved
@@ -1,11 +1,5 @@
 package com.sentrysoftware.matrix.engine.strategy.detection;
 
-<<<<<<< HEAD
-=======
-import static com.sentrysoftware.matrix.common.helpers.HardwareConstants.AUTOMATIC_NAMESPACE;
-import static com.sentrysoftware.matrix.common.helpers.HardwareConstants.TABLE_SEP;
-
->>>>>>> 96faee8c
 import java.io.IOException;
 import java.util.Arrays;
 import java.util.Collections;
@@ -59,7 +53,7 @@
 import lombok.extern.slf4j.Slf4j;
 
 import static com.sentrysoftware.matrix.common.helpers.HardwareConstants.AUTOMATIC_NAMESPACE;
-import static org.springframework.util.Assert.notNull;
+import static com.sentrysoftware.matrix.common.helpers.HardwareConstants.TABLE_SEP;
 
 @Slf4j
 @AllArgsConstructor
@@ -451,13 +445,7 @@
 				.wbemNamespace("root\\hardware")
 				.build();
 
-<<<<<<< HEAD
-		// Test the result
-		final TestResult testResult = getMatchingResult(query, "root/hardware", "", csvTable, WMI.class);
-=======
 		return wqlDetectionHelper.performDetectionTest(hostname, wmiConfig, ipmiWmiCriterion);
->>>>>>> 96faee8c
-
 	}
 
 	@Override
@@ -878,12 +866,8 @@
 			return CriterionTestResult.error(wmiCriterion, "The WBEM Credentials are not configured");
 		}
 
-<<<<<<< HEAD
-		final String expected = expectedResult != null ? expectedResult : "";
-=======
 		// If namespace is specified as "Automatic"
 		if (AUTOMATIC_NAMESPACE.equalsIgnoreCase(wmiCriterion.getWbemNamespace())) {
->>>>>>> 96faee8c
 
 			final String cachedNamespace = strategyConfig
 					.getHostMonitoring()
