package com.sentrysoftware.matrix.engine.strategy.source;

import static com.sentrysoftware.matrix.common.helpers.HardwareConstants.AUTOMATIC_NAMESPACE;
import static com.sentrysoftware.matrix.common.helpers.HardwareConstants.NEW_LINE;
import static com.sentrysoftware.matrix.common.helpers.HardwareConstants.TABLE_SEP;

import java.util.ArrayList;
import java.util.Collection;
import java.util.Collections;
import java.util.List;
import java.util.Map;
import java.util.Objects;
import java.util.regex.Pattern;
import java.util.stream.Collectors;
import java.util.stream.Stream;

import com.sentrysoftware.matrix.common.helpers.HardwareConstants;
import com.sentrysoftware.matrix.common.helpers.StringHelper;
import com.sentrysoftware.matrix.common.helpers.TextTableHelper;
import com.sentrysoftware.matrix.connector.model.Connector;
import com.sentrysoftware.matrix.connector.model.monitor.job.source.type.http.HttpSource;
import com.sentrysoftware.matrix.connector.model.monitor.job.source.type.ipmi.Ipmi;
import com.sentrysoftware.matrix.connector.model.monitor.job.source.type.oscommand.OsCommandSource;
import com.sentrysoftware.matrix.connector.model.monitor.job.source.type.reference.ReferenceSource;
import com.sentrysoftware.matrix.connector.model.monitor.job.source.type.reference.StaticSource;
import com.sentrysoftware.matrix.connector.model.monitor.job.source.type.snmp.SnmpGetSource;
import com.sentrysoftware.matrix.connector.model.monitor.job.source.type.snmp.SnmpGetTableSource;
import com.sentrysoftware.matrix.connector.model.monitor.job.source.type.sshinteractive.SshInteractiveSource;
import com.sentrysoftware.matrix.connector.model.monitor.job.source.type.tablejoin.TableJoinSource;
import com.sentrysoftware.matrix.connector.model.monitor.job.source.type.tableunion.TableUnionSource;
import com.sentrysoftware.matrix.connector.model.monitor.job.source.type.ucs.UcsSource;
import com.sentrysoftware.matrix.connector.model.monitor.job.source.type.wbem.WbemSource;
import com.sentrysoftware.matrix.connector.model.monitor.job.source.type.wmi.WmiSource;
import com.sentrysoftware.matrix.engine.protocol.AbstractCommand;
import com.sentrysoftware.matrix.engine.protocol.HttpProtocol;
import com.sentrysoftware.matrix.engine.protocol.IWqlProtocol;
import com.sentrysoftware.matrix.engine.protocol.IpmiOverLanProtocol;
import com.sentrysoftware.matrix.engine.protocol.OsCommandConfig;
import com.sentrysoftware.matrix.engine.protocol.SnmpProtocol;
import com.sentrysoftware.matrix.engine.protocol.SshProtocol;
import com.sentrysoftware.matrix.engine.protocol.WbemProtocol;
import com.sentrysoftware.matrix.engine.protocol.WinRmProtocol;
import com.sentrysoftware.matrix.engine.protocol.WmiProtocol;
import com.sentrysoftware.matrix.engine.strategy.StrategyConfig;
import com.sentrysoftware.matrix.engine.strategy.matsya.HttpRequest;
import com.sentrysoftware.matrix.engine.strategy.matsya.MatsyaClientsExecutor;
import com.sentrysoftware.matrix.engine.strategy.utils.FilterResultHelper;
import com.sentrysoftware.matrix.engine.strategy.utils.IpmiHelper;
import com.sentrysoftware.matrix.engine.strategy.utils.OsCommandHelper;
import com.sentrysoftware.matrix.engine.strategy.utils.OsCommandResult;
import com.sentrysoftware.matrix.engine.strategy.utils.SshInteractiveHelper;
import com.sentrysoftware.matrix.model.monitoring.IHostMonitoring;

import com.sentrysoftware.matrix.engine.host.HardwareHost;
import com.sentrysoftware.matrix.engine.host.HostType;
import lombok.AllArgsConstructor;
import lombok.extern.slf4j.Slf4j;

@Slf4j
@AllArgsConstructor
public class SourceVisitor implements ISourceVisitor {

	private static final String WBEM = "wbem";

	private static final Pattern SOURCE_PATTERN = Pattern.compile(
			"^\\s*((.*)\\.(discovery|collect)\\.source\\(([1-9]\\d*)\\)(.*))\\s*$",
			Pattern.CASE_INSENSITIVE);

	private StrategyConfig strategyConfig;
	private MatsyaClientsExecutor matsyaClientsExecutor;
	private Connector connector;

	@Override
	public SourceTable visit(final HttpSource httpSource) {

		final String hostname = strategyConfig.getEngineConfiguration().getHost().getHostname();
		if (httpSource == null) {
			log.error("Hostname {} - HttpSource cannot be null, the HttpSource operation will return an empty result.", hostname);
			return SourceTable.empty();
		}

		final HttpProtocol protocol = (HttpProtocol) strategyConfig.getEngineConfiguration()
				.getProtocolConfigurations().get(HttpProtocol.class);

		if (protocol == null) {

			log.debug("Hostname {} - The HTTP credentials are not configured. Returning an empty table for HttpSource {}.",
					hostname, httpSource);

			return SourceTable.empty();
		}

		try {

			final String result = matsyaClientsExecutor.executeHttp(
					HttpRequest.builder()
					.hostname(hostname)
					.method(httpSource.getMethod())
					.url(httpSource.getUrl())
					.header(httpSource.getHeader())
					.body(httpSource.getBody())
					.resultContent(httpSource.getResultContent())
					.authenticationToken(httpSource.getAuthenticationToken())
					.httpProtocol(protocol)
					.build(),
					true);

			if (result != null && !result.isEmpty()) {

				return SourceTable
					.builder()
					.rawData(result)
					.build();
			}

		} catch (Exception e) {
			logSourceError(connector.getCompiledFilename(), httpSource.getKey(), String.format("HTTP %s %s", httpSource.getMethod(),
					httpSource.getUrl()) , hostname, e);
		}

		return SourceTable.empty();
	}

	@Override
	public SourceTable visit(final Ipmi ipmi) {

		HardwareHost host = strategyConfig.getEngineConfiguration().getHost();
		final HostType hostType = host.getType();

		String sourceKey = ipmi.getKey();

		if (HostType.MS_WINDOWS.equals(hostType)) {
			return processWindowsIpmiSource(sourceKey);
		} else if (HostType.LINUX.equals(hostType) || HostType.SUN_SOLARIS.equals(hostType)) {
			return processUnixIpmiSource(sourceKey);
		} else if (HostType.MGMT_CARD_BLADE_ESXI.equals(hostType)) {
			return processOutOfBandIpmiSource(sourceKey);
		}

		log.info("Hostname {} - Failed to process IPMI source. {} is an unsupported OS for IPMI. Returning an empty table.",
			host.getHostname(), hostType.name());

		return SourceTable.empty();
	}

	/**
	 * Process IPMI source via IPMI Over-LAN
	 *
	 * @param sourceKey The key of the source
	 *
	 * @return {@link SourceTable} containing the IPMI result expected by the IPMI connector embedded AWK script
	 */
	SourceTable processOutOfBandIpmiSource(String sourceKey) {

		final IpmiOverLanProtocol protocol = (IpmiOverLanProtocol) strategyConfig.getEngineConfiguration()
				.getProtocolConfigurations().get(IpmiOverLanProtocol.class);

		String hostname = strategyConfig.getEngineConfiguration().getHost().getHostname();
		
		if (protocol == null) {
			log.warn("Hostname {} - The IPMI credentials are not configured. Cannot process IPMI-over-LAN source.", hostname);
			return SourceTable.empty();
		}

		try {
			String result = matsyaClientsExecutor.executeIpmiGetSensors(hostname, protocol);

			if (result != null) {

				return SourceTable
					.builder()
					.rawData(result)
					.build();

			} else {
				log.error("Hostname {} - IPMI-over-LAN request returned <null> result. Returning an empty table.", hostname);
			}
		} catch (Exception e) {
			logSourceError(connector.getCompiledFilename(), sourceKey, "IPMI-over-LAN", hostname, e);
		}

		return SourceTable.empty();
	}

	/**
	 * Process IPMI Source for the Unix system
	 *
	 * @param sourceKey The key of the source
	 *
	 * @return {@link SourceTable} containing the IPMI result expected by the IPMI connector embedded AWK script
	 */
	SourceTable processUnixIpmiSource(String sourceKey) {

		final String hostname = strategyConfig.getEngineConfiguration().getHost().getHostname();

		// get the ipmiTool command to execute
		String ipmitoolCommand = strategyConfig.getHostMonitoring().getIpmitoolCommand();
		if (ipmitoolCommand == null || ipmitoolCommand.isEmpty()) {
			final String message = String.format("Hostname %s - IPMI tool command cannot be found. Returning an empty result.",
					hostname);
			log.error(message);
			return SourceTable.empty();
		}

		boolean isLocalHost = strategyConfig.getHostMonitoring().isLocalhost();

		final SshProtocol sshProtocol = (SshProtocol) strategyConfig.getEngineConfiguration()
				.getProtocolConfigurations().get(SshProtocol.class);
		final OsCommandConfig osCommandConfig = (OsCommandConfig) strategyConfig.getEngineConfiguration()
				.getProtocolConfigurations().get(OsCommandConfig.class);

		final int defaultTimeout = osCommandConfig != null ? osCommandConfig.getTimeout().intValue()
				: AbstractCommand.DEFAULT_TIMEOUT.intValue();

		// fru command
		String fruCommand = ipmitoolCommand + "fru";
		String fruResult;
		try {
			if (isLocalHost) {
				fruResult = OsCommandHelper.runLocalCommand(fruCommand, defaultTimeout, null);
			} else if (sshProtocol != null){
				fruResult = OsCommandHelper.runSshCommand(fruCommand, hostname, sshProtocol, defaultTimeout, null, null);
			} else {
				log.warn("Hostname {} - Could not process UNIX IPMI Source. SSH protocol credentials are missing.", hostname);
				return SourceTable.empty();
			}

			log.debug("Hostname {} - IPMI OS command: {}:\n{}", hostname, fruCommand, fruResult);

		} catch (Exception e) {

			logSourceError(connector.getCompiledFilename(), 
					sourceKey, String.format("IPMI OS command: %s.", fruCommand), hostname, e);

			Thread.currentThread().interrupt();

			return SourceTable.empty();
		}

		// "-v sdr elist all"
		String sdrCommand = ipmitoolCommand + "-v sdr elist all";
		String sensorResult;
		try {
			if (isLocalHost) {
				sensorResult = OsCommandHelper.runLocalCommand(sdrCommand, defaultTimeout, null);
			} else {
				sensorResult = OsCommandHelper.runSshCommand(sdrCommand, hostname, sshProtocol, defaultTimeout,	null, null);
			}
			log.debug("Hostname {} - IPMI OS command: {}:\n{}", hostname, sdrCommand, sensorResult);
		} catch (Exception e) {

			logSourceError(connector.getCompiledFilename(), 
					sourceKey, String.format("IPMI OS command: %s.", sdrCommand), hostname, e);

			Thread.currentThread().interrupt();

			return SourceTable.empty();
		}

		return SourceTable
				.builder()
				.table(IpmiHelper.ipmiTranslateFromIpmitool(fruResult, sensorResult))
				.build();

	}

	/**
	 * Process IPMI source for the Windows (NT) system
	 *
	 * @param sourceKey The key of the source
	 *
	 * @return {@link SourceTable} containing the IPMI result expected by the IPMI connector embedded AWK script
	 */
	SourceTable processWindowsIpmiSource(String sourceKey) {

		final WmiProtocol wmiProtocol = (WmiProtocol) strategyConfig.getEngineConfiguration().getProtocolConfigurations().get(WmiProtocol.class);
		if (wmiProtocol == null) {
			return SourceTable.empty();
		}

		final String hostname = strategyConfig.getEngineConfiguration().getHost().getHostname();
		final String nameSpaceRootCimv2 = "root/cimv2";
		final String nameSpaceRootHardware = "root/hardware";

		String wmiQuery = "SELECT IdentifyingNumber,Name,Vendor FROM Win32_ComputerSystemProduct";
		List<List<String>> wmiCollection1 = executeIpmiWmiRequest(hostname, wmiProtocol, wmiQuery, nameSpaceRootCimv2,
			sourceKey);

		wmiQuery = "SELECT BaseUnits,CurrentReading,Description,LowerThresholdCritical,LowerThresholdNonCritical,SensorType,UnitModifier,UpperThresholdCritical,UpperThresholdNonCritical FROM NumericSensor";
		List<List<String>> wmiCollection2 = executeIpmiWmiRequest(hostname, wmiProtocol, wmiQuery, nameSpaceRootHardware,
			sourceKey);

		wmiQuery = "SELECT CurrentState,Description FROM Sensor";
		List<List<String>> wmiCollection3 = executeIpmiWmiRequest(hostname, wmiProtocol, wmiQuery,
			nameSpaceRootHardware, sourceKey);

		return SourceTable
				.builder()
				.table(IpmiHelper.ipmiTranslateFromWmi(wmiCollection1, wmiCollection2, wmiCollection3))
				.build();

	}

	@Override
	public SourceTable visit(final OsCommandSource osCommandSource) {

		final String hostname = strategyConfig.getEngineConfiguration().getHost().getHostname();
		
		if (osCommandSource == null ||
				osCommandSource.getCommandLine() == null || osCommandSource.getCommandLine().isEmpty()) {
			log.error("Hostname {} - Malformed OS command source.", hostname);
			return SourceTable.empty();
		}

		try {
			final OsCommandResult osCommandResult = OsCommandHelper.runOsCommand(
					osCommandSource.getCommandLine(),
					strategyConfig.getEngineConfiguration(),
					connector.getEmbeddedFiles(),
					osCommandSource.getTimeout(),
					osCommandSource.isExecuteLocally(),
					strategyConfig.getHostMonitoring().isLocalhost());

			// transform to lines
			final List<String> resultLines = SourceTable.lineToList(
					osCommandResult.getResult(),
					HardwareConstants.NEW_LINE);

			final List<String> filteredLines = FilterResultHelper.filterLines(
					resultLines,
					osCommandSource.getRemoveHeader(),
					osCommandSource.getRemoveFooter(),
					osCommandSource.getExcludeRegExp(),
					osCommandSource.getKeepOnlyRegExp());

			final List<String> selectedColumnsLines = FilterResultHelper.selectedColumns(
					filteredLines,
					osCommandSource.getSeparators(),
					osCommandSource.getSelectColumns());

			return SourceTable
				.builder()
				.rawData(selectedColumnsLines.stream()
					.collect(Collectors.joining(NEW_LINE)))
				.table(selectedColumnsLines.stream()
						.map(line -> Stream.of(line.split(HardwareConstants.TABLE_SEP)).collect(Collectors.toList()))
						.collect(Collectors.toList()))
				.build();

		} catch(Exception e) {

			logSourceError(connector.getCompiledFilename(), osCommandSource.getKey(),
					String.format("OS command: %s.", osCommandSource.getCommandLine()),
					hostname, e);

			return SourceTable.empty();
		}
	}

	@Override
	public SourceTable visit(final ReferenceSource referenceSource) {

		final String hostname = strategyConfig.getEngineConfiguration().getHost().getHostname();
		
		if (referenceSource == null) {
			log.error("Hostname {} - ReferenceSource cannot be null, the ReferenceSource operation will return an empty result.", 
					hostname);
			return SourceTable.empty();
		}

		final String reference = referenceSource.getReference();

		if (reference == null || reference.isEmpty()) {
			log.error("Hostname {} - ReferenceSource reference cannot be null. Returning an empty table for source {}.", 
					hostname, referenceSource);
			return SourceTable.empty();
		}

		final SourceTable sourceTable = new SourceTable();

		final SourceTable origin = getSourceTable(reference);

		if (origin == null) {
			return SourceTable.empty();
		}

		final List<List<String>> table = origin.getTable()
				.stream()
				.map(ArrayList::new)
				.filter(row -> !row.isEmpty())
				.collect(Collectors.toList());

		sourceTable.setTable(table);

		if (origin.getRawData() != null) {
			sourceTable.setRawData(origin.getRawData());
		}

		logSourceReference(connector.getCompiledFilename(), reference, referenceSource.getKey(), sourceTable, hostname);

		return sourceTable;
	}

	@Override
	public SourceTable visit(final StaticSource staticSource) {

		final String hostname = strategyConfig.getEngineConfiguration().getHost().getHostname();
		
		if (staticSource == null) {
			log.error("Hostname {} - Static Source cannot be null, the StaticSource operation will return an empty result.", hostname);
			return SourceTable.empty();
		}

		final String staticValue = staticSource.getStaticValue();

		if (staticValue == null || staticValue.isEmpty()) {
			log.error("Hostname {} - Static Source reference cannot be null. Returning an empty table for source {}.", hostname, staticSource);
			return SourceTable.empty();
		}

		log.debug("Hostname {} - Got Static Source value [{}] referenced in source [{}].",
				hostname,
				staticValue,
				staticSource.getKey());

		final SourceTable sourceTable = new SourceTable();

		// Call getSourceTable, in case there are ';' in the static source and it's needed to be separated into multiple columns
		// Note: In case of the static source getSourceTable never returns null
		final List<List<String>> table = getSourceTable(staticValue).getTable()
				.stream()
				.map(ArrayList::new)
				.filter(row -> !row.isEmpty())
				.collect(Collectors.toList());

		sourceTable.setTable(table);

		return sourceTable;
	}

	@Override
	public SourceTable visit(final SnmpGetSource snmpGetSource) {

		final String hostname = strategyConfig.getEngineConfiguration().getHost().getHostname();
		
		if (snmpGetSource == null) {
			log.error("Hostname {} - SNMP Get Source cannot be null, the SNMP Get operation will return an empty result.", hostname);
			return SourceTable.empty();
		}

		if (snmpGetSource.getOid() == null) {
			log.error("Hostname {} - SNMP Get Source OID cannot be null. Returning an empty table for source {}.", 
					hostname, snmpGetSource);
			return SourceTable.empty();
		}

		final SnmpProtocol protocol = (SnmpProtocol) strategyConfig.getEngineConfiguration()
				.getProtocolConfigurations().get(SnmpProtocol.class);

		if (protocol == null) {
			log.debug("Hostname {} - The SNMP credentials are not configured. Returning an empty table for SNMP Get Source {}.",
					hostname, snmpGetSource);
			return SourceTable.empty();
		}

		try {

			final String result = matsyaClientsExecutor.executeSNMPGet(
					snmpGetSource.getOid(),
					protocol,
					hostname,
					true);

			if (result != null) {

				return SourceTable
						.builder()
						.table(Stream.of(Stream.of(result).collect(Collectors.toList())).collect(Collectors.toList()))
						.build();

			}

		} catch (Exception e) {

			logSourceError(connector.getCompiledFilename(), 
					snmpGetSource.getKey(), String.format("SNMP Get: %s.", snmpGetSource.getOid()),
					hostname, e);
		}

		return SourceTable.empty();
	}

	@Override
	public SourceTable visit(final SnmpGetTableSource snmpGetTableSource) {

		final String hostname = strategyConfig.getEngineConfiguration().getHost().getHostname();
		
		if (snmpGetTableSource == null) {
			log.error("Hostname {} - SNMP Get Table Source cannot be null, the SNMP Get Table operation will return an empty result.",
					hostname);
			return SourceTable.empty();
		}

		if (snmpGetTableSource.getOid() == null) {
			log.error("Hostname {} - SNMP Get Table Source OID cannot be null. Returning an empty table for source {}.", 
					hostname, snmpGetTableSource);
			return SourceTable.empty();
		}

		// run Matsya in order to execute the snmpTable
		// receives a List structure
		SourceTable sourceTable = new SourceTable();
		List<String> selectedColumns = snmpGetTableSource.getSnmpTableSelectColumns();

		if (selectedColumns == null) {
			return SourceTable.empty();
		}
		String[] selectColumnArray = new String[selectedColumns.size()];
		selectColumnArray = selectedColumns.toArray(selectColumnArray);

		final SnmpProtocol protocol = (SnmpProtocol) strategyConfig.getEngineConfiguration()
				.getProtocolConfigurations().get(SnmpProtocol.class);

		if (protocol == null) {
			log.debug("Hostname {} - The SNMP credentials are not configured. Returning an empty table for SNMP Get Table Source {}.",
					hostname, snmpGetTableSource);
			return SourceTable.empty();
		}

		try {

			final List<List<String>> result = matsyaClientsExecutor.executeSNMPTable(
					snmpGetTableSource.getOid(),
					selectColumnArray,
					protocol,
					hostname,
					true);

			sourceTable.setHeaders(selectedColumns);
			sourceTable.setTable(result);

			return sourceTable;

		} catch (Exception e) {

			logSourceError(connector.getCompiledFilename(), snmpGetTableSource.getKey(),
					String.format("SNMP Table: %s", snmpGetTableSource.getOid()),
					hostname, e);

			return SourceTable.empty();
		}
	}

	@Override
	public SourceTable visit(final TableJoinSource tableJoinSource) {

		final String hostname = strategyConfig.getEngineConfiguration().getHost().getHostname();
		
		if (tableJoinSource == null) {
			log.error("Hostname {} - Table Join Source cannot be null, the Table Join will return an empty result.", hostname);
			return SourceTable.empty();
		}

		final Map<String, SourceTable> sources = strategyConfig.getHostMonitoring()
				.getConnectorNamespace(connector)
				.getSourceTables();

		if (sources == null ) {
			log.warn("Hostname {} - Source Table Map cannot be null, the Table Join {} will return an empty result.", 
					hostname, tableJoinSource);
			return SourceTable.empty();
		}

		final SourceTable leftTable = sources.get(tableJoinSource.getLeftTable());
		if (tableJoinSource.getLeftTable() == null || leftTable == null ||  leftTable.getTable() == null) {
			log.debug("Hostname {} - Left table cannot be null, the Join {} will return an empty result.", hostname, tableJoinSource);
			return SourceTable.empty();
		}

		final SourceTable rightTable = sources.get(tableJoinSource.getRightTable());
		if (tableJoinSource.getRightTable() == null || rightTable == null || rightTable.getTable() == null) {
			log.debug("Hostname {} - Right table cannot be null, the Join {} will return an empty result.", hostname, tableJoinSource);
			return SourceTable.empty();
		}

		if (tableJoinSource.getLeftKeyColumn() < 1 || tableJoinSource.getRightKeyColumn() < 1) {
			log.error("Hostname {} - Invalid key column number (leftKeyColumnNumber=" + tableJoinSource.getLeftKeyColumn()
			+ ", rightKeyColumnNumber=" + tableJoinSource.getDefaultRightLine() + ").", hostname);
			return SourceTable.empty();
		}

		logTableJoin(tableJoinSource.getKey(), tableJoinSource.getLeftTable(), tableJoinSource.getRightTable(),
				leftTable, rightTable, hostname);

		final List<List<String>> executeTableJoin = matsyaClientsExecutor.executeTableJoin(
				leftTable.getTable(),
				rightTable.getTable(),
				tableJoinSource.getLeftKeyColumn(),
				tableJoinSource.getRightKeyColumn(),
				tableJoinSource.getDefaultRightLine(),
				WBEM.equalsIgnoreCase(tableJoinSource.getKeyType()),
				true);

		SourceTable sourceTable = new SourceTable();
		if (executeTableJoin != null) {
			sourceTable.setTable(executeTableJoin);
		}

		return sourceTable;
	}

	@Override
	public SourceTable visit(final TableUnionSource tableUnionSource) {

		final String hostname = strategyConfig.getEngineConfiguration().getHost().getHostname();
		
		if (tableUnionSource == null) {
			log.warn("Hostname {} - Table Union Source cannot be null, the Table Union operation will return an empty result.", hostname);
			return SourceTable.empty();
		}

		final List<String> unionTables = tableUnionSource.getTables();
		if (unionTables == null) {
			log.debug("Hostname {} - Table list in the Union cannot be null, the Union operation {} will return an empty result.",
					hostname, tableUnionSource);
			return SourceTable.empty();
		}

		final List<SourceTable> sourceTablesToConcat = unionTables
				.stream()
				.map(this::getSourceTable)
				.filter(Objects::nonNull)
				.collect(Collectors.toList());

		final SourceTable sourceTable = new SourceTable();
		final List<List<String>> executeTableUnion = sourceTablesToConcat
				.stream()
				.map(SourceTable::getTable)
				.flatMap(Collection::stream)
				.collect(Collectors.toList());

		sourceTable.setTable(executeTableUnion);

		String rawData = sourceTablesToConcat
				.stream()
				.map(SourceTable::getRawData)
				.filter(Objects::nonNull)
				.collect(Collectors.joining(NEW_LINE))
				.replace("\n\n", NEW_LINE);

		sourceTable.setRawData(rawData);

		return sourceTable;
	}

	/**
	 * Get source table based on the key
	 *
	 * @param key	The key of the source
	 * @return A {@link SourceTable} already defined in the current {@link IHostMonitoring} or a hard-coded CSV sourceTable
	 */
	SourceTable getSourceTable(final String key) {

		if (SOURCE_PATTERN.matcher(key).matches()) {
			final SourceTable sourceTable = strategyConfig
					.getHostMonitoring()
					.getConnectorNamespace(connector)
					.getSourceTable(key);
			if (sourceTable == null) {
				log.warn("Hostname {} - The following source table {} cannot be found.", 
						strategyConfig.getEngineConfiguration().getHost().getHostname(), key);
			}
			return sourceTable;
		}

		return SourceTable.builder()
				.table(SourceTable.csvToTable(key, TABLE_SEP))
				.build();
	}

	@Override
	public SourceTable visit(final SshInteractiveSource sshInteractiveSource) {

		try {
			final List<String> result =
					SshInteractiveHelper.runSshInteractive(
							strategyConfig.getEngineConfiguration(),
							sshInteractiveSource.getSteps(),
							"sshInteractive " + sshInteractiveSource.getKey());

			final List<String> filteredLines = FilterResultHelper.filterLines(
					result,
					sshInteractiveSource.getRemoveHeader(),
					sshInteractiveSource.getRemoveFooter(),
					sshInteractiveSource.getExcludeRegExp(),
					sshInteractiveSource.getKeepOnlyRegExp());

			final List<String> selectedColumnsLines = FilterResultHelper.selectedColumns(
					filteredLines,
					sshInteractiveSource.getSeparators(),
					sshInteractiveSource.getSelectColumns());

			return SourceTable.builder()
					.rawData(selectedColumnsLines.stream().collect(Collectors.joining(NEW_LINE)))
					.table(selectedColumnsLines.stream()
							.map(line -> Stream.of(line.split(HardwareConstants.TABLE_SEP)).collect(Collectors.toList()))
							.collect(Collectors.toList()))
					.build();

		} catch(final Exception e) {

			logSourceError(connector.getCompiledFilename(), sshInteractiveSource.getKey(), "SSH Interactive",
					strategyConfig.getEngineConfiguration().getHost().getHostname(), e);

			return SourceTable.empty();
		}
	}

	@Override
	public SourceTable visit(final UcsSource ucsSource) {
		return SourceTable.empty();
	}

	@Override
	public SourceTable visit(final WbemSource wbemSource) {

		final String hostname = strategyConfig.getEngineConfiguration().getHost().getHostname();
		
		if (wbemSource == null || wbemSource.getWbemQuery() == null) {
			log.error("Hostname {} - Malformed WBEM Source {}. Returning an empty table.", hostname, wbemSource);
			return SourceTable.empty();
		}

		final WbemProtocol protocol = (WbemProtocol) strategyConfig.getEngineConfiguration()
				.getProtocolConfigurations().get(WbemProtocol.class);

		if (protocol == null) {
			log.debug("Hostname {} - The WBEM credentials are not configured. Returning an empty table for WBEM source {}.",
					hostname, wbemSource.getKey());
			return SourceTable.empty();
		}

		// Get the namespace, the default one is : root/cimv2
		String namespace = wbemSource.getWbemNamespace();
		if (namespace == null) {
			namespace = "root/cimv2";
		} else if (AUTOMATIC_NAMESPACE.equalsIgnoreCase(namespace)) {
			namespace = strategyConfig
					.getHostMonitoring()
					.getConnectorNamespace(connector)
					.getAutomaticWbemNamespace();
		}

		// Replace the automatic namespace
		if (AUTOMATIC_NAMESPACE.equalsIgnoreCase(namespace)) {
			final String cachedNamespace = strategyConfig
					.getHostMonitoring()
					.getConnectorNamespace(connector)
					.getAutomaticWbemNamespace();

			// Update the namespace with the cached namespace
			namespace = cachedNamespace;
		}

		try {
			if (hostname == null) {
				log.error("Hostname {} - No hostname indicated, the URL cannot be built.", hostname);
				return SourceTable.empty();
			}
			if (protocol.getPort() == null || protocol.getPort() == 0) {
				log.error("Hostname {} - No port indicated to connect to the host", hostname);
				return SourceTable.empty();
			}

			final List<List<String>> table = matsyaClientsExecutor.executeWbem(hostname, protocol, wbemSource.getWbemQuery(), namespace);

			return SourceTable.builder().table(table).build();

		} catch (Exception e) {

			logSourceError(connector.getCompiledFilename(), wbemSource.getKey(),
					String.format("WBEM query=%s, Username=%s, Timeout=%d, Namespace=%s",
							wbemSource.getWbemQuery(), protocol.getUsername(), protocol.getTimeout(),
							namespace),
					hostname, e);

			return SourceTable.empty();
		}
	}

	@Override
	public SourceTable visit(final WmiSource wmiSource) {

<<<<<<< HEAD
		final String hostname = strategyConfig.getEngineConfiguration().getTarget().getHostname();

=======
		final String hostname = strategyConfig.getEngineConfiguration().getHost().getHostname();
		
>>>>>>> 10581347
		if (wmiSource == null || wmiSource.getWbemQuery() == null) {
			log.warn("Hostname {} - Malformed WMI source {}. Returning an empty table.", hostname, wmiSource);
			return SourceTable.empty();
		}

		IWqlProtocol protocol = (WmiProtocol) strategyConfig.getEngineConfiguration()
				.getProtocolConfigurations().get(WmiProtocol.class);

		if (protocol == null) {
<<<<<<< HEAD
			protocol = (WinRmProtocol) strategyConfig.getEngineConfiguration()
					.getProtocolConfigurations().get(WinRmProtocol.class);
		}

		if (protocol == null) {
			log.debug("Hostname {} - The WMI Credentials are not configured. Returning an empty table for WMI source {}.",
=======
			log.debug("Hostname {} - The WMI credentials are not configured. Returning an empty table for WMI source {}.",
>>>>>>> 10581347
					hostname, wmiSource.getKey());
			return SourceTable.empty();
		}

		// Get the namespace
		final String namespace = getNamespace(wmiSource);

		if (namespace == null) {
			log.error("Hostname {} - Failed to retrieve the WMI namespace to run the WMI source {}. Returning an empty table.", 
					hostname, wmiSource.getKey());
			return SourceTable.empty();
		}

		try {

			final List<List<String>> table =
					matsyaClientsExecutor.executeWql(hostname, protocol, wmiSource.getWbemQuery(), namespace);

			return SourceTable
					.builder()
					.table(table)
					.build();


		} catch (Exception e) {

			logSourceError(connector.getCompiledFilename(), wmiSource.getKey(),
					String.format("WMI query=%s, Username=%s, Timeout=%d, Namespace=%s",
							wmiSource.getWbemQuery(), protocol.getUsername(), protocol.getTimeout(),
							namespace),
					hostname, e);

			return SourceTable.empty();
		}

	}

	/**
	 * Get the namespace to use for the execution of the given {@link WmiSource} instance
	 *
	 * @param wmiSource {@link WmiSource} instance from which we want to extract the namespace. Expected "automatic", null or <em>any
	 *                  string</em>
	 * @return {@link String} value
	 */
	String getNamespace(final WmiSource wmiSource) {

		final String sourceNamespace = wmiSource.getWbemNamespace();

		if (sourceNamespace == null) {
			return "root\\cimv2";
		}

		if (AUTOMATIC_NAMESPACE.equalsIgnoreCase(sourceNamespace)) {
			// The namespace should be detected correctly in the detection strategy phase
			return strategyConfig
					.getHostMonitoring()
					.getConnectorNamespace(connector)
					.getAutomaticWmiNamespace();
		}

		return sourceNamespace;

	}

	/**
	 * Call the matsya client executor to execute a WMI request.
	 *
	 * @param hostname		The host against the query will be run.
	 * @param wmiProtocol	The information used to connect to the host and perform the query.
	 * @param wmiQuery		The query that will be executed.
	 * @param namespace		The namespace in which the query will be executed.
	 * @param sourceKey		The key of the source.
	 *
	 * @return				The result of the execution of the query.
	 */
	private List<List<String>> executeIpmiWmiRequest(final String hostname, final WmiProtocol wmiProtocol,
			final String wmiQuery, final String namespace, final String sourceKey) {

		log.info("Hostname {} - Executing IPMI Query for source [{}]:\nWMI Query: {}:\n", hostname, sourceKey, wmiQuery);

		List<List<String>> result;

		try {

			result = matsyaClientsExecutor.executeWmi(
				hostname,
				wmiProtocol,
				wmiQuery,
				namespace
			);
		} catch (Exception e) {

			logSourceError(connector.getCompiledFilename(),
					sourceKey,
					String.format("IPMI WMI query=%s, Hostname=%s, Username=%s, Timeout=%d, Namespace=%s",
							wmiQuery, hostname, wmiProtocol.getUsername(), wmiProtocol.getTimeout(),
							namespace),
					hostname,
					e
			);

			result = Collections.emptyList();
		}

		log.info("Hostname {} - IPMI query for [{}] result:\n{}\n", hostname, sourceKey, TextTableHelper.generateTextTable(result));

		return result;
	}

	/**
	 * Log the table join left and right tables
	 * 
	 * @param sourceKey      the table join source key
	 * @param leftSourceKey  the source key referencing the left source
	 * @param rightSourceKey the source key referencing the right source
	 * @param leftTable      the left table
	 * @param rightTable     the right table
	 */
	private static void logTableJoin(final String sourceKey, final String leftSourceKey, final String rightSourceKey,
			final SourceTable leftTable, final SourceTable rightTable, final String hostname) {

		if (!log.isDebugEnabled()) {
			return;
		}

		log.debug("Hostname {} - Table Join Source [{}]:\nLeft table [{}]:\n{}\nRight table [{}]:\n{}\n",
				hostname,
				sourceKey,
				leftSourceKey,
				TextTableHelper.generateTextTable(leftTable.getHeaders(), leftTable.getTable()),
				rightSourceKey,
				TextTableHelper.generateTextTable(rightTable.getHeaders(), rightTable.getTable()));

	}

	/**
	 * Log the source reference data 
	 * 
	 * @param connectorName   the name of the connector defining the source
	 * @param childSourceKey  the source key referencing the parent source
	 * @param parentSourceKey the parent source key referenced in the source reference
	 * @param sourceTable     the source's result we wish to log
	 */
	private static void logSourceReference(final String connectorName, final String parentSourceKey,
			final String childSourceKey, final SourceTable sourceTable, final String hostname) {

		if (!log.isDebugEnabled()) {
			return;
		}

		// Is there any raw data to log?
		if (sourceTable.getRawData() != null && (sourceTable.getTable() == null || sourceTable.getTable().isEmpty())) {
			log.debug("Hostname {} - Got Source [{}] referenced in Source [{}]. Connector: [{}].\nRaw result:\n{}\n",
					hostname,
					parentSourceKey,
					childSourceKey,
					connectorName,
					sourceTable.getRawData());
			return;
		}

		if (sourceTable.getRawData() == null) {
			log.debug("Hostname {} - Got Source [{}] referenced in Source [{}]. Connector: [{}].\nTable result:\n{}\n",
					hostname,
					parentSourceKey,
					childSourceKey,
					connectorName,
					TextTableHelper.generateTextTable(sourceTable.getHeaders(), sourceTable.getTable()));
			return;
		}

		log.debug("Hostname {} - Got Source [{}] referenced in Source [{}]. Connector: [{}].\nRaw result:\n{}\nTable result:\n{}\n",
				hostname,
				parentSourceKey,
				childSourceKey,
				connectorName,
				sourceTable.getRawData(),
				TextTableHelper.generateTextTable(sourceTable.getHeaders(), sourceTable.getTable()));

	}

	/**
	 * Log the given throwable
	 * 
	 * @param connectorName  The name of the connector
	 * @param sourceKey      The key of the source
	 * @param hostname       The host's hostname
	 * @param context        Additional information about the operation
	 * @param throwable      The catched throwable to log
	 */
	private static void logSourceError(final String connectorName, final String sourceKey, final String context,
			final String hostname, final Throwable throwable) {

		if (log.isErrorEnabled()) {
			log.error(
					"Hostname {} - Source [{}] was unsuccessful due to an exception."
					+ " Context [{}]. Connector: [{}]. Returning an empty table. Errors:\n{}\n",
					hostname, sourceKey, context, connectorName, StringHelper.getStackMessages(throwable));
		}

		if (log.isDebugEnabled()) {
			log.debug(String.format(
					"Hostname %s - Source [%s] was unsuccessful due to an exception. Context [%s]. Connector: [%s]. Returning an empty table. Stack trace:",
					hostname, sourceKey, context, connectorName), throwable);
		}
	}
}<|MERGE_RESOLUTION|>--- conflicted
+++ resolved
@@ -791,13 +791,8 @@
 	@Override
 	public SourceTable visit(final WmiSource wmiSource) {
 
-<<<<<<< HEAD
-		final String hostname = strategyConfig.getEngineConfiguration().getTarget().getHostname();
-
-=======
 		final String hostname = strategyConfig.getEngineConfiguration().getHost().getHostname();
 		
->>>>>>> 10581347
 		if (wmiSource == null || wmiSource.getWbemQuery() == null) {
 			log.warn("Hostname {} - Malformed WMI source {}. Returning an empty table.", hostname, wmiSource);
 			return SourceTable.empty();
@@ -807,16 +802,12 @@
 				.getProtocolConfigurations().get(WmiProtocol.class);
 
 		if (protocol == null) {
-<<<<<<< HEAD
 			protocol = (WinRmProtocol) strategyConfig.getEngineConfiguration()
 					.getProtocolConfigurations().get(WinRmProtocol.class);
 		}
 
 		if (protocol == null) {
-			log.debug("Hostname {} - The WMI Credentials are not configured. Returning an empty table for WMI source {}.",
-=======
 			log.debug("Hostname {} - The WMI credentials are not configured. Returning an empty table for WMI source {}.",
->>>>>>> 10581347
 					hostname, wmiSource.getKey());
 			return SourceTable.empty();
 		}
