--- conflicted
+++ resolved
@@ -996,18 +996,15 @@
 			estimateTargetPowerConsumption();
 		}
 
-<<<<<<< HEAD
 		// Estimate the VMs Power Consumption
 		// The VMs power consumption needs to be estimated in the post collect strategy
 		// because it requires the power consumption of the device whose power source the VMs are consuming
 		estimateVmsPowerConsumption();
-=======
 
 		// Set the power meter metadata
 		final PowerMeter powerMeter = hostMonitoring.getPowerMeter();
 		getTargetMonitor(hostMonitoring)
 			.addMetadata(POWER_METER, powerMeter != null ? powerMeter.name().toLowerCase() : null);
->>>>>>> 442896df
 	}
 
 	/**
@@ -1395,7 +1392,7 @@
 							monitor.getId(), monitor.getName());
 				}
 	
-				final String[] data = dataList.toArray(new String[dataList.size()]);
+				final String[] data = dataList.toArray(new String[0]);
 	
 				final double powerConsumption;
 	
