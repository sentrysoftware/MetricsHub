package com.sentrysoftware.matrix.engine.strategy.matsya;

import static java.net.HttpURLConnection.HTTP_BAD_REQUEST;
import static org.springframework.util.Assert.isTrue;
import static org.springframework.util.Assert.notNull;

import java.io.File;
import java.io.IOException;
import java.net.URL;
import java.nio.charset.StandardCharsets;
import java.util.ArrayList;
import java.util.Arrays;
import java.util.List;
import java.util.Map;
import java.util.concurrent.Callable;
import java.util.concurrent.ExecutionException;
import java.util.concurrent.ExecutorService;
import java.util.concurrent.Executors;
import java.util.concurrent.Future;
import java.util.concurrent.TimeUnit;
import java.util.concurrent.TimeoutException;

import org.springframework.beans.factory.annotation.Autowired;
import org.springframework.stereotype.Component;

import com.sentrysoftware.matrix.common.exception.MatsyaException;
import com.sentrysoftware.matrix.common.helpers.HardwareConstants;
import com.sentrysoftware.matrix.common.helpers.NetworkHelper;
import com.sentrysoftware.matrix.common.helpers.StringHelper;
import com.sentrysoftware.matrix.common.helpers.TextTableHelper;
import com.sentrysoftware.matrix.connector.model.common.http.body.Body;
import com.sentrysoftware.matrix.connector.model.common.http.header.Header;
import com.sentrysoftware.matrix.connector.model.common.http.url.Url;
import com.sentrysoftware.matrix.engine.protocol.HttpProtocol;
import com.sentrysoftware.matrix.engine.protocol.IProtocolConfiguration;
import com.sentrysoftware.matrix.engine.protocol.IpmiOverLanProtocol;
import com.sentrysoftware.matrix.engine.protocol.SnmpProtocol;
import com.sentrysoftware.matrix.engine.protocol.SnmpProtocol.Privacy;
import com.sentrysoftware.matrix.engine.protocol.TransportProtocols;
import com.sentrysoftware.matrix.engine.protocol.WbemProtocol;
import com.sentrysoftware.matrix.engine.protocol.WinRmProtocol;
import com.sentrysoftware.matrix.engine.protocol.WmiProtocol;
import com.sentrysoftware.matrix.engine.strategy.StrategyConfig;
import com.sentrysoftware.matrix.engine.strategy.utils.OsCommandHelper;
import com.sentrysoftware.matsya.HttpProtocolEnum;
import com.sentrysoftware.matsya.WmiHelper;
import com.sentrysoftware.matsya.awk.AwkException;
import com.sentrysoftware.matsya.awk.AwkExecutor;
import com.sentrysoftware.matsya.http.HttpClient;
import com.sentrysoftware.matsya.http.HttpResponse;
import com.sentrysoftware.matsya.ipmi.IpmiConfiguration;
import com.sentrysoftware.matsya.ipmi.MatsyaIpmiClient;
import com.sentrysoftware.matsya.jflat.JFlat;
import com.sentrysoftware.matsya.snmp.SNMPClient;
import com.sentrysoftware.matsya.ssh.SSHClient;
import com.sentrysoftware.matsya.tablejoin.TableJoin;
import com.sentrysoftware.matsya.wbem2.WbemExecutor;
import com.sentrysoftware.matsya.wbem2.WbemQueryResult;
import com.sentrysoftware.matsya.windows.remote.WindowsRemoteCommandResult;
import com.sentrysoftware.matsya.winrm.command.WinRMCommandExecutor;
import com.sentrysoftware.matsya.winrm.service.client.auth.AuthenticationEnum;
import com.sentrysoftware.matsya.winrm.wql.WinRMWqlExecutor;
import com.sentrysoftware.matsya.wmi.WmiStringConverter;
import com.sentrysoftware.matsya.wmi.remotecommand.WinRemoteCommandExecutor;
import com.sentrysoftware.matsya.wmi.wbem.WmiWbemServices;
import com.sentrysoftware.matsya.xflat.XFlat;
import com.sentrysoftware.matsya.xflat.exceptions.XFlatException;

import lombok.Getter;
import lombok.NonNull;
import lombok.extern.slf4j.Slf4j;

@Component
@Slf4j
public class MatsyaClientsExecutor {

	private static final String MASK = "*****";
	private static final char[] CHAR_ARRAY_MASK = MASK.toCharArray();
	private static final String TIMEOUT_CANNOT_BE_NULL = "Timeout cannot be null";
	private static final String PASSWORD_CANNOT_BE_NULL = "Password cannot be null";
	private static final String USERNAME_CANNOT_BE_NULL = "Username cannot be null";
	private static final String HOSTNAME_CANNOT_BE_NULL = "hostname cannot be null";
	private static final String PROTOCOL_CANNOT_BE_NULL = "protocol cannot be null";

	private static final long JSON_2_CSV_TIMEOUT = 60; //seconds

	private static final String SSH_FILE_MODE = "0700";
	private static final String SSH_REMOTE_DIRECTORY = "/var/tmp/";

	@Autowired
	@Getter
	private StrategyConfig strategyConfig;

	/**
	 * Run the given {@link Callable} using the passed timeout in seconds.
	 * @param <T>
	 *
	 * @param callable
	 * @param timeout
	 * @return {@link T} result returned by the callable.
	 * @throws InterruptedException
	 * @throws ExecutionException
	 * @throws TimeoutException
	 */
	<T> T execute(final Callable<T> callable, final long timeout)
			throws InterruptedException, ExecutionException, TimeoutException {
		final ExecutorService executorService = Executors.newSingleThreadExecutor();
		try {
			final Future<T> handler = executorService.submit(callable);

			return handler.get(timeout, TimeUnit.SECONDS);
		} finally {
			executorService.shutdownNow();
		}
	}

	/**
	 * Execute SNMP GetNext request through Matsya
	 *
	 * @param oid
	 * @param protocol
	 * @param hostname
	 * @param logMode
	 * @return {@link String} value
	 * @throws InterruptedException
	 * @throws ExecutionException
	 * @throws TimeoutException
	 */
	public String executeSNMPGetNext(
			@NonNull final String oid,
			@NonNull final SnmpProtocol protocol,
			@NonNull final String hostname,
			final boolean logMode
	) throws InterruptedException, ExecutionException, TimeoutException {

		trace(() -> 
			log.trace("Executing SNMP GetNext request:\n- OID: {}\n", oid)
		);

		String result = executeSNMPGetRequest(SnmpGetRequest.GETNEXT, oid, protocol, hostname, null, logMode);

		trace(() -> 
			log.trace("Executed SNMP GetNext request:\n- OID: {}\n- Result: {}\n", oid, result)
		);

		return result;
	}

	/**
	 * Execute SNMP Get request through Matsya
	 *
	 * @param oid
	 * @param protocol
	 * @param hostname
	 * @param logMode
	 * @return {@link String} value
	 * @throws InterruptedException
	 * @throws ExecutionException
	 * @throws TimeoutException
	 */
	public String executeSNMPGet(
			@NonNull final String oid,
			@NonNull final SnmpProtocol protocol,
			@NonNull final String hostname,
			final boolean logMode
	) throws InterruptedException, ExecutionException, TimeoutException {

		trace(() -> 
			log.trace("Executing SNMP Get request:\n- OID: {}\n", oid)
		);

		String result = executeSNMPGetRequest(SnmpGetRequest.GET, oid, protocol, hostname, null, logMode);

		trace(() -> 
			log.trace("Executed SNMP Get request:\n- OID: {}\n- Result: {}\n", oid, result)
		);

		return result;
	}

	/**
	 * Execute SNMP Table through matsya
	 * @param oid
	 * @param selectColumnArray
	 * @param protocol
	 * @param hostname
	 * @param logMode
	 * @return {@link List} of rows where each row is a {@link List} of {@link String} cells
	 * @throws InterruptedException
	 * @throws ExecutionException
	 * @throws TimeoutException
	 */
	public List<List<String>> executeSNMPTable(
			@NonNull final String oid,
			@NonNull String[] selectColumnArray,
			@NonNull final SnmpProtocol protocol,
			@NonNull final String hostname,
			final boolean logMode
	) throws InterruptedException, ExecutionException, TimeoutException {

		trace(() -> 
			log.trace("Executing SNMP Table request:\n- OID: {}\n- Columns: {}\n",
					oid,
					Arrays.toString(selectColumnArray)
			)
		);

		List<List<String>> result = executeSNMPGetRequest(SnmpGetRequest.TABLE, oid, protocol,
			hostname, selectColumnArray, logMode);

		trace(() -> 
			log.trace("Executed SNMP Table request:\n- OID: {}\n- Columns: {}\n- Result:\n{}\n",
				oid,
				Arrays.toString(selectColumnArray),
				TextTableHelper.generateTextTable(selectColumnArray, result)
			)
		);

		return result;
	}

	@SuppressWarnings("unchecked")
	private <T> T executeSNMPGetRequest(
			final SnmpGetRequest request,
			final String oid,
			final SnmpProtocol protocol,
			final String hostname,
			final String[] selectColumnArray,
			final boolean logMode
	) throws InterruptedException, ExecutionException, TimeoutException {

		final String privacyType =
				protocol.getPrivacy() != Privacy.NO_ENCRYPTION && protocol.getPrivacy() != null
				? protocol.getPrivacy().name()
				: null;

		// Create the Matsya SNMPClient and run the GetNext request
		return (T) execute(() -> {

			final SNMPClient snmpClient = new SNMPClient(
					hostname,
					protocol.getPort(),
					protocol.getVersion().getIntVersion(),
					null,
					protocol.getCommunity(),
					protocol.getVersion().getAuthType(),
					protocol.getUsername(),
					protocol.getPassword() != null ? new String(protocol.getPassword()) : null,
					privacyType,
					protocol.getPrivacyPassword() != null ? new String(protocol.getPrivacyPassword()) : null,
					null,
					null
			);

			try {
				switch (request) {

				case GET:
					return snmpClient.get(oid);

				case GETNEXT:
					return snmpClient.getNext(oid);

				case TABLE:
					return snmpClient.table(oid, selectColumnArray);

				default :
					throw new IllegalArgumentException("Not implemented.");
				}

			} catch (Exception e) {

				if (logMode) {
					log.warn("Hostname {} - Error detected when running SNMP {} Query OID: {}. Error message: {}.", 
							hostname, request, oid, e.getMessage());
				}
				return null;

			} finally {
				snmpClient.freeResources();
			}

		}, protocol.getTimeout());
	}

	public enum SnmpGetRequest {
		GET, GETNEXT, TABLE
	}

	/**
	 * Execute TableJoin Using Matsya
	 * @param leftTable
	 * @param rightTable
	 * @param leftKeyColumnNumber
	 * @param rightKeyColumnNumber
	 * @param defaultRightLine
	 * @param wbemKeyType {@link true} if WBEM
	 * @param caseInsensitive
	 * @return
	 */
	public List<List<String>> executeTableJoin(final List<List<String>> leftTable,
			final List<List<String>> rightTable,
			final int leftKeyColumnNumber,
			final int rightKeyColumnNumber,
			final List<String> defaultRightLine,
			final boolean wbemKeyType,
			boolean caseInsensitive){

		trace(() -> 
			log.trace("Executing Table Join request:\n- Left-table:\n{}\n- Right-table:\n{}\n",
				TextTableHelper.generateTextTable(leftTable),
				TextTableHelper.generateTextTable(rightTable)
			)
		);

		List<List<String>> result = TableJoin.join(leftTable, rightTable, leftKeyColumnNumber, rightKeyColumnNumber,
			defaultRightLine, wbemKeyType, caseInsensitive);

		trace(() -> 
			log.trace("Executed Table Join request:\n- Left-table:\n{}\n- Right-table:\n{}\n- Result:\n{}\n",
				TextTableHelper.generateTextTable(leftTable),
				TextTableHelper.generateTextTable(rightTable),
				TextTableHelper.generateTextTable(result)
			)
		);

		return result;
	}

	/**
	 * Call Matsya in order to execute the Awk script on the given input
	 *
	 * @param embeddedFileScript
	 * @param input
	 * @return
	 * @throws AwkException
	 */
	public String executeAwkScript(String embeddedFileScript, String input) throws AwkException {

		if (embeddedFileScript == null || input == null) {
			return null;
		}

		return AwkExecutor.executeAwk(embeddedFileScript, input);
	}

	/**
	 * Execute JSON to CSV operation using Matsya.
	 * @param jsonSource
	 * @param jsonEntryKey
	 * @param propertyList
	 * @param separator
	 * @return
	 * @throws TimeoutException
	 * @throws ExecutionException
	 * @throws InterruptedException
	 */
	public String executeJson2Csv(String jsonSource, String jsonEntryKey, List<String> propertyList, String separator) throws InterruptedException, ExecutionException, TimeoutException {

		trace(() -> 
			log.trace(
					"Executing JSON to CSV conversion:\n- Json-source:\n{}\n- Json-entry-key: {}\n"
						+ "- Property-list: {}\n- Separator: {}\n",
					jsonSource,
					jsonEntryKey,
					propertyList,
					separator
			)
		);
		
		final String hostname = getStrategyConfig().getEngineConfiguration().getHost().getHostname();

		final Callable<String> jflatToCSV = () -> {

			try {
				JFlat jsonFlat = new JFlat(jsonSource);

				jsonFlat.parse();

				// Get the CSV
				return jsonFlat.toCSV(jsonEntryKey, propertyList.toArray(new String[0]), separator).toString();
			} catch (IllegalArgumentException e) {
				log.error("Hostname {} - Error detected in the arguments when translating the JSON structure into CSV.", hostname);
			} catch (Exception e) {
				log.warn("Hostname {} - Error detected when running jsonFlat parsing:\n{}", hostname, jsonSource);
				log.debug("Hostname {} - Exception detected when running jsonFlat parsing: ", hostname, e);
			}

			return null;
		};

		String result = execute(jflatToCSV, JSON_2_CSV_TIMEOUT);

		trace(() -> 
			log.trace("Executed JSON to CSV conversion:\n- Json-source:\n{}\n- Json-entry-key: {}\n"
						+ "- Property-list: {}\n- Separator: {}\n- Result:\n{}\n",
					jsonSource,
					jsonEntryKey,
					propertyList,
					separator,
					result
			)
		);

		return result;
	}

	/**
	 * Parse a XML with the argument properties into a list of values list.
	 *
	 * @param xml The XML.
	 * @param properties A string containing the paths to properties to retrieve separated by a semi-colon character. If the property comes from an attribute, it will be preceded by a superior character: '>'.
	 * @param recordTag A string containing the first element xml tags path to convert. example: /rootTag/tag2
	 * @return  The list of values list.
	 * @throws XFlatException if an error occurred in the XML parsing.
	 */
	public List<List<String>> executeXmlParsing(
			final String xml,
			final String properties,
			final String recordTag) throws XFlatException {

		trace(() -> 
			log.trace("Executing XML parsing:\n- Xml-source:\n{}\n- Properties: {}\n- Record-tag: {}\n",
					xml,
					properties,
					recordTag)
		);

		List<List<String>> result = XFlat.parseXml(xml, properties, recordTag);

		trace(() -> 
			log.trace("Executed XML parsing:\n- Xml-source:\n{}\n- Properties: {}\n- Record-tag: {}\n- Result:\n{}\n",
					xml,
					properties,
					recordTag,
					TextTableHelper.generateTextTable(properties, result)
			)
		);

		return result;
	}

	/**
	 * Perform a WQL query, either against a CIM server (WBEM) or WMI
	 * <p>
	 * @param hostname Hostname
	 * @param protoConfig The WBEMProtocol or WMIProtocol object specifying how to connect to specified host
	 * @param query WQL query to execute
	 * @param namespace The namespace
	 *
	 * @return A table (as a {@link List} of {@link List} of {@link String}s)
	 * resulting from the execution of the query.
	 * @throws MatsyaException when anything wrong happens with the Matsya library
	 */
	public List<List<String>> executeWql(
		final String hostname,
		final IProtocolConfiguration protoConfig,
		final String query,
		final String namespace
	) throws MatsyaException {

		if (protoConfig instanceof WbemProtocol) {
			return executeWbem(hostname, (WbemProtocol) protoConfig, query, namespace);
		} else if (protoConfig instanceof WmiProtocol) {
			return executeWmi(hostname, (WmiProtocol) protoConfig, query, namespace);
		} else if (protoConfig instanceof WinRmProtocol) {
			return executeWqlThroughWinRm(hostname, (WinRmProtocol) protoConfig, query, namespace);
		}

		throw new IllegalStateException("WQL queries can be executed only in WBEM, WMI and WinRM protocols.");
	}

	/**
	 * Perform a WQL remote command query, either against a CIM server (WBEM) or WMI
	 * <p>
	 * @param hostname Hostname
	 * @param protoConfig The WBEMProtocol or WMIProtocol object specifying how to connect to specified host
	 * @param command Windows remote command to execute
	 * @param embeddedFiles The list of embedded files used in the wql remote command query
	 *
	 * @return A table (as a {@link List} of {@link List} of {@link String}s)
	 * resulting from the execution of the query.
	 * @throws MatsyaException when anything wrong happens with the Matsya library
	 */
	public static String executeWinRemoteCommand(
		final String hostname,
		final IProtocolConfiguration protoConfig,
		final String command,
		final List<String> embeddedFiles
	) throws MatsyaException {

		if (protoConfig instanceof WmiProtocol) {
			return executeWmiRemoteCommand(
					command,
					hostname,
					((WmiProtocol) protoConfig).getUsername(),
					((WmiProtocol) protoConfig).getPassword(),
					((WmiProtocol) protoConfig).getTimeout().intValue(),
					embeddedFiles);
		} else if (protoConfig instanceof WinRmProtocol) {
			return executeRemoteWinRmCommand(hostname, (WinRmProtocol) protoConfig, command);
		}

		throw new IllegalStateException("Windows commands can be executed only in WMI and WinRM protocols.");
	}

	/**
	 * Perform a WBEM query.
	 * <p>
	 * @param hostname Hostname
	 * @param wbemConfig WBEM Protocol configuration, incl. credentials
	 * @param query WQL query to execute
	 * @param namespace WBEM namespace
	 *
	 * @return A table (as a {@link List} of {@link List} of {@link String}s)
	 * resulting from the execution of the query.
	 *
	 * @throws MatsyaException when anything goes wrong (details in cause)
	 */
	public List<List<String>> executeWbem(
			@NonNull final String hostname,
			@NonNull final WbemProtocol wbemConfig,
			@NonNull final String query,
			@NonNull final String namespace
	) throws MatsyaException {

		try {
			String urlSpec = String.format(
					"%s://%s:%d",
					wbemConfig.getProtocol().toString(),
					hostname,
					wbemConfig.getPort()
			);

			final URL url = new URL(urlSpec);

			trace(() -> 
				log.trace("Executing WBEM request:\n- Hostname: {}\n- Port: {}\n- Protocol: {}\n- URL: {}\n"
							+ "- Username: {}\n- Query: {}\n- Namespace: {}\n- Timeout: {} s\n",
						hostname,
						wbemConfig.getPort(),
						wbemConfig.getProtocol().toString(),
						url,
						wbemConfig.getUsername(),
						query,
						namespace,
						wbemConfig.getTimeout()
				)
			);

			WbemQueryResult wbemQueryResult = WbemExecutor.executeWql(
				url,
				namespace,
				wbemConfig.getUsername(),
				wbemConfig.getPassword(),
				query,
				wbemConfig.getTimeout().intValue() * 1000,
				null
			);

			List<List<String>> result = wbemQueryResult.getValues();

			trace(() -> 
				log.trace("Executed WBEM request:\n- Hostname: {}\n- Port: {}\n- Protocol: {}\n- URL: {}\n"
							+ "- Username: {}\n- Query: {}\n- Namespace: {}\n- Timeout: {} s\n- Result:\n{}\n",
						hostname,
						wbemConfig.getPort(),
						wbemConfig.getProtocol().toString(),
						url,
						wbemConfig.getUsername(),
						query,
						namespace,
						wbemConfig.getTimeout(),
						TextTableHelper.generateTextTable(wbemQueryResult.getProperties(), result)
				)
			);

			return result;

		} catch (Exception e) {
			throw new MatsyaException("WBEM query failed on " + hostname + ".", e);
		}

	}


	/**
	 * Execute a WMI query through Matsya
	 *
	 * @param hostname  The hostname of the device where the WMI service is running (<code>null</code> for localhost)
	 * @param wmiConfig WMI Protocol configuration (credentials, timeout)
	 * @param wbemQuery The WQL to execute
	 * @param namespace The WBEM namespace where all the classes reside
	 *
	 * @throws MatsyaException when anything goes wrong (details in cause)
	 */
	public List<List<String>> executeWmi(
			final String hostname,
			@NonNull final WmiProtocol wmiConfig,
			@NonNull final String wbemQuery,
			@NonNull final String namespace
	) throws MatsyaException {

		// Where to connect to?
		// Local: namespace
		// Remote: hostname\namespace
		final String networkResource =
				NetworkHelper.isLocalhost(hostname) ?
						namespace : String.format("\\\\%s\\%s", hostname, namespace);

		trace(() -> 
			log.trace("Executing WMI request:\n- Hostname: {}\n- Network-resource: {}\n- Username: {}\n- Query: {}\n"
						+ "- Namespace: {}\n- Timeout: {} s\n",
					hostname,
					networkResource,
					wmiConfig.getUsername(),
					wbemQuery,
					namespace,
					wmiConfig.getTimeout()
			)
		);

		// Go!
		try (final WmiWbemServices wbemServices = WmiWbemServices.getInstance(
				networkResource,
				wmiConfig.getUsername(),
				wmiConfig.getPassword()
		)) {

			// Execute the WQL and get the result
			final List<Map<String, Object>> result = wbemServices.executeWql(wbemQuery, wmiConfig.getTimeout() * 1000);

			// Extract the exact property names (case sensitive), in the right order
			final List<String> properties = WmiHelper.extractPropertiesFromResult(result, wbemQuery);

			// Build the table
			List<List<String>> resultTable = buildWmiTable(result, properties);

			trace(() -> 
				log.trace(
						"Executed WMI request:\n- Hostname: {}\n- Network-resource: {}\n- Username: {}\n- Query: {}\n"
							+ "- Namespace: {}\n- Timeout: {} s\n- Result:\n{}\n",
						hostname,
						networkResource,
						wmiConfig.getUsername(),
						wbemQuery,
						namespace,
						wmiConfig.getTimeout(),
						TextTableHelper.generateTextTable(properties, resultTable)
				)
			);

			return resultTable;

		} catch (Exception e) {
			throw new MatsyaException("WMI query failed on " + hostname + ".", e);
		}
	}

	/**
	 * Execute a command on a remote Windows system through Matsya and return an object with
	 * the output of the command.
	 *
	 * @param command The command to execute. (Mandatory)
	 * @param hostname Host to connect to.  (Mandatory)
	 * @param username The username name.
	 * @param password The password.
	 * @param timeout Timeout in seconds
	 * @param localFiles The local files list
	 * @return
	 * @throws MatsyaException For any problem encountered.
	 */
	public static String executeWmiRemoteCommand(
			final String command,
			final String hostname,
			final String username,
			final char[] password,
			final int timeout,
			final List<String> localFiles) throws MatsyaException {
		try {

			trace(() -> 
				log.trace("Executing WMI remote command:\n- Command: {}\n- Hostname: {}\n- Username: {}\n"
							+ "- Timeout: {} s\n- Local-files: {}\n",
						command,
						hostname,
						username,
						timeout,
						localFiles
				)
			);

			final WinRemoteCommandExecutor result = WinRemoteCommandExecutor.execute(
					command,
					hostname,
					username,
					password,
					null,
					timeout * 1000L,
					localFiles,
					true);

			String resultStdout = result.getStdout();

			trace(() -> 
<<<<<<< HEAD
				log.trace("Executed WMI remote command:\n- command: {}\n- hostname: {}\n- username: {}\n"
							+ "- timeout: {} s\n- local-files: {}\n- result:\n{}\n",
=======
				log.trace("Executing WMI remote command:\n- Command: {}\n- Hostname: {}\n- Username: {}\n"
							+ "- Timeout: {} s\n- Local-files: {}\n- Result:\n{}\n",
>>>>>>> 10581347
						command,
						hostname,
						username,
						timeout,
						localFiles,
						resultStdout
				)
			);

			return resultStdout;

		} catch (Exception e) {
			throw new MatsyaException((Exception) e.getCause());
		}
	}

	/**
	 * Convert the given result to a {@link List} of {@link List} table
	 *
	 * @param result          The result we want to process
	 * @param properties      The ordered properties
	 * @return {@link List} of {@link List} table
	 */
	List<List<String>> buildWmiTable(final List<Map<String, Object>> result, final List<String> properties) {
		final List<List<String>> table = new ArrayList<>();
		final WmiStringConverter stringConverter = new WmiStringConverter();

		// Transform the result to a list of list
		result.forEach(row -> {
				final List<String> line = new ArrayList<>();

				// loop over the right order
				properties.forEach(property -> line.add(stringConverter.convert(row.get(property))));

				// We have a line?
				if (!line.isEmpty()) {
					table.add(line);
				}
			});
		return table;
	}

	/**
	 * @param httpRequest	The {@link HttpRequest} values.
	 * @param logMode		Whether or not logging is enabled.
	 *
	 * @return				The result of the execution of the given HTTP request.
	 */
	public String executeHttp(@NonNull HttpRequest httpRequest, boolean logMode) {

		HttpProtocol httpProtocol = httpRequest.getHttpProtocol();
		String hostname = httpRequest.getHostname();
		notNull(httpProtocol, PROTOCOL_CANNOT_BE_NULL);
		notNull(hostname, HOSTNAME_CANNOT_BE_NULL);

		String method = httpRequest.getMethod();

		String username = httpProtocol.getUsername();
		char[] password = httpProtocol.getPassword();
		String authenticationToken = httpRequest.getAuthenticationToken();

		Header header = httpRequest.getHeader();
		Map<String, String> headerContent = header == null ? null : header.getContent(username, password, authenticationToken, hostname);

		Map<String, String> headerContentProtected = header == null ? null : header.getContent(username, CHAR_ARRAY_MASK, MASK, hostname);

		Body body = httpRequest.getBody();
		String bodyContent = body == null ? null : body.getContent(username, password, authenticationToken, hostname);
		String bodyContentProtected = body == null ? HardwareConstants.EMPTY
				: body.getContent(username, CHAR_ARRAY_MASK, MASK, hostname);

		String url = httpRequest.getUrl();
		notNull(url, "URL cannot be null.");

		String protocol = httpProtocol.getHttps() != null && httpProtocol.getHttps() ? "https" : "http";
		String fullUrl = Url.format(hostname, httpProtocol.getPort(), url, protocol);

		trace(() -> 
			log.trace(
					"Executing HTTP request: {} {}\n- hostname: {}\n- url: {}\n- Protocol: {}\n- Port: {}\n"
						+ "- Request-headers:\n{}\n- Request-body:\n{}\n- Timeout: {} s\n- Get-result-content: {}\n",
					method,
					fullUrl,
					hostname,
					url,
					protocol,
					httpProtocol.getPort(),
					StringHelper.prettyHttpHeaders(headerContentProtected),
					bodyContentProtected,
					httpProtocol.getTimeout().intValue(),
					httpRequest.getResultContent()

			)
		);

		try {

			// Sending the request
			HttpResponse httpResponse = sendHttpRequest(fullUrl, method, username, password, headerContent, bodyContent,
					httpProtocol.getTimeout().intValue());

			// The request returned an error
			if (httpResponse.getStatusCode() >= HTTP_BAD_REQUEST) {
				log.warn("Hostname {} - Bad response for HTTP request {} {}: {}.", hostname, method, fullUrl, httpResponse.getStatusCode());
				return "";
			}

			// The request has been successful
			String result;
			switch (httpRequest.getResultContent()) {
				case BODY: result = httpResponse.getBody(); break;
				case HEADER: result = httpResponse.getHeader(); break;
				case HTTP_STATUS: result = String.valueOf(httpResponse.getStatusCode()); break;
				case ALL: result = httpResponse.toString(); break;
				default: throw new IllegalArgumentException("Unsupported ResultContent: " + httpRequest.getResultContent());
			}

			trace(() -> 
				log.trace(
						"Executed HTTP request: {} {}\n- Hostname: {}\n- Url: {}\n- Protocol: {}\n- Port: {}\n"
							+ "- Request-headers:\n{}\n- Request-body:\n{}\n- Timeout: {} s\n"
							+ "- get-result-content: {}\n- response-status: {}\n- response-headers:\n{}\n"
							+ "- response-body:\n{}\n",
					method,
					fullUrl,
					hostname,
					url,
					protocol,
					httpProtocol.getPort(),
					StringHelper.prettyHttpHeaders(headerContentProtected),
					bodyContentProtected,
					httpProtocol.getTimeout().intValue(),
					httpRequest.getResultContent(),
					httpResponse.getStatusCode(),
					httpResponse.getHeader(),
					httpResponse.getBody()
				)
			);

			return result;

		} catch (IOException e) {

			if (logMode) {

				log.error("Hostname {} - Error detected when running HTTP request {} {}: {}\nReturning null.", hostname, method, fullUrl,
					e.getMessage());
				log.debug("Hostname {} - Exception detected when running HTTP request {} {}:", hostname, method, fullUrl, e);
			}
		}

		return null;
	}

	/**
	 * @param url			The full URL of the HTTP request.
	 * @param method		The HTTP method (GET, POST, ...).
	 * @param username		The username for the connexion.
	 * @param password		The password for the connexion.
	 * @param headerContent	The {@link Map} of properties-values in the header.
	 * @param bodyContent	The body as a plain text.
	 * @param timeout		The timeout of the request.
	 *
	 * @return				The {@link HttpResponse} returned by the server.
	 *
	 * @throws IOException	If a reading or writing operation fails.
	 */
	protected HttpResponse sendHttpRequest(String url, String method, String username, char[] password,
										 Map<String, String> headerContent, String bodyContent, int timeout) throws IOException {

		return HttpClient
			.sendRequest(
				url,
				method,
				null,
				username,
				password,
				null,
				0,
				null,
				null,
				null,
				headerContent,
				bodyContent,
				timeout,
				null
			);
	}

	/**
	 * Use Matsya ssh-client in order to run ssh command
	 * @param hostname
	 * @param username
	 * @param password
	 * @param keyFilePath
	 * @param command
	 * @param timeout
	 * @param localFiles
	 * @param noPasswordCommand
	 * @return
	 * @throws IOException
	 */
	public static String runRemoteSshCommand(
			@NonNull
			final String hostname,
			@NonNull
			final String username,
			final char[] password, 
			final File keyFilePath,
			final String command,
			final int timeout,
			final List<File> localFiles,
			final String noPasswordCommand) throws MatsyaException {

		trace(() -> 
			log.trace("Executing Remote SSH command:\n- hostname: {}\n- username: {}\n- key-file-path: {}\n"
						+ "- command: {}\n- timeout: {} s\n- local-files: {}\n",
					hostname,
					username,
					keyFilePath,
					command,
					timeout,
					localFiles
			)
		);

		isTrue(command != null && !command.trim().isEmpty(), "Command cannot be null nor empty.");
		isTrue(timeout > 0, "Timeout cannot be negative nor zero.");
		final int timeoutInMilliseconds = timeout * 1000;

		final String updatedCommand = updateCommandWithLocalList(command, localFiles);

		final String noPasswordUpdatedCommand = noPasswordCommand == null ?
				updatedCommand :
					updateCommandWithLocalList(noPasswordCommand, localFiles);

		// We have a command: execute it
		try (final SSHClient sshClient = createSshClientInstance(hostname)) {
			sshClient.connect(timeoutInMilliseconds);

			if (password == null) {
				log.warn("Hostname {} - Password could not be read. Using an empty password instead.", hostname);
			}

			authenticateSsh(sshClient, hostname, username, password, keyFilePath);

			if (localFiles != null && !localFiles.isEmpty()) {
				// copy all local files using SCP
				for (final File file : localFiles) {
					sshClient.scp(
							file.getAbsolutePath(),
							file.getName(),
							SSH_REMOTE_DIRECTORY,
							SSH_FILE_MODE);
				}
			}

			final SSHClient.CommandResult commandResult = sshClient.executeCommand(
					updatedCommand,
					timeoutInMilliseconds);
			if (!commandResult.success) {
				final String message = String.format("Hostname %s - Command \"%s\" failed with result %s.",
						hostname,
						noPasswordUpdatedCommand,
						commandResult.result);
				log.error(message);
				throw new MatsyaException(message);
			}

			String result = commandResult.result;

			trace(() -> 
				log.trace("Executed Remote SSH command:\n- Hostname: {}\n- Username: {}\n- Key-file-path: {}\n"
							+ "- Command: {}\n- Timeout: {} s\n- Local-files: {}\n- Result:\n{}\n",
						hostname,
						username,
						keyFilePath,
						command,
						timeout,
						localFiles,
						result
				)
			);

			return result;

		} catch (final MatsyaException e) {
			throw e;
		} catch (final Exception e) {
			final String message = String.format("Failed to run SSH command \"%s\" as %s on %s.",
					noPasswordUpdatedCommand,
					username,
					hostname);
			log.error("Hostname {} - {}. Exception : {}.", hostname, message, e.getMessage());
			throw new MatsyaException(message, (Exception) e.getCause());
		}
	}

	/**
	 * <p>Authenticate SSH with:
	 * <li>username, privateKey and password first</li>
	 * <li>username and password</li>
	 * <li>username only</li>
	 * </p>
	 * 
	 * @param sshClient The Matsya SSH client
	 * @param hostname The hostname
	 * @param username The username
	 * @param password The password
	 * @param privateKey The private key file
	 * @throws MatsyaException If a Matsya error occurred.
	 */
	static void authenticateSsh(
			final SSHClient sshClient, 
			final String hostname, 
			final String username,
			final char[] password, 
			final File privateKey) throws MatsyaException {
		final boolean authenticated;
		try {
			if (privateKey != null) {
				authenticated = sshClient.authenticate(username, privateKey, password);
			} else if (password != null && password.length > 0) {
				authenticated = sshClient.authenticate(username, password);
			} else {
				authenticated = sshClient.authenticate(username);
			}
		} catch (final Exception e) {
			final String message = String.format("Hostname %s - Authentication as %s has failed with %s.", 
					hostname,
					username, 
					privateKey != null ? privateKey.getAbsolutePath() : null);
			log.error("Hostname {} - {}. Exception : {}.", hostname, message, e.getMessage());
			throw new MatsyaException(message, e);
		}
		if (!authenticated) {
			final String message = String.format("Hostname %s - Authentication as %s has failed with %s.", 
					hostname,
					username, 
					privateKey != null ? privateKey.getAbsolutePath() : null);
			log.error(message);
			throw new MatsyaException(message);
		}
	}

	/**
	 * Replace in the SSH command all the local files path with their remote path.
	 *
	 * @param command The SSH command.
	 * @param localFiles The local files list.
	 * @return The updated command.
	 */
	static String updateCommandWithLocalList(
			final String command,
			final List<File> localFiles) {
		return  localFiles == null || localFiles.isEmpty() ?
				command :
					localFiles.stream().reduce(
							command,
							(s, file) -> command.replaceAll(
									OsCommandHelper.toCaseInsensitiveRegex(file.getAbsolutePath()),
									SSH_REMOTE_DIRECTORY + file.getName()),
							(s1, s2) -> null);
	}

	public static SSHClient createSshClientInstance(final String hostname) {
		return new SSHClient(hostname, StandardCharsets.UTF_8);
	}

	/**
	 * <p>Connect to the SSH terminal with Matsya. For that:
	 * <li>Create a Matsya SSH Client instance.</li>
	 * <li>Connect to SSH.</li>
	 * <li>Open a SSH session.</li>
	 * <li>Open a terminal.</li>
	 * </p>
	 * 
	 * @param hostname The hostname (mandatory)
	 * @param username The username (mandatory)
	 * @param password The password
	 * @param privateKey The private key file
	 * @param timeout The timeout (>0) in seconds
	 * @return The Matsya SSH client
	 * @throws MatsyaException If a Matsya error occurred.
	 */
	public static SSHClient connectSshClientTerminal(
			@NonNull
			final String hostname,
			@NonNull
			final String username,
			final char[] password,
			final File privateKey,
			final int timeout) throws MatsyaException {

		isTrue(timeout > 0, "timeout must be > 0");

		final SSHClient sshClient = createSshClientInstance(hostname);

		try {

			sshClient.connect(timeout * 1000);

			authenticateSsh(sshClient, hostname, username, password, privateKey);

			sshClient.openSession();

			sshClient.openTerminal();

			return sshClient;

		} catch (final IOException e) {
			sshClient.close();
			throw new MatsyaException(e);
		}
	}

	/**
	 * Run the IPMI detection in order to detect the Chassis power state
	 *
	 * @param hostname            The host name or the IP address we wish to query
	 * @param ipmiOverLanProtocol The Matrix {@link IpmiOverLanProtocol} instance including all the required fields to perform IPMI requests
	 * @return String value. E.g. System power state is up
	 * @throws TimeoutException
	 * @throws ExecutionException
	 * @throws InterruptedException
	 */
	public String executeIpmiDetection(String hostname, @NonNull IpmiOverLanProtocol ipmiOverLanProtocol)
			throws InterruptedException, ExecutionException, TimeoutException {

		trace(() -> 
			log.trace("Executing IPMI detection request:\n- Hostname: {}\n- Username: {}\n- SkipAuth: {}\n"
						+ "- Timeout: {} s\n",
					hostname,
					ipmiOverLanProtocol.getUsername(),
					ipmiOverLanProtocol.isSkipAuth(),
					ipmiOverLanProtocol.getTimeout()
			)
		);

		String result = MatsyaIpmiClient.getChassisStatusAsStringResult(buildIpmiConfiguration(hostname,
			ipmiOverLanProtocol));

		trace(() -> 
			log.trace("Executed IPMI detection request:\n- Hostname: {}\n- Username: {}\n- SkipAuth: {}\n"
						+ "- Timeout: {} s\n- Result:\n{}\n",
					hostname,
					ipmiOverLanProtocol.getUsername(),
					ipmiOverLanProtocol.isSkipAuth(),
					ipmiOverLanProtocol.getTimeout(),
					result
			)
		);

		return result;
	}

	/**
	 * Build MATSYA IPMI configuration
	 *
	 * @param hostname            The host we wish to set in the {@link IpmiConfiguration}
	 * @param ipmiOverLanProtocol Matrix {@link IpmiOverLanProtocol} instance including all the required fields to perform IPMI requests
	 * @return new instance of MATSYA {@link IpmiConfiguration}
	 */
	private static IpmiConfiguration buildIpmiConfiguration(@NonNull String hostname, @NonNull IpmiOverLanProtocol ipmiOverLanProtocol) {
		String username = ipmiOverLanProtocol.getUsername();
		char[] password = ipmiOverLanProtocol.getPassword();
		Long timeout = ipmiOverLanProtocol.getTimeout();

		notNull(username, USERNAME_CANNOT_BE_NULL);
		notNull(password, PASSWORD_CANNOT_BE_NULL);
		notNull(timeout, TIMEOUT_CANNOT_BE_NULL);

		return new IpmiConfiguration(hostname,
				username,
				password,
				ipmiOverLanProtocol.getBmcKey(),
				ipmiOverLanProtocol.isSkipAuth(),
				timeout);
	}

	/**
	 * Run IPMI Over-LAN request in order to get all the sensors
	 *
	 * @param hostname            The host we wish to set in the {@link IpmiConfiguration}
	 * @param ipmiOverLanProtocol The Matrix {@link IpmiOverLanProtocol} instance including all the required fields to perform IPMI requests
	 * @return String output contains FRUs and Sensor states and readings
	 * @throws TimeoutException
	 * @throws ExecutionException
	 * @throws InterruptedException
	 */
	public String executeIpmiGetSensors(String hostname, @NonNull IpmiOverLanProtocol ipmiOverLanProtocol)
			throws InterruptedException, ExecutionException, TimeoutException {

		trace(() -> 
			log.trace("Executing IPMI FRUs and Sensors request:\n- Hostname: {}\n- Username: {}\n- SkipAuth: {}\n"
						+ "- Timeout: {} s\n",
					hostname,
					ipmiOverLanProtocol.getUsername(),
					ipmiOverLanProtocol.isSkipAuth(),
					ipmiOverLanProtocol.getTimeout()
			)
		);

		String result = MatsyaIpmiClient.getFrusAndSensorsAsStringResult(buildIpmiConfiguration(hostname,
			ipmiOverLanProtocol));

		trace(() -> 
			log.trace("Executed IPMI FRUs and Sensors request:\n- Hostname: {}\n- Username: {}\n- SkipAuth: {}\n"
						+ "- Timeout: {} s\n- Result:\n{}\n",
					hostname,
					ipmiOverLanProtocol.getUsername(),
					ipmiOverLanProtocol.isSkipAuth(),
					ipmiOverLanProtocol.getTimeout(),
					result
			)
		);

		return result;
	}

	/**
	 * Execute a WinRM query through Matsya
	 *
	 * @param hostname The hostname of the device where the WinRM service is running (<code>null</code> for localhost)
	 * @param winRMProtocol WinRM Protocol configuration (credentials, timeout)
	 * @param command The command to execute
	 * @param namespace The namespace on which to execute the quer
	 * @return The result of the query
	 * @throws MatsyaException when anything goes wrong (details in cause)
	 */
	public static List<List<String>> executeWqlThroughWinRm(
			@NonNull final String hostname,
			@NonNull final WinRmProtocol winRmProtocol,
			@NonNull final String command,
			@NonNull final String namespace)
					throws MatsyaException {
		final String username = winRmProtocol.getUsername();
		final HttpProtocolEnum httpProtocol = TransportProtocols.HTTP.equals(winRmProtocol.getProtocol()) ?
				HttpProtocolEnum.HTTP: HttpProtocolEnum.HTTPS;
		final Integer port = winRmProtocol.getPort();
		final List<AuthenticationEnum> authentications = winRmProtocol.getAuthentications();
		final Long timeout = winRmProtocol.getTimeout();

		trace(() -> log.trace("Executing WinRM WQL request:\n- hostname: {}\n- username: {}\n- query: {}\n"
				+ "- protocol: {}\n- port: {}\n- force Ntlm: {}\n- kerberos only: {}\n- timeout: {}\n",
				hostname,
				username,
				command,
				httpProtocol.toString(),
				port,
				authentications != null && authentications.contains(AuthenticationEnum.NTLM),
				authentications != null && authentications.contains(AuthenticationEnum.KERBEROS),
				timeout
		));

		// launching the request
		try {
			WinRMWqlExecutor result = WinRMWqlExecutor.executeWql(
					httpProtocol,
					hostname,
					port,
					username,
					winRmProtocol.getPassword(),
					namespace,
					command,
					timeout * 1000L,
					null,
					authentications);


			trace(() -> 
			log.trace("Executed WinRM WQL request:\n- command: {}\n- hostname: {}\n- username: {}\n"
					+ "- timeout: {} s\n- result:\n{}\n",
					command,
					hostname,
					username,
					timeout,
					result)
			);

			return result.getRows();
		} catch (Exception e) {
			log.error("Hostname {} - WinRM WQL request failed. Errors:\n{}\n", hostname, StringHelper.getStackMessages(e));
			throw new MatsyaException(String.format("WinRM WQL request failed on %s.", hostname), e);
		}
	}

	/**
	 * Execute a WinRM remote command through Matsya
	 *
	 * @param hostname The hostname of the device where the WinRM service is running (<code>null</code> for localhost)
	 * @param winRMProtocol WinRM Protocol configuration (credentials, timeout)
	 * @param command The command to execute 
	 * @return The result of the query
	 * @throws MatsyaException when anything goes wrong (details in cause)
	 */
	public static String executeRemoteWinRmCommand(
			@NonNull final String hostname,
			@NonNull final WinRmProtocol winRmProtocol,
			@NonNull final String command)
					throws MatsyaException {
		final String username = winRmProtocol.getUsername();
		final HttpProtocolEnum httpProtocol = TransportProtocols.HTTP.equals(winRmProtocol.getProtocol()) ?
				HttpProtocolEnum.HTTP : HttpProtocolEnum.HTTPS;
		final Integer port = winRmProtocol.getPort();
		final List<AuthenticationEnum> authentications = winRmProtocol.getAuthentications();
		final Long timeout = winRmProtocol.getTimeout();

		trace(() -> log.trace("Executing WinRM remote command:\n- hostname: {}\n- username: {}\n- command: {}\n"
				+ "- protocol: {}\n- port: {}\n- force Ntlm: {}\n"
				+ "- kerberos only: {}\n- timeout: {}\n",
				hostname,
				username,
				command,
				httpProtocol.toString(),
				port,
				authentications != null && authentications.contains(AuthenticationEnum.NTLM),
				authentications != null && authentications.contains(AuthenticationEnum.KERBEROS),
				timeout
		));

		// launching the command
		try {
			WindowsRemoteCommandResult result = WinRMCommandExecutor.execute(
					command,
					httpProtocol,
					hostname,
					port,
					username,
					winRmProtocol.getPassword(),
					null,
					timeout * 1000L,
					null,
					null,
					authentications);

			// If the command returns an error
			if (result.getStatusCode() != 0) {
				throw new MatsyaException(String.format("WinRM remote command failed on %s: %s",hostname, result.getStderr()));
			}

			String resultStdout = result.getStdout();

			trace(() -> 
			log.trace("Executed WinRM remote command:\n- command: {}\n- hostname: {}\n- username: {}\n"
					+ "- timeout: {} s\n- result:\n{}\n",
					command,
					hostname,
					username,
					timeout,
					resultStdout)
			);

			return resultStdout;
		} catch (Exception e) {
			log.error("Hostname {} - WinRM remote command failed. Errors:\n{}\n", hostname, StringHelper.getStackMessages(e));
			throw new MatsyaException(String.format("WinRM remote command failed on %s.", hostname), e);
		}
	}

	/**
	 * Run the given runnable if the tracing mode of the logger is enabled
	 * 
	 * @param runnable
	 */
	static void trace(final Runnable runnable) {
		if (log.isTraceEnabled()) {
			runnable.run();
		}
	}

}<|MERGE_RESOLUTION|>--- conflicted
+++ resolved
@@ -703,13 +703,8 @@
 			String resultStdout = result.getStdout();
 
 			trace(() -> 
-<<<<<<< HEAD
-				log.trace("Executed WMI remote command:\n- command: {}\n- hostname: {}\n- username: {}\n"
-							+ "- timeout: {} s\n- local-files: {}\n- result:\n{}\n",
-=======
 				log.trace("Executing WMI remote command:\n- Command: {}\n- Hostname: {}\n- Username: {}\n"
-							+ "- Timeout: {} s\n- Local-files: {}\n- Result:\n{}\n",
->>>>>>> 10581347
+						+ "- Timeout: {} s\n- Local-files: {}\n- Result:\n{}\n",
 						command,
 						hostname,
 						username,
