--- conflicted
+++ resolved
@@ -309,26 +309,15 @@
 	 * @param timeout   The timeout in seconds after which the query is rejected
 	 * @param wbemQuery The WQL to execute
 	 * @param namespace The WBEM namespace where all the classes reside
-<<<<<<< HEAD
-	 * @throws LocalhostCheckException    If the localhost check fails
-	 * @throws WmiComException            For any problem encountered with JNA. I.e. on the connection or the query execution
-	 * @throws WqlQuerySyntaxException In case of not valid query
-	 * @throws TimeoutException           When the given timeout is reached
-=======
 	 * @throws LocalhostCheckException  If the localhost check fails
 	 * @throws WmiComException          For any problem encountered with JNA. I.e. on the connection or the query execution
 	 * @throws WqlQuerySyntaxException  In case of not valid query
 	 * @throws TimeoutException         When the given timeout is reached
->>>>>>> 85ddf10a
 	 */
 	public List<List<String>> executeWmi(final String hostname, final String username,
 			final char[] password, final Long timeout,
 			final String wbemQuery, final String namespace)
-<<<<<<< HEAD
-			throws LocalhostCheckException, WmiComException, TimeoutException, WqlQuerySyntaxException {
-=======
 			throws LocalhostCheckException, WmiComException, TimeoutException, WqlQuerySyntaxException  {
->>>>>>> 85ddf10a
 
 		// Where to connect to?
 		// Local: namespace
