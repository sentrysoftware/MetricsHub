package com.sentrysoftware.matrix.common.meta.monitor;

import java.util.Collections;
import java.util.List;
import java.util.Map;
import java.util.Set;
import java.util.TreeMap;

import com.sentrysoftware.matrix.common.meta.parameter.DiscreteParamType;
import com.sentrysoftware.matrix.common.meta.parameter.MetaParameter;
import com.sentrysoftware.matrix.common.meta.parameter.SimpleParamType;
import com.sentrysoftware.matrix.common.meta.parameter.state.Up;
import com.sentrysoftware.matrix.connector.model.monitor.MonitorType;
import com.sentrysoftware.matrix.engine.strategy.IMonitorVisitor;
import com.sentrysoftware.matrix.model.alert.AlertCondition;
import com.sentrysoftware.matrix.model.alert.AlertDetails;
import com.sentrysoftware.matrix.model.alert.AlertRule;
import com.sentrysoftware.matrix.model.alert.Severity;
import com.sentrysoftware.matrix.model.monitor.Monitor;
import com.sentrysoftware.matrix.model.monitor.Monitor.AssertedParameter;
import com.sentrysoftware.matrix.model.parameter.DiscreteParam;

import static com.sentrysoftware.matrix.common.helpers.HardwareConstants.AMBIENT_TEMPERATURE_PARAMETER;
import static com.sentrysoftware.matrix.common.helpers.HardwareConstants.CPU_TEMPERATURE_PARAMETER;
import static com.sentrysoftware.matrix.common.helpers.HardwareConstants.CPU_THERMAL_DISSIPATION_RATE_PARAMETER;
import static com.sentrysoftware.matrix.common.helpers.HardwareConstants.ENERGY_PARAMETER;
import static com.sentrysoftware.matrix.common.helpers.HardwareConstants.ENERGY_USAGE_PARAMETER;
import static com.sentrysoftware.matrix.common.helpers.HardwareConstants.HEATING_MARGIN_PARAMETER;
import static com.sentrysoftware.matrix.common.helpers.HardwareConstants.LOCATION;
import static com.sentrysoftware.matrix.common.helpers.HardwareConstants.POWER_CONSUMPTION_PARAMETER;
import static com.sentrysoftware.matrix.common.helpers.HardwareConstants.POWER_METER;
import static com.sentrysoftware.matrix.common.helpers.HardwareConstants.STATUS_PARAMETER;
import static com.sentrysoftware.matrix.common.helpers.HardwareConstants.PRESENT_PARAMETER;
import static com.sentrysoftware.matrix.common.helpers.HardwareConstants.TEMPERATURE_PARAMETER_UNIT;
import static com.sentrysoftware.matrix.common.helpers.HardwareConstants.SNMP_UP_PARAMETER;
import static com.sentrysoftware.matrix.common.helpers.HardwareConstants.WBEM_UP_PARAMETER;
import static com.sentrysoftware.matrix.common.helpers.HardwareConstants.SSH_UP_PARAMETER;
import static com.sentrysoftware.matrix.common.helpers.HardwareConstants.WMI_UP_PARAMETER;
import static com.sentrysoftware.matrix.common.helpers.HardwareConstants.UP_PARAMETER_UNIT;

import static com.sentrysoftware.matrix.model.alert.AlertConditionsBuilder.UP_ALARM_CONDITION;

public class Target implements IMetaMonitor {

<<<<<<< HEAD
	private static final List<String> METADATA = List.of(LOCATION, POWER_METER);
=======
	private static final String CONSEQUENCE_MESSAGE = "All connectors relying on this protocol to collect data will not work anymore. The components detected through these connectors will no longer be monitored.";
	
	private static final List<String> METADATA = Collections.singletonList(LOCATION);
>>>>>>> f5dd74ec

	public static final MetaParameter AMBIENT_TEMPERATURE = MetaParameter.builder()
			.basicCollect(false)
			.name(AMBIENT_TEMPERATURE_PARAMETER)
			.unit(TEMPERATURE_PARAMETER_UNIT)
			.type(SimpleParamType.NUMBER)
			.build();

	public static final MetaParameter CPU_TEMPERATURE = MetaParameter.builder()
			.basicCollect(false)
			.name(CPU_TEMPERATURE_PARAMETER)
			.unit(TEMPERATURE_PARAMETER_UNIT)
			.type(SimpleParamType.NUMBER)
			.build();

	public static final MetaParameter CPU_THERMAL_DISSIPATION_RATE = MetaParameter.builder()
			.basicCollect(false)
			.name(CPU_THERMAL_DISSIPATION_RATE_PARAMETER)
			.unit("")
			.type(SimpleParamType.NUMBER)
			.build();

	public static final MetaParameter SNMP_UP = MetaParameter.builder()
			.basicCollect(false)
			.name(SNMP_UP_PARAMETER)
			.unit(UP_PARAMETER_UNIT)
			.type(new DiscreteParamType(Up::interpret))
			.build();

	public static final MetaParameter WBEM_UP = MetaParameter.builder()
			.basicCollect(false)
			.name(WBEM_UP_PARAMETER)
			.unit(UP_PARAMETER_UNIT)
			.type(new DiscreteParamType(Up::interpret))
			.build();

	public static final MetaParameter SSH_UP = MetaParameter.builder()
			.basicCollect(false)
			.name(SSH_UP_PARAMETER)
			.unit(UP_PARAMETER_UNIT)
			.type(new DiscreteParamType(Up::interpret))
			.build();

	public static final MetaParameter WMI_UP = MetaParameter.builder()
			.basicCollect(false)
			.name(WMI_UP_PARAMETER)
			.unit(UP_PARAMETER_UNIT)
			.type(new DiscreteParamType(Up::interpret))
			.build();

	public static final AlertRule SNMP_UP_ALERT_RULE = new AlertRule(Target::checkSnmpStatusAlarmCondition,
			UP_ALARM_CONDITION,
			Severity.ALARM);

	public static final AlertRule WBEM_UP_ALERT_RULE = new AlertRule(Target::checkWbemStatusAlarmCondition,
			UP_ALARM_CONDITION,
			Severity.ALARM);

	public static final AlertRule SSH_UP_ALERT_RULE = new AlertRule(Target::checkSshStatusAlarmCondition,
			UP_ALARM_CONDITION,
			Severity.ALARM);

	public static final AlertRule WMI_UP_ALERT_RULE = new AlertRule(Target::checkWmiStatusAlarmCondition,
			UP_ALARM_CONDITION,
			Severity.ALARM);

	private static final Map<String, MetaParameter> META_PARAMETERS;

	private static final Map<String, List<AlertRule>> ALERT_RULES;

	static {
		final Map<String, MetaParameter> map = new TreeMap<>(String.CASE_INSENSITIVE_ORDER);

		map.put(STATUS_PARAMETER, STATUS);
		map.put(HEATING_MARGIN_PARAMETER, HEATING_MARGIN);
		map.put(AMBIENT_TEMPERATURE_PARAMETER, AMBIENT_TEMPERATURE);
		map.put(CPU_TEMPERATURE_PARAMETER, CPU_TEMPERATURE);
		map.put(CPU_THERMAL_DISSIPATION_RATE_PARAMETER, CPU_THERMAL_DISSIPATION_RATE);
		map.put(ENERGY_PARAMETER, ENERGY);
		map.put(ENERGY_USAGE_PARAMETER, ENERGY_USAGE);
		map.put(POWER_CONSUMPTION_PARAMETER, POWER_CONSUMPTION);
		map.put(PRESENT_PARAMETER, PRESENT);
		map.put(SNMP_UP_PARAMETER, SNMP_UP);
		map.put(WBEM_UP_PARAMETER, WBEM_UP);
		map.put(SSH_UP_PARAMETER, SSH_UP);
		map.put(WMI_UP_PARAMETER, WMI_UP);

		META_PARAMETERS = Collections.unmodifiableMap(map);

		final Map<String, List<AlertRule>> alertRulesMap = new TreeMap<>(String.CASE_INSENSITIVE_ORDER);

		alertRulesMap.put(SNMP_UP_PARAMETER, Collections.singletonList(SNMP_UP_ALERT_RULE));
		alertRulesMap.put(WBEM_UP_PARAMETER, Collections.singletonList(WBEM_UP_ALERT_RULE));
		alertRulesMap.put(SSH_UP_PARAMETER, Collections.singletonList(SSH_UP_ALERT_RULE));
		alertRulesMap.put(WMI_UP_PARAMETER, Collections.singletonList(WMI_UP_ALERT_RULE));

		ALERT_RULES = Collections.unmodifiableMap(alertRulesMap);
	}

	/**
	 * Check condition when the monitor status is in ALARM state.
	 * 
	 * @param monitor    The monitor we wish to check its status
	 * @param conditions The conditions used to detect abnormality
	 * @return {@link AlertDetails} if the abnormality is detected otherwise null
	 */
	public static AlertDetails checkSnmpStatusAlarmCondition(Monitor monitor, Set<AlertCondition> conditions) {
		final AssertedParameter<DiscreteParam> assertedStatus = monitor.assertStatusParameter(SNMP_UP_PARAMETER,
				conditions);
		if (assertedStatus.isAbnormal()) {

			// TODO: Get error message from SNMP protocol and append to problem.
			String problem = "The SNMP protocol is no longer available."; 
	 		String consequence = CONSEQUENCE_MESSAGE;
	 		String recommendedAction = "Check that the provided credentials or community and port number are correct. Verify that no firewall is blocking the access. Also, make sure the SNMP service/daemon is started.";

			return AlertDetails.builder()
					.problem(problem)
					.consequence(consequence)
					.recommendedAction(recommendedAction)
					.build();

		}
		return null;
	}

	/**
	 * Check condition when the monitor status is in ALARM state.
	 * 
	 * @param monitor    The monitor we wish to check its status
	 * @param conditions The conditions used to detect abnormality
	 * @return {@link AlertDetails} if the abnormality is detected otherwise null
	 */
	public static AlertDetails checkWbemStatusAlarmCondition(Monitor monitor, Set<AlertCondition> conditions) {
		final AssertedParameter<DiscreteParam> assertedStatus = monitor.assertStatusParameter(WBEM_UP_PARAMETER,
				conditions);
		if (assertedStatus.isAbnormal()) {

			// TODO: Get error message from WBEM protocol and append to problem.
	 		String problem = "The WBEM protocol is no longer available.";
	 		String consequence = CONSEQUENCE_MESSAGE;
	 		String recommendedAction = "Check that the provided credentials and port number are correct. Verify that no firewall is blocking the access. Also, make sure the service is started and the provider available.";

			return AlertDetails.builder()
					.problem(problem)
					.consequence(consequence)
					.recommendedAction(recommendedAction)
					.build();
		}
		return null;
	}


	/**
	 * Check condition when the monitor status is in ALARM state.
	 * 
	 * @param monitor    The monitor we wish to check its status
	 * @param conditions The conditions used to detect abnormality
	 * @return {@link AlertDetails} if the abnormality is detected otherwise null
	 */
	public static AlertDetails checkSshStatusAlarmCondition(Monitor monitor, Set<AlertCondition> conditions) {
		final AssertedParameter<DiscreteParam> assertedStatus = monitor.assertStatusParameter(WBEM_UP_PARAMETER,
				conditions);
		if (assertedStatus.isAbnormal()) {

			// TODO: Get error message from SSH protocol and append to problem.
			String problem = "The SSH protocol is no longer available.";
			String consequence = CONSEQUENCE_MESSAGE;
			String recommendedAction = "Check that the provided credentials have access to the server and no firewall is blocking the access.";
	
			return AlertDetails.builder()
					.problem(problem)
					.consequence(consequence)
					.recommendedAction(recommendedAction)
					.build();
		}
		return null;
	}


	/**
	 * Check condition when the monitor status is in ALARM state.
	 * 
	 * @param monitor    The monitor we wish to check its status
	 * @param conditions The conditions used to detect abnormality
	 * @return {@link AlertDetails} if the abnormality is detected otherwise null
	 */
	public static AlertDetails checkWmiStatusAlarmCondition(Monitor monitor, Set<AlertCondition> conditions) {
		final AssertedParameter<DiscreteParam> assertedStatus = monitor.assertStatusParameter(WMI_UP_PARAMETER,
				conditions);
		if (assertedStatus.isAbnormal()) {

			// TODO: Get error message from WMI protocol and append to problem.
			String problem = "The WMI protocol is no longer available.";
			String consequence = CONSEQUENCE_MESSAGE;
			String recommendedAction = "Make sure the provided credentials have Administrator privileges and the Winmgmt service is started. In addition, verify that no firewall is blocking the access.";

			return AlertDetails.builder()
					.problem(problem)
					.consequence(consequence)
					.recommendedAction(recommendedAction)
					.build();
		}
		return null;
	}

	@Override
	public void accept(IMonitorVisitor monitorVisitor) {
		monitorVisitor.visit(this);
	}

	@Override
	public Map<String, MetaParameter> getMetaParameters() {
		return META_PARAMETERS;
	}

	@Override
	public MonitorType getMonitorType() {
		return MonitorType.TARGET;
	}

	@Override
	public List<String> getMetadata() {
		return METADATA;
	}

	@Override
	public Map<String, List<AlertRule>> getStaticAlertRules() {
		return ALERT_RULES;
	}
}<|MERGE_RESOLUTION|>--- conflicted
+++ resolved
@@ -42,13 +42,9 @@
 
 public class Target implements IMetaMonitor {
 
-<<<<<<< HEAD
+	private static final String CONSEQUENCE_MESSAGE = "All connectors relying on this protocol to collect data will not work anymore. The components detected through these connectors will no longer be monitored.";
+
 	private static final List<String> METADATA = List.of(LOCATION, POWER_METER);
-=======
-	private static final String CONSEQUENCE_MESSAGE = "All connectors relying on this protocol to collect data will not work anymore. The components detected through these connectors will no longer be monitored.";
-	
-	private static final List<String> METADATA = Collections.singletonList(LOCATION);
->>>>>>> f5dd74ec
 
 	public static final MetaParameter AMBIENT_TEMPERATURE = MetaParameter.builder()
 			.basicCollect(false)
