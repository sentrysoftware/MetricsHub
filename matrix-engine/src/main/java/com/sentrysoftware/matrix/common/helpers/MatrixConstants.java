package com.sentrysoftware.matrix.common.helpers;

import com.sentrysoftware.matrix.connector.model.common.DeviceKind;
import lombok.AccessLevel;
import lombok.NoArgsConstructor;

import java.net.InetAddress;
import java.util.Map;
import java.util.regex.Pattern;

import static com.sentrysoftware.matrix.connector.model.common.DeviceKind.AIX;
import static com.sentrysoftware.matrix.connector.model.common.DeviceKind.HPUX;
import static com.sentrysoftware.matrix.connector.model.common.DeviceKind.LINUX;
import static com.sentrysoftware.matrix.connector.model.common.DeviceKind.NETWORK;
import static com.sentrysoftware.matrix.connector.model.common.DeviceKind.OOB;
import static com.sentrysoftware.matrix.connector.model.common.DeviceKind.SOLARIS;
import static com.sentrysoftware.matrix.connector.model.common.DeviceKind.STORAGE;
import static com.sentrysoftware.matrix.connector.model.common.DeviceKind.TRU64;
import static com.sentrysoftware.matrix.connector.model.common.DeviceKind.VMS;
import static com.sentrysoftware.matrix.connector.model.common.DeviceKind.WINDOWS;

@NoArgsConstructor(access = AccessLevel.PRIVATE)
public class MatrixConstants {

	public static final String N_A = "N/A";
	public static final String SEMICOLON = ";";
	public static final String TABLE_SEP = SEMICOLON;
	public static final String EMPTY = "";
	public static final String WHITE_SPACE = " ";
	public static final String NEW_LINE = "\n";
	public static final String TAB = "\t";
	public static final String WHITE_SPACE_TAB = WHITE_SPACE + TAB;
	public static final String YAML_CONNECTOR_KEY = "connector";
	public static final String YAML_DISPLAY_NAME_KEY = "displayName";
	public static final long DEFAULT_JOB_TIMEOUT = 5 * 60L;
	public static final String CONNECTOR_STATUS_METRIC_KEY = "mtx_sentry.connector.status";
	public static final String STATE_SET_METRIC_OK = "ok";
	public static final String STATE_SET_METRIC_FAILED = "failed";
	public static final String MONITOR_ATTRIBUTE_ID = "id";
	public static final String MONITOR_ATTRIBUTE_NAME = "name";
	public static final String MONITOR_ATTRIBUTE_CONNECTOR_ID = "connector_id";
	public static final String MONITOR_ATTRIBUTE_APPLIES_TO_OS = "applies_to_os";
	public static final String MONITOR_ATTRIBUTE_PARENT = "hw.parent.id";
	public static final String USERNAME_MACRO = "%{USERNAME}";
	public static final String AUTHENTICATION_TOKEN_MACRO = "%{AUTHENTICATIONTOKEN}";
	public static final String PASSWORD_MACRO = "%{PASSWORD}";
	public static final String PASSWORD_BASE64_MACRO = "%{PASSWORD_BASE64}";
	public static final String BASIC_AUTH_BASE64_MACRO = "%{BASIC_AUTH_BASE64}";
	public static final String HOSTNAME_MACRO = "%{HOSTNAME}";
	public static final String SHA256_AUTH_MACRO = "%{SHA256_AUTH}";
	public static final int DEFAULT_LOCK_TIMEOUT = 2 * 60; // 2 minutes
	public static final String NEITHER_WMI_NOR_WINRM_ERROR = "Neither WMI nor WinRM credentials are configured for this host.";
	public static final String ALTERNATE_COLUMN_SEPARATOR = ",";
	public static final String IPMI_TOOL_SUDO_COMMAND = "PATH=$PATH:/usr/local/bin:/usr/sfw/bin;export PATH;%{SUDO:ipmitool}ipmitool -I ";
	public static final String IPMI_TOOL_SUDO_MACRO = "%{SUDO:ipmitool}";
	public static final String IPMI_DETECTION_FAILURE_MESSAGE = "Hostname %s - Failed to perform IPMI detection. %s is an unsupported OS for IPMI.";
	public static final String WMI_QUERY = "SELECT Description FROM ComputerSystem";
	public static final String WMI_NAMESPACE = "root\\hardware";
	public static final String EXPECTED_VALUE_RETURNED_VALUE = "Expected value: %s - returned value %s.";
	public static final String FAILED_OS_DETECTION_MESSAGE = "Failed OS detection operation";
	public static final String SUCCESSFUL_OS_DETECTION_MESSAGE = "Successful OS detection operation";
	public static final String CONFIGURE_OS_TYPE_MESSAGE = "Configured OS type : ";
	public static final String MALFORMED_CRITERION_MESSAGE = "Hostname {} - Malformed DeviceType criterion {}." +
			" Cannot process DeviceType criterion detection.";
	public static final String IPMI_TOOL_COMMAND = "PATH=$PATH:/usr/local/bin:/usr/sfw/bin;export PATH;ipmitool -I ";
	public static final String SOLARIS_VERSION_COMMAND = "/usr/bin/uname -r";
	public static final String IPMI_VERSION = "IPMI Version";
	public static final String IPMI_SOLARIS_VERSION_NOT_IDENTIFIED = "Hostname %s - Could not identify Solaris version %s. Exception: %s";
	public static final String OPEN_IPMI_INTERFACE_DRIVER = "open";
	public static final String END_OF_IPMI_COMMAND = " bmc info";
	public static final String OLD_SOLARIS_VERSION_MESSAGE = "Solaris version (%s) is too old for the host: %s IPMI cannot be " +
			"executed. Returning an empty result.";
	public static final String SOLARIS_VERSION_NOT_IDENTIFIED_MESSAGE_TOKEN = "Could not identify Solaris version as a valid one.\nThe 'uname -r' " +
			"command returned: ";
	public static final String BMC = "bmc";
	public static final String LIPMI = "lipmi";
	public static final String VERSION_REGEX_DELIMITER = "\\.";
	public static final String VERSION_REGEX_REPLACEMENT = "[^\\d\\.]";
	public static final String ENGINE_PROPERTIES_FILE_NAME = "engine.properties";
	public static final String ENGINE_VERSION_PROPERTY = "engine.version";
	public static final String MALFORMED_SERVICE_CRITERION_MESSAGE = "Malformed Service criterion.";
	public static final String SERVICE_NAME_NOT_SPECIFIED = "Service name is not specified. Skipping this test.";
	public static final String HOST_OS_IS_NOT_WINDOWS_SKIP_MESSAGE = "Host OS is not Windows. Skipping this test.";
	public static final String LOCAL_OS_IS_NOT_WINDOWS_SKIP_MESSAGE = "Local OS is not Windows. Skipping this test.";
	public static final String CRITERION_WMI_QUERY = "SELECT Name, State FROM Win32_Service WHERE Name = '%s'";
	public static final String CRITERION_WMI_NAMESPACE = "root\\cimv2";
	public static final String WINDOWS_IS_RUNNING_MESSAGE = "The %s Windows Service is currently running.";
	public static final String RUNNING = "running";
	public static final String WINDOWS_IS_NOT_RUNNING_MESSAGE = "The %s Windows Service is not reported as running:\n%s";
	public static final String MALFORMED_PROCESS_CRITERION_MESSAGE = "Hostname {} - Malformed process criterion {}. Cannot process process detection.";
	public static final String EMPTY_PROCESS_COMMAND_LINE_MESSAGE = "Hostname {} - Process Criterion, Process Command Line is empty.";
	public static final String NO_TEST_WILL_BE_PERFORMED_MESSAGE = "Process presence check: No test will be performed.";
	public static final String NO_TEST_WILL_BE_PERFORMED_UNKNOWN_OS_MESSAGE = "Process presence check: OS unknown, no test will be performed.";
	public static final String NO_TEST_WILL_BE_PERFORMED_REMOTELY_MESSAGE = "Process presence check: No test will be performed remotely.";
	public static final String REMOTE_PROCESS_MESSAGE = "Hostname {} - Process criterion, not localhost.";
	public static final String UNKNOWN_LOCAL_OS_MESSAGE = "Hostname {} - Process criterion, unknown local OS.";
	public static final String CRITERION_PROCESSOR_VISITOR_LOG_MESSAGE = "Hostname {} - Process Criterion, {}";
	public static final String NO_TEST_FOR_OS_MESSAGE = "Process presence check: No tests will be performed for OS: %s.";
	public static final String RUNNING_PROCESS_MATCH_REGEX_MESSAGE = "One or more currently running processes match the following regular expression:\n- " +
			"Regexp (should match with the command-line): %s";
	public static final String NO_RUNNING_PROCESS_MATCH_REGEX_MESSAGE = 
		"""
		No currently running processes match the following regular expression:
		- Regexp (should match with the command-line): %s
		- Currently running process list:
		%s""";
	public static final String CRITERION_PROCESSOR_VISITOR_QUERY = "SELECT ProcessId,Name,ParentProcessId,CommandLine FROM Win32_Process";
	public static final String CRITERION_PROCESSOR_VISITOR_NAMESPACE = "root\\cimv2";
	public static final String WQL_DETECTION_HELPER_NULL_MESSAGE = "wqlDetectionHelper cannot be null.";
	public static final String LOCALHOST = "localhost";
	public static final String MALFORMED_SNMP_GET_CRITERION_MESSAGE = "Hostname {} - Malformed SNMP Get criterion {}. Cannot process SNMP Get detection.";
	public static final String SNMP_CREDENTIALS_NOT_CONFIGURED_MESSAGE = "Hostname {} - The SNMP credentials are not configured. Cannot process SNMP " +
			"detection {}.";
	public static final String SNMP_FAILED_WITH_EXCEPTION_MESSAGE = "Hostname %s - SNMP test failed - SNMP Get of %s was" +
			" unsuccessful due to an exception. Message: %s";
	public static final String SNMP_OID_NOT_MATCH_MESSAGE = "Hostname %s - SNMP test failed - SNMP Get of %s was successful " +
			"but the value of the returned OID did not match with the" +
			" expected result. ";
	public static final String SUCCESSFUL_SNMP_MESSAGE = "Hostname %s - Successful SNMP Get of %s. Returned result: %s";
	public static final String SNMP_FAILED_NULL_RESULT_MESSAGE = "Hostname %s - SNMP test failed - SNMP Get of %s was unsuccessful due to a null result";
	public static final String SNMP_FAILED_EMPTY_RESULT_MESSAGE = "Hostname %s - SNMP test failed - SNMP Get of %s was unsuccessful due to an empty result.";
	public static final String SNMP_VALUE_CHECK_SUCCESSFUL_MESSAGE = "Hostname %s - Successful SNMP Get of %s. Returned result: %s.";
	public static final String AUTOMATIC_NAMESPACE = "automatic";
	public static final String WBEM_MALFORMED_CRITERION_MESSAGE = "Malformed criterion. Cannot perform detection.";
	public static final String WBEM_CREDENTIALS_NOT_CONFIGURED_MESSAGE = "The WBEM credentials are not configured for this host.";
	public static final Pattern SNMP_GETNEXT_RESULT_REGEX = Pattern.compile("\\w+\\s+\\w+\\s+(.*)");
	public static final String MALFORMED_SNMP_GET_NEXT_CRITERION_MESSAGE = "Hostname {} - Malformed SNMP GetNext criterion {}. " +
			"Cannot process SNMP GetNext detection.";
	public static final String SNMP_GETNEXT_FAILED_NULL_RESULT_MESSAGE = "Hostname %s - SNMP test failed - SNMP GetNext of %s was unsuccessful due to a null" +
			" result.";
	public static final String SNMP_GETNEXT_FAILED_EMPTY_RESULT_MESSAGE = "Hostname %s - SNMP test failed - SNMP GetNext of %s was unsuccessful due to an " +
			"empty result.";
	public static final String SNMP_GETNEXT_SUCCESSFUL_MESSAGE = "Hostname %s - Successful SNMP GetNext of %s. Returned result: %s.";

	public static final String SNMP_GETNEXT_FAILED_OID_NOT_UNDER_SAME_TREE_MESSAGE = "Hostname %s - SNMP test failed - SNMP GetNext of %s was successful " +
			"but the returned OID is not under the same tree. Returned OID: %s.";
	public static final String SNMP_GETNEXT_FAILED_OID_NOT_MATCHING_MESSAGE = "Hostname %s - SNMP test failed - SNMP GetNext of %s was successful but " +
			"the value of the returned OID did not match with the expected result. ";
	public static final String SNMP_GETNEXT_EXPECTED_RETURNED_VALUES_MESSAGE = "Expected value: %s - returned value %s.";
	public static final String SNMP_GETNEXT_CANNOT_EXTRACT_VALUE_MESSAGE = "Hostname %s - SNMP test failed - SNMP GetNext of %s was successful but the " +
			"value cannot be extracted. ";
	public static final String SNMP_GETNEXT_RETURNED_RESULT_MESSAGE = "Returned result: %s.";
	public static final String SNMP_GETNEXT_FAILED_WITH_EXCEPTION_MESSAGE = "Hostname %s - SNMP test failed - SNMP GetNext of %s was unsuccessful " +
			"due to an exception. Message: %s";
	public static final String MALFORMED_WMI_CRITERION_MESSAGE = "Malformed criterion. Cannot perform detection.";
	public static final String HOSTNAME_EXCEPTION_MESSAGE = "Hostname {} - Exception: ";
<<<<<<< HEAD
	public static final String YAML_EXTENDS_KEY = "extends";
	public static final String MALFORMED_OSCOMMAND_CRITERION = "Malformed OSCommand criterion.";
	public static final String COMMAND_LINE_OR_EXPECTED_RESULT_EMPTY = "CommandLine or ExpectedResult are empty. Skipping this test.";
	public static final String HTTP_TEST_FAILED_NO_RESULT = "Hostname %s - HTTP test failed - The HTTP test did not return any result.";
	public static final String HTTP_TEST_SUCCESS = "Hostname %s - HTTP test succeeded. Returned result: %s.";
	public static final String HTTP_TEST_FAILED_UNEXPECTED_RESULT = "Hostname %s - HTTP test failed - The result (%s) returned by the HTTP test did not match the expected result (%s).";
	public static final String CANT_FIND_EMBEDDED_FILE = "Can't find embedded file: ";
	public static final String COMMAND_TIMEOUT = "Command \"%s\" execution has timed out after %d s";
	public static final String NEGATIVE_TIMEOUT = "timeout mustn't be negative nor zero.";
	public static final String CANNOT_GET_EMBEDDED_FILE = "Cannot get the EmbeddedFile from the Connector. File name: ";
	public static final String EMBEDDED_TEMP_FILE_PREFIX = "SEN_Embedded_";
	public static final String EMBEDDED_FILE_CONTENT_NULL = "EmbeddedFile content is null. File name: ";
	public static final String SUDO_REGEX = "%%{SUDO:%s}";
	public static final String CMD_EXE_C = "CMD.EXE /C ";
	public static final String LOCAL_COMMAND_PROCESS_NULL = "Local command Process is null.";
	public static final String TIMEOUT_SSH_SEMAPHORE_PERMIT = "Failed to run SSH command on %s. Timed out trying to get ssh semaphore permit.";
	public static final String HOST_NULL_OR_EMPTY = "host cannot be null nor empty.";
	public static final String HIDDEN_PASSWORD = "********";
	public static final String COULDNT_READ_EMBEDDED_FILE = "Could not read embedded file: ";

	/**
	 * A compiled representation of a file converter
	 * We attempt to match input like $file("*")$
	 */
	public static final Pattern FILE_PATTERN = Pattern.compile("\\$\\{file::(.*?)\\}", Pattern.CASE_INSENSITIVE);

	public static final Pattern SUDO_PATTERN = Pattern.compile("%\\{SUDO:([^\\}]*)\\}", Pattern.CASE_INSENSITIVE);
=======
	public static final String UNKNOWN = "unknown";
	public static final String HOST_TYPE_STORAGE = "storage";
	public static final String HOST_TYPE_NETWORK = "network";
	public static final String HOST_TYPE_COMPUTE = "compute";
	public static final String OS_TYPE_STORAGE = "storage";
	public static final String OS_TYPE_NETWORK = "network";
	public static final String OS_TYPE_SOLARIS = "solaris";
	public static final String OS_TYPE_WINDOWS = "windows";
	public static final String OS_TYPE_MANAGEMENT = "management";
	public static final String OS_TYPE_LINUX = "linux";
	public static final String OS_TYPE_AIX = "aix";
	public static final String OS_TYPE_HP_UX = "hpux";
	public static final String OS_TYPE_TRUE64 = "true64";
	public static final String OS_TYPE_OPEN_VMS = "openvms";
	public static final Map<DeviceKind, String> HOST_TYPE_TO_OTEL_HOST_TYPE = Map.of(
			VMS, HOST_TYPE_COMPUTE,
			TRU64, HOST_TYPE_COMPUTE,
			HPUX, HOST_TYPE_COMPUTE,
			AIX, HOST_TYPE_COMPUTE,
			LINUX, HOST_TYPE_COMPUTE,
			OOB, HOST_TYPE_COMPUTE,
			WINDOWS, HOST_TYPE_COMPUTE,
			NETWORK, HOST_TYPE_NETWORK,
			STORAGE, HOST_TYPE_STORAGE,
			SOLARIS, HOST_TYPE_COMPUTE);

	public static final Map<DeviceKind, String> HOST_TYPE_TO_OTEL_OS_TYPE = Map.of(
			VMS, OS_TYPE_OPEN_VMS,
			TRU64, OS_TYPE_TRUE64,
			HPUX, OS_TYPE_HP_UX,
			AIX, OS_TYPE_AIX,
			LINUX, OS_TYPE_LINUX,
			OOB, OS_TYPE_MANAGEMENT,
			WINDOWS, OS_TYPE_WINDOWS,
			NETWORK, OS_TYPE_NETWORK,
			STORAGE, OS_TYPE_STORAGE,
			SOLARIS, OS_TYPE_SOLARIS);
	public static final String AGENT_HOSTNAME_VALUE = StringHelper
			.getValue(() -> InetAddress.getLocalHost().getCanonicalHostName(), UNKNOWN);
	public static final String OPENING_BRACKET = "{";
	public static final String CLOSING_BRACKET = "}";
	public static final String EQUALS_OPERATOR = "=";
	public static final String COMMA = ",";
	public static final String HOST_ID = "host.id";
	public static final String HOST_TYPE = "host.type";
	public static final String HOST_NAME = "host.name";
	public static final String OS_TYPE = "os.type";
	public static final String AGENT_HOST_NAME = "agent.host.name";
	public static final String HOST = "host";
	public static final String LOCATION = "location";
	public static final String HOST_CREATION_MESSAGE = "Hostname {} - Created host ID: {} ";
	public static final String MONITOR_ATTRIBUTE_DESCRIPTION = "description";
	public static final Pattern METRIC_ATTRIBUTES_PATTERN = Pattern.compile("\\{(.*?)\\}");
>>>>>>> ac543b27
}<|MERGE_RESOLUTION|>--- conflicted
+++ resolved
@@ -144,7 +144,6 @@
 			"due to an exception. Message: %s";
 	public static final String MALFORMED_WMI_CRITERION_MESSAGE = "Malformed criterion. Cannot perform detection.";
 	public static final String HOSTNAME_EXCEPTION_MESSAGE = "Hostname {} - Exception: ";
-<<<<<<< HEAD
 	public static final String YAML_EXTENDS_KEY = "extends";
 	public static final String MALFORMED_OSCOMMAND_CRITERION = "Malformed OSCommand criterion.";
 	public static final String COMMAND_LINE_OR_EXPECTED_RESULT_EMPTY = "CommandLine or ExpectedResult are empty. Skipping this test.";
@@ -172,7 +171,7 @@
 	public static final Pattern FILE_PATTERN = Pattern.compile("\\$\\{file::(.*?)\\}", Pattern.CASE_INSENSITIVE);
 
 	public static final Pattern SUDO_PATTERN = Pattern.compile("%\\{SUDO:([^\\}]*)\\}", Pattern.CASE_INSENSITIVE);
-=======
+	
 	public static final String UNKNOWN = "unknown";
 	public static final String HOST_TYPE_STORAGE = "storage";
 	public static final String HOST_TYPE_NETWORK = "network";
@@ -226,5 +225,4 @@
 	public static final String HOST_CREATION_MESSAGE = "Hostname {} - Created host ID: {} ";
 	public static final String MONITOR_ATTRIBUTE_DESCRIPTION = "description";
 	public static final Pattern METRIC_ATTRIBUTES_PATTERN = Pattern.compile("\\{(.*?)\\}");
->>>>>>> ac543b27
 }