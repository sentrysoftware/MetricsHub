--- conflicted
+++ resolved
@@ -41,13 +41,11 @@
 	public static final String WMI_QUERY = "SELECT Description FROM ComputerSystem";
 	public static final String WMI_NAMESPACE = "root\\hardware";
 	public static final String EXPECTED_VALUE_RETURNED_VALUE = "Expected value: %s - returned value %s.";
-<<<<<<< HEAD
 	public static final String FAILED_OS_DETECTION_MESSAGE = "Failed OS detection operation";
 	public static final String SUCCESSFUL_OS_DETECTION_MESSAGE = "Successful OS detection operation";
 	public static final String CONFIGURE_OS_TYPE_MESSAGE = "Configured OS type : ";
 	public static final String MALFORMED_CRITERION_MESSAGE = "Hostname {} - Malformed DeviceType criterion {}." +
 			" Cannot process DeviceType criterion detection.";
-=======
 	public static final String IPMI_TOOL_COMMAND = "PATH=$PATH:/usr/local/bin:/usr/sfw/bin;export PATH;ipmitool -I ";
 	public static final String SOLARIS_VERSION_COMMAND = "/usr/bin/uname -r";
 	public static final String IPMI_VERSION = "IPMI Version";
@@ -60,5 +58,4 @@
 			"command returned: ";
 	public static final String BMC = "bmc";
 	public static final String LIPMI = "lipmi";
->>>>>>> 7070499a
 }