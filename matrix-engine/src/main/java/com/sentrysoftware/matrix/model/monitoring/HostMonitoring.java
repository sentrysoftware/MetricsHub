--- conflicted
+++ resolved
@@ -79,12 +79,10 @@
 
 	private EngineConfiguration engineConfiguration;
 
-<<<<<<< HEAD
 	@Getter(value = AccessLevel.PRIVATE)
 	private Map<String, ConnectorNamespace> connectorNamespaces = new HashMap<>();
-=======
+
 	private PowerMeter powerMeter;
->>>>>>> 97741904
 
 	@Override
 	public void clearCurrent() {
@@ -584,7 +582,6 @@
 		}
 	}
 
-<<<<<<< HEAD
 	@Override
 	public ConnectorNamespace getConnectorNamespace(final String connectorName) {
 		return connectorNamespaces.computeIfAbsent(connectorName, cn -> ConnectorNamespace.builder().build());
@@ -595,9 +592,7 @@
 		return getConnectorNamespace(connector.getCompiledFilename());
 	}
 
-=======
 	public enum PowerMeter {
 		COLLECTED, ESTIMATED;
 	}
->>>>>>> 97741904
 }