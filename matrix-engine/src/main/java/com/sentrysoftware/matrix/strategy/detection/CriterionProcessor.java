--- conflicted
+++ resolved
@@ -72,10 +72,6 @@
 	private static final String SNMP_GETNEXT_SUCCESSFUL_MESSAGE =
 		"Hostname %s - Successful SNMP GetNext of %s. Returned result: %s.";
 	private static final String HTTP_TEST_SUCCESS = "Hostname %s - HTTP test succeeded. Returned result: %s.";
-<<<<<<< HEAD
-
-=======
->>>>>>> c780b13c
 	private static final Pattern SNMP_GET_NEXT_VALUE_PATTERN = Pattern.compile("\\w+\\s+\\w+\\s+(.*)");
 
 	private MatsyaClientsExecutor matsyaClientsExecutor;
