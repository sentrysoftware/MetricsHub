package com.sentrysoftware.matrix.strategy.collect;

import static com.sentrysoftware.matrix.common.helpers.MatrixConstants.MAX_THREADS_COUNT;
import static com.sentrysoftware.matrix.common.helpers.MatrixConstants.MONITOR_ATTRIBUTE_CONNECTOR_ID;
import static com.sentrysoftware.matrix.common.helpers.MatrixConstants.MONITOR_ATTRIBUTE_ID;
import static com.sentrysoftware.matrix.common.helpers.MatrixConstants.MONITOR_JOBS_PRIORITY;
import static com.sentrysoftware.matrix.common.helpers.MatrixConstants.OTHER_MONITOR_JOB_TYPES;
import static com.sentrysoftware.matrix.common.helpers.MatrixConstants.PRESENT_STATUS;
import static com.sentrysoftware.matrix.common.helpers.MatrixConstants.THREAD_TIMEOUT;

import com.sentrysoftware.matrix.common.ConnectorMonitorTypeComparator;
import com.sentrysoftware.matrix.common.JobInfo;
import com.sentrysoftware.matrix.common.helpers.KnownMonitorType;
import com.sentrysoftware.matrix.connector.model.Connector;
import com.sentrysoftware.matrix.connector.model.ConnectorStore;
import com.sentrysoftware.matrix.connector.model.monitor.MonitorJob;
import com.sentrysoftware.matrix.connector.model.monitor.StandardMonitorJob;
import com.sentrysoftware.matrix.connector.model.monitor.task.AbstractCollect;
import com.sentrysoftware.matrix.connector.model.monitor.task.Mapping;
import com.sentrysoftware.matrix.connector.model.monitor.task.MultiInstanceCollect;
import com.sentrysoftware.matrix.matsya.MatsyaClientsExecutor;
import com.sentrysoftware.matrix.strategy.AbstractStrategy;
import com.sentrysoftware.matrix.strategy.source.OrderedSources;
import com.sentrysoftware.matrix.strategy.source.SourceTable;
import com.sentrysoftware.matrix.strategy.utils.MappingProcessor;
import com.sentrysoftware.matrix.telemetry.MetricFactory;
import com.sentrysoftware.matrix.telemetry.Monitor;
import com.sentrysoftware.matrix.telemetry.TelemetryManager;
import com.sentrysoftware.matrix.telemetry.metric.AbstractMetric;
import com.sentrysoftware.matrix.telemetry.metric.NumberMetric;
import java.util.Collection;
import java.util.Comparator;
import java.util.LinkedHashMap;
import java.util.List;
import java.util.Map;
import java.util.Optional;
import java.util.Set;
import java.util.concurrent.ExecutorService;
import java.util.concurrent.Executors;
import java.util.concurrent.TimeUnit;
import java.util.stream.Collectors;
import lombok.EqualsAndHashCode;
import lombok.NoArgsConstructor;
import lombok.NonNull;
import lombok.extern.slf4j.Slf4j;

@Slf4j
@NoArgsConstructor
@EqualsAndHashCode(callSuper = true)
public class CollectStrategy extends AbstractStrategy {

	public CollectStrategy(
		@NonNull final TelemetryManager telemetryManager,
		final long strategyTime,
		@NonNull final MatsyaClientsExecutor matsyaClientsExecutor
	) {
		super(telemetryManager, strategyTime, matsyaClientsExecutor);
	}

	@Override
	public void prepare() {
		telemetryManager
			.getMonitors()
			.values()
			.stream()
			.map(Map::values)
			.flatMap(Collection::stream)
			.forEach(monitor ->
				monitor
					.getMetrics()
					.values()
					.stream()
					.filter(AbstractMetric::isResetMetricTime)
					.forEach(metric -> metric.setCollectTime(strategyTime))
			);
	}

	/**
	 * This method collects the monitors and their metrics
	 * @param currentConnector Connector instance
	 * @param hostname the host name
	 */
	private void collect(final Connector currentConnector, final String hostname) {
		// Sort the connector monitor jobs according to the priority map
		final Map<String, MonitorJob> connectorMonitorJobs = currentConnector
			.getMonitors()
			.entrySet()
			.stream()
			.sorted(
				Comparator.comparing(entry ->
					MONITOR_JOBS_PRIORITY.containsKey(entry.getKey())
						? MONITOR_JOBS_PRIORITY.get(entry.getKey())
						: MONITOR_JOBS_PRIORITY.get(OTHER_MONITOR_JOB_TYPES)
				)
			)
			.collect(
				Collectors.toMap(Map.Entry::getKey, Map.Entry::getValue, (oldValue, newValue) -> oldValue, LinkedHashMap::new)
			);

		final Map<String, MonitorJob> sequentialMonitorJobs = connectorMonitorJobs
			.entrySet()
			.stream()
			.filter(entry -> MONITOR_JOBS_PRIORITY.containsKey(entry.getKey()))
			.collect(
				Collectors.toMap(Map.Entry::getKey, Map.Entry::getValue, (oldValue, newValue) -> oldValue, LinkedHashMap::new)
			);

		final Map<String, MonitorJob> otherMonitorJobs = connectorMonitorJobs
			.entrySet()
			.stream()
			.filter(entry -> !MONITOR_JOBS_PRIORITY.containsKey(entry.getKey()))
			.collect(
				Collectors.toMap(Map.Entry::getKey, Map.Entry::getValue, (oldValue, newValue) -> oldValue, LinkedHashMap::new)
			);

		// Run monitor jobs defined in monitor jobs priority map (host, enclosure, blade, disk_controller and cpu)  in sequential mode
		sequentialMonitorJobs.entrySet().forEach(entry -> processMonitorJob(currentConnector, hostname, entry));

		// If monitor jobs execution is set to "sequential", execute monitor jobs one by one
		if (telemetryManager.getHostConfiguration().isSequential()) {
			otherMonitorJobs.entrySet().forEach(entry -> processMonitorJob(currentConnector, hostname, entry));
		} else {
			// Execute monitor jobs in parallel
			log.info(
				"Hostname {} - Running collect in parallel mode. Connector: {}.",
				hostname,
				currentConnector.getConnectorIdentity().getCompiledFilename()
			);

			final ExecutorService threadsPool = Executors.newFixedThreadPool(MAX_THREADS_COUNT);

			otherMonitorJobs
				.entrySet()
				.forEach(entry -> threadsPool.execute(() -> processMonitorJob(currentConnector, hostname, entry)));

			// Order the shutdown
			threadsPool.shutdown();

			try {
				// Blocks until all tasks have completed execution after a shutdown request
				threadsPool.awaitTermination(THREAD_TIMEOUT, TimeUnit.SECONDS);
			} catch (Exception e) {
				if (e instanceof InterruptedException) {
					Thread.currentThread().interrupt();
				}
				log.debug("Hostname {} - Waiting for threads' termination aborted with an error.", hostname, e);
			}
		}
	}

	/**
	 * This method processes a monitor job
	 *
	 * @param currentConnector The current connector we process its monitor job
	 * @param hostname         The host name we currently monitor
	 * @param monitorJob       The monitor job instance we wish to process
	 */
	private void processMonitorJob(
		final Connector currentConnector,
		final String hostname,
		final Map.Entry<String, MonitorJob> monitorJob
	) {
		if (monitorJob.getValue() instanceof StandardMonitorJob standardMonitorJob) {
			final AbstractCollect collect = standardMonitorJob.getCollect();

			// Check whether collect is null
			if (collect == null) {
				return;
			}

			final String monitorType = monitorJob.getKey();

			final JobInfo jobInfo = JobInfo
				.builder()
				.hostname(hostname)
				.connectorName(currentConnector.getCompiledFilename())
				.jobName(collect.getClass().getSimpleName())
				.monitorType(monitorType)
				.build();

			// Build the ordered sources
			final OrderedSources orderedSources = OrderedSources
				.builder()
				.sources(collect.getSources(), collect.getExecutionOrder().stream().toList(), collect.getSourceDep(), jobInfo)
				.build();

			if (collect instanceof MultiInstanceCollect multiInstanceCollect) {
				final Map<String, Monitor> monitors = telemetryManager.findMonitorByType(monitorType);
				if (monitors == null) {
					return;
				}

				// Create the sources and the computes for a connector
				processSourcesAndComputes(orderedSources.getSources(), jobInfo);

				processMonitors(
					monitorType,
					multiInstanceCollect.getMapping(),
					currentConnector,
					hostname,
					multiInstanceCollect.getKeys()
				);
			} else {
				// Get monitors by type and connectorId (connector id attribute)
				final Map<String, Monitor> sameTypeMonitors = telemetryManager.findMonitorByType(monitorType);

				final Map<String, Monitor> sameTypeSameConnectorMonitors = sameTypeMonitors
					.values()
					.stream()
					.filter(monitor ->
						currentConnector.getCompiledFilename().equals(monitor.getAttribute(MONITOR_ATTRIBUTE_CONNECTOR_ID))
					)
					.collect(
						Collectors.toMap(
							monitorEntry -> monitorEntry.getAttribute(MONITOR_ATTRIBUTE_CONNECTOR_ID),
							monitorEntry -> monitorEntry,
							(oldValue, newValue) -> oldValue,
							LinkedHashMap::new
						)
					);

				// Loop on each monitor
				sameTypeSameConnectorMonitors
					.values()
					.stream()
					.forEach(monitor -> {
						processSourcesAndComputes(orderedSources.getSources(), monitor.getAttributes(), jobInfo);
						processMonitors(monitorType, collect.getMapping(), currentConnector, hostname, monitor);
					});
			}
		}
	}

	/**
	 * This method processes multi instances collect
	 *
	 * @param monitorType Type of the monitor
	 * @param mapping     The collect's mapping used to collect metrics
	 * @param connector   The current connector instance
	 * @param hostname    The host name we currently monitor
	 * @param keys        {@link Set} of attribute keys used to find the monitor to collect
	 */
	private void processMonitors(
		final String monitorType,
		final Mapping mapping,
		final Connector connector,
		final String hostname,
		final Set<String> keys
	) {
		processMonitors(monitorType, mapping, connector, hostname, Optional.empty(), keys);
	}

	/**
	 * This method processes a mono instance collect
	 *
	 * @param monitorType Type of the monitor
	 * @param mapping     The collect's mapping used to collect metrics
	 * @param connector   The current connector instance
	 * @param hostname    The host name we currently monitor
	 * @param monitor     {@link Monitor} instance collect (mono instance)
	 */
	private void processMonitors(
		final String monitorType,
		final Mapping mapping,
		final Connector connector,
		final String hostname,
		final Monitor monitor
	) {
		processMonitors(monitorType, mapping, connector, hostname, Optional.of(monitor), null);
	}

	/**
	 * This method processes multi instances or mono instance monitor collect
	 *
	 * @param monitorType     type of the monitor
	 * @param mapping         the collect's mapping used to collect metrics
	 * @param connector       a given connector
	 * @param hostname        the host name we currently monitor
	 * @param maybeMonitor    empty in case of multi-instance processing otherwise an {@link Optional} of an existing
	 *                        {@link Monitor} instance used to process the mono instance collect
	 * @param attributeKeys  null in case of mono-instance processing  otherwise a {@link Set} of attribute keys
	 *                       used to find the monitor to collect in multi-instance mode
	 */
	private void processMonitors(
		final String monitorType,
		final Mapping mapping,
		final Connector connector,
		final String hostname,
		final Optional<Monitor> maybeMonitor,
		final Set<String> attributeKeys
	) {
		if (mapping == null) {
			return;
		}

		final String connectorId = connector.getCompiledFilename();

		final String mappingSource = mapping.getSource();

		final Optional<SourceTable> maybeSourceTable = SourceTable.lookupSourceTable(
			mappingSource,
			connectorId,
			telemetryManager
		);

		// No sourceTable no monitor
		if (maybeSourceTable.isEmpty()) {
			log.debug(
				"Hostname {} - Collect - No source table created with source key {} for connector {}.",
				hostname,
				mappingSource,
				connectorId
			);
			return;
		}

		final List<List<String>> table = maybeSourceTable.get().getTable();

		if (table.isEmpty()) {
			return;
		}

		// If we process single monitor (monoInstance), we loop until first row.
		// Otherwise, (in case of multi-instance processing), we loop over all the source table rows
		final int rowCountLimit = maybeMonitor.isEmpty() ? table.size() : 1;

		final Map<String, Monitor> sameTypeMonitors = telemetryManager.findMonitorByType(monitorType);

		// Loop over the source table rows
		for (int i = 0; i < rowCountLimit; i++) {
			final List<String> row = table.get(i);

			// Init mapping processor
			final MappingProcessor mappingProcessor = MappingProcessor
				.builder()
				.telemetryManager(telemetryManager)
				.mapping(mapping)
				.jobInfo(
					JobInfo
						.builder()
						.connectorName(connectorId)
						.hostname(hostname)
						.monitorType(monitorType)
						.jobName("collect")
						.build()
				)
				.collectTime(strategyTime)
				.row(row)
				.build();

			// In case of multi-instance, maybeMonitor is empty. So, we try to find it by type, connector id and attribute keys
			maybeMonitor
				.or(() ->
					findMonitor(
						connectorId,
						sameTypeMonitors,
						mappingProcessor.interpretNonContextMappingAttributes(),
						attributeKeys
					)
				)
				.ifPresent(monitor -> {
					// Collect metrics
					final Map<String, String> metrics = mappingProcessor.interpretNonContextMappingMetrics();

					metrics.putAll(mappingProcessor.interpretContextMappingMetrics(monitor));

					final MetricFactory metricFactory = new MetricFactory(hostname);

					metricFactory.collectMonitorMetrics(
						monitorType,
						connector,
						monitor,
						connectorId,
						metrics,
						strategyTime,
						false
					);

					// Collect legacy parameters
					monitor.addLegacyParameters(mappingProcessor.interpretNonContextMappingLegacyTextParameters());
					monitor.addLegacyParameters(mappingProcessor.interpretContextMappingLegacyTextParameters(monitor));
				});
		}
	}

	/**
	 * Find monitor by attributes keys and connector identifier
	 *
	 * @param connectorId               Unique connector identifier used to find the monitor
	 * @param sameTypeMonitors          {@link Monitor} instances having the same type
	 * @param collectedAttributeValues  The collected attributes during the current cycle
	 * @param attributeKeys             The attribute keys used to find the monitor
	 * @return {@link Optional} instance containing the monitor
	 */
	private Optional<Monitor> findMonitor(
		final String connectorId,
		final Map<String, Monitor> sameTypeMonitors,
		final Map<String, String> collectedAttributeValues,
		final Set<String> attributeKeys
	) {
		return sameTypeMonitors
			.values()
			.stream()
			.filter(monitor ->
				matchMonitorAttributes(monitor, collectedAttributeValues, attributeKeys) &&
				connectorId.equals(monitor.getAttribute(MONITOR_ATTRIBUTE_CONNECTOR_ID))
			)
			.findFirst();
	}

	/**
	 * Checks if the attribute values of the given monitor match the collected attribute values.
	 *
	 * @param monitor                  The monitor instance we wish to verify its attributes
	 * @param collectedAttributeValues The collected attribute values
	 * @param attributeKeys            The attribute keys defined by the monitor job
	 * @return <code>true</code> if the monitor's attribute values identified by
	 *         the <em>attributeKeys</em> match the current collected attribute
	 *         values otherwise <code>false</code>
	 */
	private boolean matchMonitorAttributes(
		final Monitor monitor,
		final Map<String, String> collectedAttributeValues,
		final Set<String> attributeKeys
	) {
		return attributeKeys
			.stream()
			.allMatch(key -> {
				// Get the existing monitor attribute value that should be set at the discovery
				final String monitorAttributeValue = monitor.getAttribute(key);

				// The absence of the value prevents us from progressing any further
				if (monitorAttributeValue == null) {
					return false;
				}

				// Get the collected attribute value
				final String collectedAttributeValue = collectedAttributeValues.get(key);

				// The absence of the value prevents us from progressing any further
				if (collectedAttributeValue == null) {
					return false;
				}

				// Compares the existing monitor attribute value to the collected attribute value
				return monitorAttributeValue.equals(collectedAttributeValue);
			});
	}

	/**
	 *  This method is the main collection step method
	 */
	@Override
	public void run() {
		// Get the host name from telemetry manager
		final String hostname = telemetryManager.getHostConfiguration().getHostname();

		// Get host monitor
		final Monitor host = telemetryManager.getHostMonitor();

		if (host == null) {
			log.error("Hostname {} - No host found. Stopping collect strategy.", hostname);
			return;
		}

		//Retrieve connector Monitor instances from TelemetryManager
		final Map<String, Monitor> connectorMonitors = telemetryManager
			.getMonitors()
			.get(KnownMonitorType.CONNECTOR.getKey());

		// Check whether the resulting map is null or empty
		if (connectorMonitors == null || connectorMonitors.isEmpty()) {
			log.error(
				"Hostname {} - Collect - No connectors detected in the detection operation. Collect operation will now be stopped.",
				hostname
			);
			return;
		}

		//Filter connectors by their connector_id value (compiled file name) from TelemetryManager's connector store and create a list of Connector instances.
		final ConnectorStore connectorStore = telemetryManager.getConnectorStore();

		// Retrieve the detected connectors file names
		final Set<String> detectedConnectorFileNames = connectorMonitors
			.values()
			.stream()
			.map(monitor -> monitor.getAttributes().get(MONITOR_ATTRIBUTE_ID))
			.collect(Collectors.toSet());

		// Keep only detected/selected connectors, in the store they are indexed by the compiled file name
		// Build the list of the connectors
		final List<Connector> detectedConnectors = connectorStore
			.getStore()
			.entrySet()
			.stream()
			.filter(entry -> detectedConnectorFileNames.contains(entry.getKey()))
			.map(Map.Entry::getValue)
			.toList();

		// Get only connectors that define monitors
		final List<Connector> connectorsWithMonitorJobs = detectedConnectors
			.stream()
			.filter(connector -> !connector.getMonitors().isEmpty())
			.toList();

		// Sort connectors by monitor job type: first put hosts then enclosures. If two connectors have the same type of monitor job, sort them by name
		final List<Connector> sortedConnectors = connectorsWithMonitorJobs
			.stream()
			.sorted(new ConnectorMonitorTypeComparator())
			.toList();

		// Collect each connector
		sortedConnectors.forEach(connector -> collect(connector, hostname));
	}

	@Override
	public void post() {
<<<<<<< HEAD
		// Call post execution
=======
		telemetryManager
			.getMonitors()
			.values()
			.stream()
			.map(Map::values)
			.flatMap(Collection::stream)
			.forEach(this::refreshCollectTime);
	}

	/**
	 * Refresh the collect time of the {@link Monitor}'s
	 * hw.status{hw.type="<monitor-type>", state="present"} metric
	 * and set it to the current strategy time.
	 *
	 * @param monitor The {@link Monitor} to refresh
	 */
	private void refreshCollectTime(final Monitor monitor) {
		final String presentMetricName = String.format(PRESENT_STATUS, monitor.getType());

		final NumberMetric presentMetric = monitor.getMetric(presentMetricName, NumberMetric.class);

		if (presentMetric != null) {
			presentMetric.setCollectTime(strategyTime);
		}
>>>>>>> 62fd5d83
	}
}<|MERGE_RESOLUTION|>--- conflicted
+++ resolved
@@ -515,9 +515,6 @@
 
 	@Override
 	public void post() {
-<<<<<<< HEAD
-		// Call post execution
-=======
 		telemetryManager
 			.getMonitors()
 			.values()
@@ -542,6 +539,5 @@
 		if (presentMetric != null) {
 			presentMetric.setCollectTime(strategyTime);
 		}
->>>>>>> 62fd5d83
 	}
 }