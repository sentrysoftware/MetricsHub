--- conflicted
+++ resolved
@@ -79,13 +79,9 @@
 				.entryConcatEnd(entryConcatEnd)
 				.build();
 	}
-<<<<<<< HEAD
-=======
 
 	@Override
 	public String getProtocol() {
 		return PROTOCOL;
 	}
-
->>>>>>> bd6a3486
 }