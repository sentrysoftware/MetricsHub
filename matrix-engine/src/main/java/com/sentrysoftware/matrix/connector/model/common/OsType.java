--- conflicted
+++ resolved
@@ -1,12 +1,9 @@
 package com.sentrysoftware.matrix.connector.model.common;
 
-<<<<<<< HEAD
 import java.util.Map;
 import java.util.Set;
 import java.util.regex.Pattern;
 
-=======
->>>>>>> b2e30253
 import lombok.AllArgsConstructor;
 import lombok.Getter;
 
@@ -27,7 +24,6 @@
 	@Getter
 	private String displayName;
 
-<<<<<<< HEAD
 	public static final Set<OsType> OS_TYPES = Set.of(OsType.values());
 
 	/**
@@ -67,8 +63,7 @@
 		}
 
 		// No match => Exception
-		throw new IllegalArgumentException("'" + value + "' is not a supported OsType. Accepted values are: [ linux, windows, oob, network, storage, vms, tru64, hpux, aix, solaris ].");
+		throw new IllegalArgumentException("'" + value+ "' is not a supported OsType."
+			+ " Accepted values are: [ linux, windows, oob, network, storage, vms, tru64, hpux, aix, solaris ].");
 	}
-=======
->>>>>>> b2e30253
 }